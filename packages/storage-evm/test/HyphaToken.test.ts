import { ethers, upgrades } from 'hardhat';
import { expect } from 'chai';
import { loadFixture } from '@nomicfoundation/hardhat-toolbox/network-helpers';
// eslint-disable-next-line @typescript-eslint/no-unused-vars
import { HyphaToken, MockERC20, SpacePaymentTracker } from '../typechain-types';
// eslint-disable-next-line @typescript-eslint/no-unused-vars
import { SignerWithAddress } from '@nomicfoundation/hardhat-ethers/signers';

describe('HyphaToken Comprehensive Tests', function () {
  // Define fixture to deploy necessary contracts
  async function deployHyphaFixture() {
    const [owner, user1, user2, user3, iexAddress, mainHyphaAddress] =
      await ethers.getSigners();

    // Deploy USDC mock
    const MockUSDC = await ethers.getContractFactory('MockERC20');
    const usdc = await MockUSDC.deploy('USD Coin', 'USDC', 6); // USDC has 6 decimals

    // Deploy SpacePaymentTracker
    const SpacePaymentTracker = await ethers.getContractFactory(
      'SpacePaymentTracker',
    );
    const spacePaymentTracker = await upgrades.deployProxy(
      SpacePaymentTracker,
      [owner.address],
      { initializer: 'initialize', kind: 'uups' },
    );

    // Deploy HyphaToken
    const HyphaToken = await ethers.getContractFactory('HyphaToken');
    const hyphaToken = await upgrades.deployProxy(
      HyphaToken,
      [await usdc.getAddress(), await spacePaymentTracker.getAddress()],
      { initializer: 'initialize', kind: 'uups' },
    );

    // Set the destination addresses for the HyphaToken contract
    await hyphaToken.setDestinationAddresses(
      await iexAddress.getAddress(),
      await mainHyphaAddress.getAddress(),
    );

    // Deploy a proper DAOProposals contract for the tests
    const DAOProposals = await ethers.getContractFactory(
      'DAOProposalsImplementation',
    );
    const daoProposals = await upgrades.deployProxy(
      DAOProposals,
      [owner.address],
      { initializer: 'initialize', kind: 'uups' },
    );

    // Configure SpacePaymentTracker with valid addresses
    await spacePaymentTracker.setAuthorizedContracts(
      await hyphaToken.getAddress(),
      await daoProposals.getAddress(), // Use the DAOProposals address instead of ZeroAddress
    );

    // Get contract parameters
    const hyphaPrice = await hyphaToken.HYPHA_PRICE_USD();
    const usdcPerDay = await hyphaToken.USDC_PER_DAY();
    const hyphaPerDay = await hyphaToken.HYPHA_PER_DAY();

    // Note: Users start with zero balances and must be minted USDC as needed in each test

    return {
      hyphaToken,
      usdc,
      spacePaymentTracker,
      daoProposals, // Include the proposals contract in the return value
      owner,
      user1,
      user2,
      user3,
      iexAddress,
      mainHyphaAddress,
      hyphaPrice,
      usdcPerDay,
      hyphaPerDay,
    };
  }

  describe('Space Payments', function () {
    it('Should allow payment for multiple spaces with different durations', async function () {
      const {
        hyphaToken,
        usdc,
        spacePaymentTracker,
        user1,
        iexAddress,
        usdcPerDay,
      } = await loadFixture(deployHyphaFixture);

      // Define payment details for multiple spaces
      const spaceIds = [1, 2, 3];
      const durations = [1, 5, 10]; // Days
      const usdcAmounts = durations.map((days) => BigInt(days) * usdcPerDay);
      const totalUsdcAmount = usdcAmounts.reduce((a, b) => a + b, 0n);

      // Mint USDC to user for this test
      await usdc.mint(await user1.getAddress(), totalUsdcAmount * 2n);

      // Approve USDC for payment
      await usdc
        .connect(user1)
        .approve(await hyphaToken.getAddress(), totalUsdcAmount);

      // Initial balance of IEX address
      const initialIexBalance = await usdc.balanceOf(
        await iexAddress.getAddress(),
      );

      // Execute payment
      await expect(
        hyphaToken.connect(user1).payForSpaces(spaceIds, usdcAmounts),
      )
        .to.emit(hyphaToken, 'SpacesPaymentProcessed')
        .withArgs(
          await user1.getAddress(),
          spaceIds,
          durations, // Expected days
          usdcAmounts,
          0, // No HYPHA minted directly
        );

      // Check USDC was transferred to IEX address
      const finalIexBalance = await usdc.balanceOf(
        await iexAddress.getAddress(),
      );
      expect(finalIexBalance - initialIexBalance).to.equal(totalUsdcAmount);

      // Verify spaces are active with correct durations
      for (let i = 0; i < spaceIds.length; i++) {
        // eslint-disable-next-line @typescript-eslint/no-unused-expressions
        expect(await spacePaymentTracker.isSpaceActive(spaceIds[i])).to.be.true;

        // Check expiry time approximately matches expected duration
        const expiryTime = await spacePaymentTracker.getSpaceExpiryTime(
          spaceIds[i],
        );
        const expectedExpiry =
          // eslint-disable-next-line @typescript-eslint/no-non-null-assertion
          (await ethers.provider.getBlock('latest'))!.timestamp +
          durations[i] * 86400;
        expect(Number(expiryTime)).to.be.closeTo(expectedExpiry, 10); // Allow 10 seconds tolerance
      }
    });

    it('Should handle fractional day payments correctly (problematic edge case)', async function () {
      const {
        hyphaToken,
        usdc,
        spacePaymentTracker,
        user1,
        iexAddress,
        usdcPerDay,
      } = await loadFixture(deployHyphaFixture);

      console.log('\n⚠️ === FRACTIONAL DAY PAYMENTS TEST ===');
      console.log(`USDC_PER_DAY: ${ethers.formatUnits(usdcPerDay, 6)} USDC`);

      // Test Case 1: 0.5 days payment should FAIL
      console.log('\n--- Test Case 1: 0.5 days payment ---');
      const halfDayPayment = usdcPerDay / 2n; // 0.5 days worth
      await usdc.mint(await user1.getAddress(), halfDayPayment);
      await usdc
        .connect(user1)
        .approve(await hyphaToken.getAddress(), halfDayPayment);

      await expect(
        hyphaToken.connect(user1).payForSpaces([1], [halfDayPayment]),
      ).to.be.revertedWith('Payment too small for space');
      console.log('✅ 0.5 days payment correctly rejected');

      // Test Case 2: 1.5 days payment should SUCCEED but user loses 0.5 days
      console.log(
        '\n--- Test Case 2: 1.5 days payment (user loses money!) ---',
      );
      const oneAndHalfDayPayment = (usdcPerDay * 3n) / 2n; // 1.5 days worth
      await usdc.mint(await user1.getAddress(), oneAndHalfDayPayment * 2n);
      await usdc
        .connect(user1)
        .approve(await hyphaToken.getAddress(), oneAndHalfDayPayment);

      const initialIexBalance = await usdc.balanceOf(
        await iexAddress.getAddress(),
      );

      // This should succeed but only give 1 day despite paying for 1.5 days
      await expect(
        hyphaToken.connect(user1).payForSpaces([2], [oneAndHalfDayPayment]),
      )
        .to.emit(hyphaToken, 'SpacesPaymentProcessed')
        .withArgs(
          await user1.getAddress(),
          [2],
          [1], // Only 1 day despite paying for 1.5 days!
          [oneAndHalfDayPayment],
          0,
        );

      const finalIexBalance = await usdc.balanceOf(
        await iexAddress.getAddress(),
      );
      expect(finalIexBalance - initialIexBalance).to.equal(
        oneAndHalfDayPayment,
      );

      // Verify space is active for exactly 1 day, not 1.5 days
      // eslint-disable-next-line @typescript-eslint/no-unused-expressions
      expect(await spacePaymentTracker.isSpaceActive(2)).to.be.true;
      const expiryTime = await spacePaymentTracker.getSpaceExpiryTime(2);
      const expectedExpiry =
        // eslint-disable-next-line @typescript-eslint/no-non-null-assertion
        (await ethers.provider.getBlock('latest'))!.timestamp + 86400; // 1 day
      expect(Number(expiryTime)).to.be.closeTo(expectedExpiry, 10);

      // eslint-disable-next-line @typescript-eslint/no-unused-expressions
      console.log('❌ USER PAID FOR 1.5 DAYS BUT ONLY GOT 1 DAY - MONEY LOST!');

      // Test Case 3: 2.9 days payment should give exactly 2 days
      console.log('\n--- Test Case 3: 2.9 days payment ---');
      const twoPointNineDayPayment = (usdcPerDay * 29n) / 10n; // 2.9 days worth
      await usdc.mint(await user1.getAddress(), twoPointNineDayPayment);
      await usdc
        .connect(user1)
        .approve(await hyphaToken.getAddress(), twoPointNineDayPayment);

      await expect(
        hyphaToken.connect(user1).payForSpaces([3], [twoPointNineDayPayment]),
      )
        .to.emit(hyphaToken, 'SpacesPaymentProcessed')
        .withArgs(
          await user1.getAddress(),
          [3],
          [2], // Only 2 days despite paying for 2.9 days!
          [twoPointNineDayPayment],
          0,
        );

      console.log(
        '❌ USER PAID FOR 2.9 DAYS BUT ONLY GOT 2 DAYS - MONEY LOST!',
      );

      // Test Case 4: Test with HYPHA payments too
      console.log('\n--- Test Case 4: Fractional HYPHA payments ---');
      const hyphaPerDay = await hyphaToken.HYPHA_PER_DAY();

      // First invest to get HYPHA
      const investAmount = ethers.parseUnits('100', 6);
      await usdc.mint(await user1.getAddress(), investAmount);
      await usdc
        .connect(user1)
        .approve(await hyphaToken.getAddress(), investAmount);
      await hyphaToken.connect(user1).investInHypha(investAmount);

      // Try to pay 1.7 days worth of HYPHA
      const onePointSevenDayHypha = (hyphaPerDay * 17n) / 10n; // 1.7 days worth

      await expect(
        hyphaToken.connect(user1).payInHypha([4], [onePointSevenDayHypha]),
      )
        .to.emit(hyphaToken, 'SpacesPaymentProcessedWithHypha')
        .withArgs(
          await user1.getAddress(),
          [4],
          [1], // Only 1 day despite paying for 1.7 days!
          onePointSevenDayHypha,
          0,
        );

      console.log('❌ USER PAID 1.7 DAYS WORTH OF HYPHA BUT ONLY GOT 1 DAY!');
      console.log(
        '\n🚨 CONCLUSION: Fractional day payments are a serious issue!',
      );
      console.log('   Users lose money when paying fractional amounts > 1 day');
      console.log('   This could lead to user complaints and loss of trust');
    });

    it('Should fail payment with zero USDC amount', async function () {
      const { hyphaToken, usdc, user1 } = await loadFixture(deployHyphaFixture);

      const spaceIds = [1];
      const usdcAmounts = [0n]; // Zero amount should fail

      await expect(
        hyphaToken.connect(user1).payForSpaces(spaceIds, usdcAmounts),
      ).to.be.revertedWith('Payment too small for space');
    });

    it('Should fail payment with insufficient USDC', async function () {
      const { hyphaToken, usdc, user1, usdcPerDay } = await loadFixture(
        deployHyphaFixture,
      );

      const spaceIds = [1];
      const usdcAmounts = [usdcPerDay]; // Need USDC but user has none

      // Approve but user has no balance
      await usdc
        .connect(user1)
        .approve(await hyphaToken.getAddress(), usdcAmounts[0]);

      // Should fail due to insufficient balance
      await expect(
        hyphaToken.connect(user1).payForSpaces(spaceIds, usdcAmounts),
      ).to.be.reverted;
    });

    it('Should correctly calculate and extend space durations', async function () {
      const { hyphaToken, usdc, spacePaymentTracker, user1, usdcPerDay } =
        await loadFixture(deployHyphaFixture);

      // Define space ID and initial payment
      const spaceId = 1;
      const initialDuration = 5; // 5 days
      const initialPayment = usdcPerDay * BigInt(initialDuration);

      // Mint USDC to user for this test
      const totalNeeded = initialPayment * 3n; // For both payments plus extra
      await usdc.mint(await user1.getAddress(), totalNeeded);

      // Make initial payment
      await usdc
        .connect(user1)
        .approve(await hyphaToken.getAddress(), initialPayment);
      await hyphaToken.connect(user1).payForSpaces([spaceId], [initialPayment]);

      // Get initial expiry time
      const initialExpiry = await spacePaymentTracker.getSpaceExpiryTime(
        spaceId,
      );

      // Make additional payment
      const additionalDuration = 10; // 10 more days
      const additionalPayment = usdcPerDay * BigInt(additionalDuration);

      await usdc
        .connect(user1)
        .approve(await hyphaToken.getAddress(), additionalPayment);
      await hyphaToken
        .connect(user1)
        .payForSpaces([spaceId], [additionalPayment]);

      // Get new expiry time
      const newExpiry = await spacePaymentTracker.getSpaceExpiryTime(spaceId);

      // Expected extension is approximately additionalDuration days
      const expectedExtension = BigInt(additionalDuration * 86400);
      expect(newExpiry - initialExpiry).to.be.closeTo(expectedExtension, 10n); // Allow small tolerance
    });
  });

  describe('HYPHA Investment', function () {
    it('Should allow direct investment with USDC and mint correct amount of HYPHA', async function () {
      const { hyphaToken, usdc, user1, mainHyphaAddress, hyphaPrice } =
        await loadFixture(deployHyphaFixture);

      // Define investment amount
      const usdcAmount = ethers.parseUnits('100', 6);

      // Mint USDC to user for this test
      await usdc.mint(await user1.getAddress(), usdcAmount * 2n);

      // Calculate expected HYPHA amount: (usdcAmount * 4 * 10^12) / HYPHA_PRICE_USD
      const expectedHypha = (usdcAmount * BigInt(4 * 10 ** 12)) / hyphaPrice;

      // Approve USDC for investment
      await usdc
        .connect(user1)
        .approve(await hyphaToken.getAddress(), usdcAmount);

      // Check initial balances
      const initialUserHypha = await hyphaToken.balanceOf(
        await user1.getAddress(),
      );
      const initialMainHyphaUSDC = await usdc.balanceOf(
        await mainHyphaAddress.getAddress(),
      );

      // Execute investment
      await expect(hyphaToken.connect(user1).investInHypha(usdcAmount))
        .to.emit(hyphaToken, 'HyphaInvestment')
        .withArgs(await user1.getAddress(), usdcAmount, expectedHypha);

      // Verify HYPHA tokens were minted to user
      const finalUserHypha = await hyphaToken.balanceOf(
        await user1.getAddress(),
      );
      expect(finalUserHypha - initialUserHypha).to.equal(expectedHypha);

      // Verify USDC was transferred to mainHypha address
      const finalMainHyphaUSDC = await usdc.balanceOf(
        await mainHyphaAddress.getAddress(),
      );
      expect(finalMainHyphaUSDC - initialMainHyphaUSDC).to.equal(usdcAmount);
    });

    it('Should update user reward debt on investment', async function () {
      const { hyphaToken, usdc, user1 } = await loadFixture(deployHyphaFixture);

      // Make investment
      const usdcAmount = ethers.parseUnits('50', 6);

      // Mint USDC to user for this test
      await usdc.mint(await user1.getAddress(), usdcAmount * 2n);

      await usdc
        .connect(user1)
        .approve(await hyphaToken.getAddress(), usdcAmount);
      await hyphaToken.connect(user1).investInHypha(usdcAmount);

      // Get accumulator value (using a helper function to access storage)
      const accumulatedRewardPerToken = await ethers.provider.getStorage(
        await hyphaToken.getAddress(),
        ethers.solidityPackedKeccak256(
          ['string'],
          ['accumulatedRewardPerToken'],
        ),
      );

      // Get user reward debt (using a helper function to access storage)
      const userRewardDebtSlot = ethers.keccak256(
        ethers.solidityPacked(
          ['address', 'uint256'],
          [await user1.getAddress(), 4], // userRewardDebt mapping slot (was 3, now 4 due to new mintAddress variables)
        ),
      );
      const userRewardDebt = await ethers.provider.getStorage(
        await hyphaToken.getAddress(),
        userRewardDebtSlot,
      );

      // User's reward debt should be set to current accumulator
      expect(userRewardDebt).to.equal(accumulatedRewardPerToken);
    });

    it('Should fail investment with zero amount', async function () {
      const { hyphaToken, usdc, user1 } = await loadFixture(deployHyphaFixture);

      const zeroAmount = 0n;
      await usdc
        .connect(user1)
        .approve(await hyphaToken.getAddress(), zeroAmount);

      // Updated to specifically check for ERC20InsufficientAllowance or any revert
      // The exact behavior depends on the contract implementation
      try {
        await hyphaToken.connect(user1).investInHypha(zeroAmount);
        // If we get here, the transaction didn't revert - fail the test
        expect.fail('Transaction should have reverted');
      } catch (error) {
        // Any error is acceptable here
        // eslint-disable-next-line @typescript-eslint/no-unused-expressions
        expect(error).to.exist;
      }
    });

    it('Should correctly process large investments', async function () {
      const { hyphaToken, usdc, user1, hyphaPrice } = await loadFixture(
        deployHyphaFixture,
      );

      // Large investment amount
      const usdcAmount = ethers.parseUnits('1000000', 6); // 1 million USDC

      // Mint enough USDC to user
      await usdc.mint(await user1.getAddress(), usdcAmount);

      // Calculate expected HYPHA
      const expectedHypha = (usdcAmount * BigInt(4 * 10 ** 12)) / hyphaPrice;

      // Approve and invest
      await usdc
        .connect(user1)
        .approve(await hyphaToken.getAddress(), usdcAmount);
      await hyphaToken.connect(user1).investInHypha(usdcAmount);

      // Verify balance
      const userHypha = await hyphaToken.balanceOf(await user1.getAddress());
      expect(userHypha).to.equal(expectedHypha);
    });
  });

  describe('HYPHA Space Payment', function () {
    it('Should allow paying for spaces with HYPHA tokens', async function () {
      const {
        hyphaToken,
        usdc,
        spacePaymentTracker,
        user1,
        iexAddress,
        hyphaPerDay,
        hyphaPrice,
      } = await loadFixture(deployHyphaFixture);

      // Calculate how much USDC we need to buy enough HYPHA for one day
      console.log(`HYPHA_PRICE_USD scaling factor: ${hyphaPrice.toString()}`);

      // Calculate USDC needed using the contract's investment formula:
      // hyphaPurchased = (usdcAmount * 4 * 10^12) / HYPHA_PRICE_USD
      // So: usdcAmount = (hyphaPurchased * HYPHA_PRICE_USD) / (4 * 10^12)
      const usdcRequiredForHypha =
        (hyphaPerDay * hyphaPrice) / BigInt(4 * 10 ** 12);

      // Add a safety margin - invest 5x what we need
      const usdcAmount = usdcRequiredForHypha * 5n;

      // Make sure the user has enough USDC
      await usdc.mint(await user1.getAddress(), usdcAmount * 2n);

      // Verify USDC balance before investing
      const usdcBalanceBefore = await usdc.balanceOf(await user1.getAddress());

      // Now invest to get HYPHA
      await usdc
        .connect(user1)
        .approve(await hyphaToken.getAddress(), usdcAmount);
      await hyphaToken.connect(user1).investInHypha(usdcAmount);

      // Log the user's HYPHA balance to check if it's enough
      const initialUserHypha = await hyphaToken.balanceOf(
        await user1.getAddress(),
      );

      // Define space payment - use just a single space with 1 day for simplicity
      const spaceIds = [1];
      const durations = [1]; // Just 1 day
      const hyphaAmounts = [hyphaPerDay]; // Just one day's worth
      const totalHyphaRequired = hyphaPerDay; // Same as hyphaAmounts[0]

      // Verify we have enough HYPHA before trying to pay
      expect(initialUserHypha).to.be.gte(totalHyphaRequired);

      // Get initial IEX balance
      const initialIexHypha = await hyphaToken.balanceOf(
        await iexAddress.getAddress(),
      );

      // Execute payment with HYPHA
      await expect(hyphaToken.connect(user1).payInHypha(spaceIds, hyphaAmounts))
        .to.emit(hyphaToken, 'SpacesPaymentProcessedWithHypha')
        .withArgs(
          await user1.getAddress(),
          spaceIds,
          durations,
          totalHyphaRequired,
          0, // No HYPHA minted directly
        );

      // Verify HYPHA was transferred from user to IEX address
      const finalUserHypha = await hyphaToken.balanceOf(
        await user1.getAddress(),
      );
      const finalIexHypha = await hyphaToken.balanceOf(
        await iexAddress.getAddress(),
      );

      expect(initialUserHypha - finalUserHypha).to.equal(totalHyphaRequired);
      expect(finalIexHypha - initialIexHypha).to.equal(totalHyphaRequired);

      // Verify space is active
      // eslint-disable-next-line @typescript-eslint/no-unused-expressions
      expect(await spacePaymentTracker.isSpaceActive(spaceIds[0])).to.be.true;
    });

    it('Should fail when paying with insufficient HYPHA balance', async function () {
      const { hyphaToken, user2, hyphaPerDay } = await loadFixture(
        deployHyphaFixture,
      );

      // User2 has no HYPHA tokens yet
      const spaceIds = [1];
      const hyphaAmounts = [hyphaPerDay];

      await expect(
        hyphaToken.connect(user2).payInHypha(spaceIds, hyphaAmounts),
      ).to.be.revertedWith('Insufficient HYPHA balance');
    });

    it('Should handle payment with exact amount correctly', async function () {
      const { hyphaToken, usdc, user1, hyphaPrice, hyphaPerDay } =
        await loadFixture(deployHyphaFixture);

      // Log the hyphaPerDay value
      console.log(`HYPHA per day: ${ethers.formatUnits(hyphaPerDay, 18)}`);
      console.log(`HYPHA_PRICE_USD scaling factor: ${hyphaPrice.toString()}`);

      // Calculate exact USDC needed using the contract's investment formula
      const usdcRequiredForHypha =
        (hyphaPerDay * hyphaPrice) / BigInt(4 * 10 ** 12);

      // Use a safety margin - invest 5x what we need
      const usdcAmount = usdcRequiredForHypha * 5n;
      console.log(`USDC investing: ${ethers.formatUnits(usdcAmount, 6)}`);

      // Make sure the user has enough USDC
      await usdc.mint(await user1.getAddress(), usdcAmount * 2n);

      // Invest to get exact amount needed
      await usdc
        .connect(user1)
        .approve(await hyphaToken.getAddress(), usdcAmount);
      await hyphaToken.connect(user1).investInHypha(usdcAmount);

      // Verify user received correct amount
      const userHyphaBalance = await hyphaToken.balanceOf(
        await user1.getAddress(),
      );

      expect(userHyphaBalance).to.be.gte(hyphaPerDay);

      // Pay for space with exactly hyphaPerDay
      const spaceId = 1;
      await hyphaToken.connect(user1).payInHypha([spaceId], [hyphaPerDay]);

      // User should have hyphaPerDay less HYPHA
      const finalBalance = await hyphaToken.balanceOf(await user1.getAddress());
      expect(finalBalance).to.equal(userHyphaBalance - hyphaPerDay);
    });
  });

  describe('Reward Distribution', function () {
    it('Should correctly distribute rewards over time excluding IEX tokens', async function () {
      const {
        hyphaToken,
        usdc,
        spacePaymentTracker,
        daoProposals,
        user1,
        user2,
        iexAddress,
        usdcPerDay,
        hyphaPerDay,
      } = await loadFixture(deployHyphaFixture);

      // Check contract parameters
      const distMultiplier = await hyphaToken.distributionMultiplier();
      console.log(`Distribution multiplier: ${distMultiplier}`);

      // Set distribution multiplier to higher value if it's 0 or very low
      if (distMultiplier < 100n) {
        await hyphaToken.setDistributionMultiplier(1000n); // Set to 1000x = 100,000% bonus
      }

      // Extremely large investments
      const investAmount = ethers.parseUnits('50000', 6); // 50,000 USDC each

      // Make sure users have enough USDC
      await usdc.mint(await user1.getAddress(), investAmount * 2n);
      await usdc.mint(await user2.getAddress(), investAmount * 2n);

      await usdc
        .connect(user1)
        .approve(await hyphaToken.getAddress(), investAmount);
      await hyphaToken.connect(user1).investInHypha(investAmount);

      await usdc
        .connect(user2)
        .approve(await hyphaToken.getAddress(), investAmount);
      await hyphaToken.connect(user2).investInHypha(investAmount);

      // Check initial balances
      const user1InitialHypha = await hyphaToken.balanceOf(
        await user1.getAddress(),
      );
      const user2InitialHypha = await hyphaToken.balanceOf(
        await user2.getAddress(),
      );

      // User1 pays with HYPHA to send some tokens to IEX
      const hyphaToIex = hyphaPerDay * 100n; // 100 days worth
      await hyphaToken.connect(user1).payInHypha([1], [hyphaToIex]);

      const iexBalance = await hyphaToken.balanceOf(iexAddress);

      // Make a MASSIVE space payment to create a significant reward pool
      const largePayment = usdcPerDay * 10000n; // 10,000 days
      await usdc.mint(await user1.getAddress(), largePayment * 2n);
      await usdc
        .connect(user1)
        .approve(await hyphaToken.getAddress(), largePayment);
      await hyphaToken.connect(user1).payForSpaces([2], [largePayment]);

      // Advance time MASSIVELY
      const dayInSeconds = 86400;
      await ethers.provider.send('evm_increaseTime', [dayInSeconds * 30]); // 30 days
      await ethers.provider.send('evm_mine', []);
      console.log(`Advanced time by 30 days`);

      // Update distribution state multiple times
      await hyphaToken.updateDistributionState();
      await ethers.provider.send('evm_increaseTime', [dayInSeconds * 30]); // Another 30 days
      await ethers.provider.send('evm_mine', []);
      await hyphaToken.updateDistributionState();
      console.log(`Advanced time by another 30 days and updated distribution`);

      // Check pending rewards
      const user1Rewards = await hyphaToken.pendingRewards(
        await user1.getAddress(),
      );
      const user2Rewards = await hyphaToken.pendingRewards(
        await user2.getAddress(),
      );
      const iexRewards = await hyphaToken.pendingRewards(iexAddress);

      // Both users should have rewards
      expect(user1Rewards).to.be.gt(0);
      expect(user2Rewards).to.be.gt(0);

      // IEX should have 0 rewards despite holding tokens
      expect(iexRewards).to.equal(0);

      // Since IEX tokens are excluded, user rewards should be higher than they would be otherwise
      // Users should get proportional rewards based on their remaining holdings only
      expect(user1Rewards).to.be.closeTo(user2Rewards, user1Rewards / 100n);

      console.log('✅ Rewards correctly distributed excluding IEX tokens');
    });

    it('Should correctly handle reward claims after multiple distributions', async function () {
      const { hyphaToken, usdc, user1, user2, user3, usdcPerDay } =
        await loadFixture(deployHyphaFixture);

      // Set distribution multiplier to a very high value (5000x = 500,000% bonus)
      await hyphaToken.setDistributionMultiplier(5000n);

      // Use EXTREMELY large investment amounts
      const user1Amount = ethers.parseUnits('50000', 6); // 50,000 USDC
      const user2Amount = ethers.parseUnits('100000', 6); // 100,000 USDC
      const user3Amount = ethers.parseUnits('150000', 6); // 150,000 USDC

      // Make sure users have enough USDC
      await usdc.mint(await user1.getAddress(), user1Amount * 2n);
      await usdc.mint(await user2.getAddress(), user2Amount * 2n);
      await usdc.mint(await user3.getAddress(), user3Amount * 2n);

      // Each user invests MASSIVE amounts
      await usdc
        .connect(user1)
        .approve(await hyphaToken.getAddress(), user1Amount);
      await hyphaToken.connect(user1).investInHypha(user1Amount);
      console.log(`User1 invested ${ethers.formatUnits(user1Amount, 6)} USDC`);

      await usdc
        .connect(user2)
        .approve(await hyphaToken.getAddress(), user2Amount);
      await hyphaToken.connect(user2).investInHypha(user2Amount);
      console.log(`User2 invested ${ethers.formatUnits(user2Amount, 6)} USDC`);

      await usdc
        .connect(user3)
        .approve(await hyphaToken.getAddress(), user3Amount);
      await hyphaToken.connect(user3).investInHypha(user3Amount);
      console.log(`User3 invested ${ethers.formatUnits(user3Amount, 6)} USDC`);

      // Make MASSIVE space payments over time
      const paymentAmount1 = usdcPerDay * 10000n; // 10,000 days worth
      await usdc.mint(await user1.getAddress(), paymentAmount1 * 2n);
      await usdc
        .connect(user1)
        .approve(await hyphaToken.getAddress(), paymentAmount1);
      await hyphaToken.connect(user1).payForSpaces([1], [paymentAmount1]);

      // Advance time by a LONG time
      await ethers.provider.send('evm_increaseTime', [86400 * 30]); // 30 days
      await ethers.provider.send('evm_mine', []);
      console.log('Advanced time by 30 days');

      // Update distribution state
      await hyphaToken.updateDistributionState();

      // Check rewards after time advance
      const user1RewardsAfterFirstUpdate = await hyphaToken.pendingRewards(
        await user1.getAddress(),
      );

      // The rest of the test remains the same but with additional logging and checks
    });

    it('Should properly handle rewards across token transfers', async function () {
      // Note: Since HyphaToken has transfers disabled, we should create a modified test
      // that verifies the _beforeTokenTransfer reward accounting logic is correct

      const { hyphaToken, usdc, user1, user2, usdcPerDay } = await loadFixture(
        deployHyphaFixture,
      );

      // Set distribution multiplier to a high value for testing
      await hyphaToken.setDistributionMultiplier(2000n); // 20%

      // User1 invests a very large amount to get significant tokens
      const investAmount = ethers.parseUnits('100000', 6); // 100,000 USDC
      await usdc.mint(await user1.getAddress(), investAmount * 2n);
      await usdc
        .connect(user1)
        .approve(await hyphaToken.getAddress(), investAmount);
      await hyphaToken.connect(user1).investInHypha(investAmount);

      // Make a massive space payment to trigger distribution
      const paymentAmount = usdcPerDay * 50000n; // 50,000 days worth
      await usdc.mint(await user1.getAddress(), paymentAmount * 2n);
      await usdc
        .connect(user1)
        .approve(await hyphaToken.getAddress(), paymentAmount);
      await hyphaToken.connect(user1).payForSpaces([1], [paymentAmount]);

      // Advance time to generate significant rewards
      await ethers.provider.send('evm_increaseTime', [86400 * 60]); // 60 days
      await ethers.provider.send('evm_mine', []);

      // Update distribution multiple times
      await hyphaToken.updateDistributionState();
      await ethers.provider.send('evm_increaseTime', [86400 * 30]); // Another 30 days
      await ethers.provider.send('evm_mine', []);
      await hyphaToken.updateDistributionState();

      // Check pending rewards before any transfers
      const pendingBeforeTransfer = await hyphaToken.pendingRewards(
        await user1.getAddress(),
      );
      expect(pendingBeforeTransfer).to.be.gt(0);

      // Verify the reward accounting is working correctly
      // Since transfers are disabled, we can't test actual transfers
      // but we can verify that reward calculations are correct
    });

    it('Should gracefully handle the case when totalSupply is zero', async function () {
      const { hyphaToken, usdc, user1, usdcPerDay } = await loadFixture(
        deployHyphaFixture,
      );

      // Set distribution multiplier to a high value for testing
      await hyphaToken.setDistributionMultiplier(3000n); // 3000x = 300,000% bonus

      // Initial total supply is 0, make a massive payment to generate rewards
      const paymentAmount = usdcPerDay * 100000n; // 100,000 days worth
      await usdc.mint(await user1.getAddress(), paymentAmount * 2n);
      await usdc
        .connect(user1)
        .approve(await hyphaToken.getAddress(), paymentAmount);
      await hyphaToken.connect(user1).payForSpaces([1], [paymentAmount]);

      // Advance time significantly
      await ethers.provider.send('evm_increaseTime', [86400 * 90]); // 90 days
      await ethers.provider.send('evm_mine', []);

      // Update distribution (should not revert)
      await hyphaToken.updateDistributionState();

      // Check pending rewards (should be 0 since user has no tokens)
      expect(
        await hyphaToken.pendingRewards(await user1.getAddress()),
      ).to.equal(0);

      // Now invest a massive amount to get significant tokens
      const investAmount = ethers.parseUnits('500000', 6); // 500,000 USDC
      await usdc.mint(await user1.getAddress(), investAmount * 2n);
      await usdc
        .connect(user1)
        .approve(await hyphaToken.getAddress(), investAmount);
      await hyphaToken.connect(user1).investInHypha(investAmount);

      // Advance time again significantly
      await ethers.provider.send('evm_increaseTime', [86400 * 60]); // 60 days
      await ethers.provider.send('evm_mine', []);

      // Update distribution
      await hyphaToken.updateDistributionState();

      // Should have rewards now
      const rewardsAfterInvestment = await hyphaToken.pendingRewards(
        await user1.getAddress(),
      );
      expect(rewardsAfterInvestment).to.be.gt(0);
    });

    it('Should verify governance functions correctly update parameters', async function () {
      const { hyphaToken, owner, user1 } = await loadFixture(
        deployHyphaFixture,
      );

      // Initial values
      const initialHyphaPrice = await hyphaToken.HYPHA_PRICE_USD();
      const initialUsdcPerDay = await hyphaToken.USDC_PER_DAY();
      const initialHyphaPerDay = await hyphaToken.HYPHA_PER_DAY();
      const initialDistMultiplier = await hyphaToken.distributionMultiplier();

      // Update values as owner
      const newHyphaPrice = initialHyphaPrice * 2n;
      const newUsdcPerDay = initialUsdcPerDay * 2n;
      const newHyphaPerDay = initialHyphaPerDay * 2n;
      const newDistMultiplier = initialDistMultiplier * 2n;

      await hyphaToken.connect(owner).setHyphaPrice(newHyphaPrice);
      await hyphaToken.connect(owner).setUsdcPerDay(newUsdcPerDay);
      await hyphaToken.connect(owner).setHyphaPerDay(newHyphaPerDay);
      await hyphaToken
        .connect(owner)
        .setDistributionMultiplier(newDistMultiplier);

      // Verify values were updated
      expect(await hyphaToken.HYPHA_PRICE_USD()).to.equal(newHyphaPrice);
      expect(await hyphaToken.USDC_PER_DAY()).to.equal(newUsdcPerDay);
      expect(await hyphaToken.HYPHA_PER_DAY()).to.equal(newHyphaPerDay);
      expect(await hyphaToken.distributionMultiplier()).to.equal(
        newDistMultiplier,
      );

      // Non-owner should not be able to update values
      await expect(hyphaToken.connect(user1).setHyphaPrice(initialHyphaPrice))
        .to.be.reverted;
      await expect(hyphaToken.connect(user1).setUsdcPerDay(initialUsdcPerDay))
        .to.be.reverted;
      await expect(hyphaToken.connect(user1).setHyphaPerDay(initialHyphaPerDay))
        .to.be.reverted;
      await expect(
        hyphaToken
          .connect(user1)
          .setDistributionMultiplier(initialDistMultiplier),
      ).to.be.reverted;
    });
  });

  describe('Economics Testing - Three Main Functions', function () {
    it('Should test all three main functions with clear economics logging', async function () {
      const {
        hyphaToken,
        usdc,
        spacePaymentTracker,
        user1,
        iexAddress,
        mainHyphaAddress,
        hyphaPrice,
        usdcPerDay,
        hyphaPerDay,
      } = await loadFixture(deployHyphaFixture);

      console.log('\n=== CONTRACT PARAMETERS ===');
      console.log(`HYPHA_PRICE_USD: ${hyphaPrice.toString()}`);

      console.log('\n=== DESIRED ECONOMICS ===');
      console.log('Monthly cost: $11 USD');
      console.log('Daily cost: $0.367 USD');
      console.log('Target HYPHA price: $0.25 USD');
      console.log('Expected daily HYPHA cost: 0.367 ÷ 0.25 = 1.468 HYPHA');

      // Mint sufficient USDC for all tests
      const totalUsdcNeeded = ethers.parseUnits('1000', 6); // 1000 USDC
      await usdc.mint(await user1.getAddress(), totalUsdcNeeded);

      console.log('\n=== FUNCTION 1: investInHypha ===');
      const investAmount = ethers.parseUnits('1', 6); // 1 USDC
      console.log(`Investing: ${ethers.formatUnits(investAmount, 6)} USDC`);

      await usdc
        .connect(user1)
        .approve(await hyphaToken.getAddress(), investAmount);
      const balanceBefore = await hyphaToken.balanceOf(
        await user1.getAddress(),
      );

      await hyphaToken.connect(user1).investInHypha(investAmount);

      const balanceAfter = await hyphaToken.balanceOf(await user1.getAddress());
      const hyphaReceived = balanceAfter - balanceBefore;
      const actualHyphaPrice =
        Number(ethers.formatUnits(investAmount, 6)) /
        Number(ethers.formatUnits(hyphaReceived, 18));

      console.log(`Target HYPHA price: $0.25 per HYPHA`);
      if (Math.abs(actualHyphaPrice - 0.25) < 0.01) {
        console.log(`✅ Investment pricing matches target ($0.25)`);
      } else {
        console.log(`❌ Investment pricing doesn't match target ($0.25)`);
        console.log(`   Actual: $${actualHyphaPrice.toFixed(3)} per HYPHA`);
      }

      console.log('\n=== FUNCTION 2: payForSpaces (USDC) ===');
      const spacesUsdcAmount = usdcPerDay; // 1 day

      await usdc
        .connect(user1)
        .approve(await hyphaToken.getAddress(), spacesUsdcAmount);
      await hyphaToken.connect(user1).payForSpaces([1], [spacesUsdcAmount]);

      const isActive = await spacePaymentTracker.isSpaceActive(1);
      console.log(`Space 1 active: ${isActive}`);
      console.log(`✅ USDC space payment works correctly`);

      console.log('\n=== FUNCTION 3: payInHypha ===');
      const spacesHyphaAmount = hyphaPerDay; // 1 day worth of HYPHA

      const userHyphaBefore = await hyphaToken.balanceOf(
        await user1.getAddress(),
      );

      if (userHyphaBefore >= spacesHyphaAmount) {
        await hyphaToken.connect(user1).payInHypha([2], [spacesHyphaAmount]);

        const userHyphaAfter = await hyphaToken.balanceOf(
          await user1.getAddress(),
        );
        const hyphaSpent = userHyphaBefore - userHyphaAfter;
        const isActive2 = await spacePaymentTracker.isSpaceActive(2);

        console.log(`HYPHA spent: ${ethers.formatUnits(hyphaSpent, 18)} HYPHA`);
        console.log(`Space 2 active: ${isActive2}`);
        console.log(`✅ HYPHA space payment works correctly`);
      } else {
        console.log(`❌ Insufficient HYPHA balance for space payment`);
        console.log(`Need: ${ethers.formatUnits(spacesHyphaAmount, 18)} HYPHA`);
        console.log(`Have: ${ethers.formatUnits(userHyphaBefore, 18)} HYPHA`);
      }

      console.log('\n=== ECONOMICS ANALYSIS ===');
      const impliedHyphaPrice =
        Number(spacesUsdcAmount) /
        10 ** 6 /
        (Number(spacesHyphaAmount) / 10 ** 18);

      if (Math.abs(impliedHyphaPrice - 0.25) < 0.01) {
        console.log(`✅ Space payment pricing matches target ($0.25)`);
      } else {
        console.log(`❌ Space payment pricing doesn't match target ($0.25)`);
      }

      if (Math.abs(actualHyphaPrice - impliedHyphaPrice) < 0.01) {
        console.log(`✅ Investment and space payment pricing are consistent`);
      } else {
        console.log(`❌ Investment and space payment pricing are inconsistent`);
        console.log(`   This creates arbitrage opportunities!`);
      }
    });
  });

  describe('Comprehensive Economics Testing - Multiple Parameter Sets', function () {
    it('Should work correctly with different economic parameters and show detailed balances', async function () {
      const {
        hyphaToken,
        usdc,
        spacePaymentTracker,
        user1,
        user2,
        iexAddress,
        mainHyphaAddress,
        owner,
      } = await loadFixture(deployHyphaFixture);

      console.log('\n🧪 === COMPREHENSIVE ECONOMICS TEST ===');

      // Helper function to get current parameters
      const getParams = async () => {
        return {
          hyphaPrice: await hyphaToken.HYPHA_PRICE_USD(),
          usdcPerDay: await hyphaToken.USDC_PER_DAY(),
          hyphaPerDay: await hyphaToken.HYPHA_PER_DAY(),
        };
      };

      // Helper function to calculate real HYPHA price
      const getRealHyphaPrice = (
        usdcAmount: bigint,
        hyphaAmount: bigint,
      ): number => {
        return (
          Number(ethers.formatUnits(usdcAmount, 6)) /
          Number(ethers.formatUnits(hyphaAmount, 18))
        );
      };

      // Helper function to show balances
      const showBalances = async (label: string, user: any) => {
        const userUSDC = await usdc.balanceOf(await user.getAddress());
        const userHYPHA = await hyphaToken.balanceOf(await user.getAddress());
        const iexUSDC = await usdc.balanceOf(iexAddress);
        const iexHYPHA = await hyphaToken.balanceOf(iexAddress);
        const mainHyphaUSDC = await usdc.balanceOf(mainHyphaAddress);

        console.log(`\n💰 ${label}`);
        console.log(`   User USDC: ${ethers.formatUnits(userUSDC, 6)}`);
        console.log(`   User HYPHA: ${ethers.formatUnits(userHYPHA, 18)}`);
        console.log(`   IEX USDC: ${ethers.formatUnits(iexUSDC, 6)}`);
        console.log(`   IEX HYPHA: ${ethers.formatUnits(iexHYPHA, 18)}`);

        return { userUSDC, userHYPHA, iexUSDC, iexHYPHA, mainHyphaUSDC };
      };

      // === SCENARIO 1: DEFAULT PARAMETERS ($11/month, $0.25/HYPHA) ===
      console.log('\n📊 === SCENARIO 1: DEFAULT PARAMETERS ===');
      let params = await getParams();
      console.log(`HYPHA_PRICE_USD: ${params.hyphaPrice}`);

      // Give user1 initial USDC
      const initialUSDC = ethers.parseUnits('1000', 6);
      await usdc.mint(await user1.getAddress(), initialUSDC);

      await showBalances('Initial Balances', user1);

      // Test 1: Investment
      console.log('\n🏦 === TEST 1A: INVESTMENT ===');
      const investAmount1 = ethers.parseUnits('10', 6); // 10 USDC
      await usdc
        .connect(user1)
        .approve(await hyphaToken.getAddress(), investAmount1);

      const balancesBefore1A = await showBalances('Before Investment', user1);
      await hyphaToken.connect(user1).investInHypha(investAmount1);
      const balancesAfter1A = await showBalances('After Investment', user1);

      const hyphaReceived1A =
        balancesAfter1A.userHYPHA - balancesBefore1A.userHYPHA;
      const realPrice1A = getRealHyphaPrice(investAmount1, hyphaReceived1A);
      console.log(`✅ Real HYPHA price: $${realPrice1A.toFixed(3)} per HYPHA`);

      // Test 2: Space payment with USDC
      console.log('\n🏢 === TEST 1B: SPACE PAYMENT (USDC) ===');
      const spacePaymentUSDC = params.usdcPerDay * 3n; // 3 days
      await usdc
        .connect(user1)
        .approve(await hyphaToken.getAddress(), spacePaymentUSDC);

      const balancesBefore1B = await showBalances(
        'Before Space Payment (USDC)',
        user1,
      );
      await hyphaToken.connect(user1).payForSpaces([1], [spacePaymentUSDC]);
      const balancesAfter1B = await showBalances(
        'After Space Payment (USDC)',
        user1,
      );

      // Test 3: Space payment with HYPHA
      console.log('\n🏢 === TEST 1C: SPACE PAYMENT (HYPHA) ===');
      const spacePaymentHYPHA = params.hyphaPerDay * 2n; // 2 days

      const balancesBefore1C = await showBalances(
        'Before Space Payment (HYPHA)',
        user1,
      );
      await hyphaToken.connect(user1).payInHypha([2], [spacePaymentHYPHA]);
      const balancesAfter1C = await showBalances(
        'After Space Payment (HYPHA)',
        user1,
      );

      // === SCENARIO 2: CHANGE PARAMETERS (Cheaper spaces, more expensive HYPHA) ===
      console.log('\n📊 === SCENARIO 2: CHANGED PARAMETERS ===');
      console.log('🔧 Governance changing parameters...');

      // Change to: $5/month = $0.167/day, but HYPHA stays same price ($0.25)
      // So HYPHA_PER_DAY should be 0.167/0.25 = 0.668 HYPHA per day
      const newUsdcPerDay = ethers.parseUnits('0.167', 6); // $5/month ÷ 30 days
      const newHyphaPerDay = ethers.parseUnits('0.668', 18); // 0.167/0.25
      // Keep same HYPHA_PRICE_USD for consistent HYPHA pricing

      await hyphaToken.connect(owner).setUsdcPerDay(newUsdcPerDay);
      await hyphaToken.connect(owner).setHyphaPerDay(newHyphaPerDay);

      params = await getParams();

      // Test 4: Investment with new parameters
      console.log('\n🏦 === TEST 2A: INVESTMENT (NEW PARAMS) ===');
      const investAmount2 = ethers.parseUnits('5', 6); // 5 USDC
      await usdc
        .connect(user1)
        .approve(await hyphaToken.getAddress(), investAmount2);

      const balancesBefore2A = await showBalances(
        'Before Investment (New Params)',
        user1,
      );
      await hyphaToken.connect(user1).investInHypha(investAmount2);
      const balancesAfter2A = await showBalances(
        'After Investment (New Params)',
        user1,
      );

      const hyphaReceived2A =
        balancesAfter2A.userHYPHA - balancesBefore2A.userHYPHA;
      const realPrice2A = getRealHyphaPrice(investAmount2, hyphaReceived2A);

      // Test 5: Space payment with new cheaper USDC cost
      console.log('\n🏢 === TEST 2B: SPACE PAYMENT (USDC, NEW PARAMS) ===');
      const spacePaymentUSDC2 = params.usdcPerDay * 5n; // 5 days at new cheaper rate
      await usdc
        .connect(user1)
        .approve(await hyphaToken.getAddress(), spacePaymentUSDC2);

      const balancesBefore2B = await showBalances(
        'Before Space Payment (New USDC)',
        user1,
      );
      await hyphaToken.connect(user1).payForSpaces([3], [spacePaymentUSDC2]);
      const balancesAfter2B = await showBalances(
        'After Space Payment (New USDC)',
        user1,
      );

      // Test 6: Space payment with new cheaper HYPHA cost
      console.log('\n🏢 === TEST 2C: SPACE PAYMENT (HYPHA, NEW PARAMS) ===');
      const spacePaymentHYPHA2 = params.hyphaPerDay * 4n; // 4 days at new cheaper rate

      const balancesBefore2C = await showBalances(
        'Before Space Payment (New HYPHA)',
        user1,
      );
      await hyphaToken.connect(user1).payInHypha([4], [spacePaymentHYPHA2]);
      const balancesAfter2C = await showBalances(
        'After Space Payment (New HYPHA)',
        user1,
      );

      // === SCENARIO 3: CHANGE HYPHA PRICE ===
      console.log('\n📊 === SCENARIO 3: CHANGED HYPHA PRICE ===');
      console.log('🔧 Changing HYPHA price to make it more expensive...');

      // Change HYPHA_PRICE_USD to make HYPHA cost $0.50 instead of $0.25
      // With our formula: (usdcAmount * 4 * 10^12) / HYPHA_PRICE_USD
      // To get 1 HYPHA for 0.50 USDC: (500000 * 4 * 10^12) / HYPHA_PRICE_USD = 10^18
      // So HYPHA_PRICE_USD = (500000 * 4 * 10^12) / 10^18 = 2
      const newHyphaPrice = 2;
      await hyphaToken.connect(owner).setHyphaPrice(newHyphaPrice);

      // Also need to adjust HYPHA_PER_DAY for consistency: 0.167 USD / 0.50 USD per HYPHA = 0.334 HYPHA per day
      const newHyphaPerDayForNewPrice = ethers.parseUnits('0.334', 18);
      await hyphaToken.connect(owner).setHyphaPerDay(newHyphaPerDayForNewPrice);

      params = await getParams();
      console.log(`New HYPHA_PRICE_USD: ${params.hyphaPrice}`);

      // Test 7: Investment with expensive HYPHA
      console.log('\n🏦 === TEST 3A: INVESTMENT (EXPENSIVE HYPHA) ===');
      const investAmount3 = ethers.parseUnits('10', 6); // 10 USDC
      await usdc
        .connect(user1)
        .approve(await hyphaToken.getAddress(), investAmount3);

      const balancesBefore3A = await showBalances(
        'Before Investment (Expensive HYPHA)',
        user1,
      );
      await hyphaToken.connect(user1).investInHypha(investAmount3);
      const balancesAfter3A = await showBalances(
        'After Investment (Expensive HYPHA)',
        user1,
      );

      const hyphaReceived3A =
        balancesAfter3A.userHYPHA - balancesBefore3A.userHYPHA;
      const realPrice3A = getRealHyphaPrice(investAmount3, hyphaReceived3A);

      // Final summary
      console.log('\n📈 === FINAL SUMMARY ===');
      console.log('✅ All scenarios maintain pricing consistency!');

      // Verify all prices are correct
      expect(Math.abs(realPrice1A - 0.25)).to.be.lessThan(0.01);
      expect(Math.abs(realPrice2A - 0.25)).to.be.lessThan(0.01);
      expect(Math.abs(realPrice3A - 0.5)).to.be.lessThan(0.01);
    });
  });

  describe('Rewards Distribution - Clear and Comprehensive', function () {
    it('Should distribute rewards correctly and show clear reward mechanics', async function () {
      const { hyphaToken, usdc, user1, user2, user3, owner, usdcPerDay } =
        await loadFixture(deployHyphaFixture);

      console.log('\n🎁 === REWARDS DISTRIBUTION TEST ===');

      // Helper function to show rewards status
      const showRewardsStatus = async (label: string) => {
        const totalSupply = await hyphaToken.totalSupply();
        const pendingDistribution = await ethers.provider.getStorage(
          await hyphaToken.getAddress(),
          13, // pendingDistribution is at storage slot 13 (was 11, then 12, now 13 due to new mintAddress variables)
        );

        const user1Balance = await hyphaToken.balanceOf(
          await user1.getAddress(),
        );
        const user2Balance = await hyphaToken.balanceOf(
          await user2.getAddress(),
        );
        const user3Balance = await hyphaToken.balanceOf(
          await user3.getAddress(),
        );

        const user1Rewards = await hyphaToken.pendingRewards(
          await user1.getAddress(),
        );
        const user2Rewards = await hyphaToken.pendingRewards(
          await user2.getAddress(),
        );
        const user3Rewards = await hyphaToken.pendingRewards(
          await user3.getAddress(),
        );

        console.log(`\n🎯 ${label}`);

        return {
          totalSupply,
          pendingDistribution,
          user1Balance,
          user2Balance,
          user3Balance,
          user1Rewards,
          user2Rewards,
          user3Rewards,
        };
      };

      // Step 1: Set up distribution multiplier for meaningful rewards
      console.log('\n⚙️ === SETUP: DISTRIBUTION MULTIPLIER ===');
      const initialMultiplier = await hyphaToken.distributionMultiplier();
      console.log(`Initial distribution multiplier: ${initialMultiplier}`);

      // Set to 2000x multiplier for meaningful rewards (2000x = 200,000% bonus)
      await hyphaToken.connect(owner).setDistributionMultiplier(2000n);
      const newMultiplier = await hyphaToken.distributionMultiplier();
      console.log(`New distribution multiplier: ${newMultiplier}`);

      await showRewardsStatus('Initial State (No tokens, no rewards)');

      // Step 2: Users invest to get different amounts of HYPHA
      console.log('\n💰 === STEP 1: USERS INVEST DIFFERENT AMOUNTS ===');
      const user1Investment = ethers.parseUnits('100', 6); // 100 USDC → 400 HYPHA
      const user2Investment = ethers.parseUnits('200', 6); // 200 USDC → 800 HYPHA
      const user3Investment = ethers.parseUnits('300', 6); // 300 USDC → 1200 HYPHA

      // Give users USDC
      await usdc.mint(await user1.getAddress(), user1Investment * 2n);
      await usdc.mint(await user2.getAddress(), user2Investment * 2n);
      await usdc.mint(await user3.getAddress(), user3Investment * 2n);

      // Users invest
      await usdc
        .connect(user1)
        .approve(await hyphaToken.getAddress(), user1Investment);
      await hyphaToken.connect(user1).investInHypha(user1Investment);

      await usdc
        .connect(user2)
        .approve(await hyphaToken.getAddress(), user2Investment);
      await hyphaToken.connect(user2).investInHypha(user2Investment);

      await usdc
        .connect(user3)
        .approve(await hyphaToken.getAddress(), user3Investment);
      await hyphaToken.connect(user3).investInHypha(user3Investment);

      // Make MASSIVE space payments over time
      const paymentAmount1 = usdcPerDay * 10000n; // 10,000 days worth
      await usdc.mint(await user1.getAddress(), paymentAmount1 * 2n);
      await usdc
        .connect(user1)
        .approve(await hyphaToken.getAddress(), paymentAmount1);
      await hyphaToken.connect(user1).payForSpaces([1], [paymentAmount1]);

      // Advance time by a LONG time
      await ethers.provider.send('evm_increaseTime', [86400 * 30]); // 30 days
      await ethers.provider.send('evm_mine', []);
      console.log('Advanced time by 30 days');

      // Update distribution state
      await hyphaToken.updateDistributionState();

      // Check rewards after time advance
      const user1RewardsAfterFirstUpdate = await hyphaToken.pendingRewards(
        await user1.getAddress(),
      );

      // The rest of the test remains the same but with additional logging and checks
    });
  });

  describe('Comprehensive Reward Distribution Testing', function () {
    it('Should calculate exact reward amounts with precise mathematical verification', async function () {
      const { hyphaToken, usdc, user1, user2, user3, owner, usdcPerDay } =
        await loadFixture(deployHyphaFixture);

      console.log('\n🔬 === EXACT REWARD CALCULATION TEST ===');

      // Set distribution multiplier to 10 for meaningful rewards (10x = 1000% bonus)
      await hyphaToken.connect(owner).setDistributionMultiplier(10n);
      const currentMultiplier = await hyphaToken.distributionMultiplier();

      // Setup: Users invest exact amounts for easy calculation
      const user1Investment = ethers.parseUnits('100', 6); // 100 USDC → 400 HYPHA
      const user2Investment = ethers.parseUnits('150', 6); // 150 USDC → 600 HYPHA
      const user3Investment = ethers.parseUnits('250', 6); // 250 USDC → 1000 HYPHA
      // Total: 2000 HYPHA

      // Give users USDC and invest
      await usdc.mint(await user1.getAddress(), user1Investment);
      await usdc.mint(await user2.getAddress(), user2Investment);
      await usdc.mint(await user3.getAddress(), user3Investment);

      await usdc
        .connect(user1)
        .approve(await hyphaToken.getAddress(), user1Investment);
      await hyphaToken.connect(user1).investInHypha(user1Investment);

      await usdc
        .connect(user2)
        .approve(await hyphaToken.getAddress(), user2Investment);
      await hyphaToken.connect(user2).investInHypha(user2Investment);

      await usdc
        .connect(user3)
        .approve(await hyphaToken.getAddress(), user3Investment);
      await hyphaToken.connect(user3).investInHypha(user3Investment);

      // Verify balances
      const user1Balance = await hyphaToken.balanceOf(await user1.getAddress());
      const user2Balance = await hyphaToken.balanceOf(await user2.getAddress());
      const user3Balance = await hyphaToken.balanceOf(await user3.getAddress());
      const totalSupply = await hyphaToken.totalSupply();

      console.log(`Total supply: ${ethers.formatUnits(totalSupply, 18)} HYPHA`);

      // Expected balances: 400, 600, 1000 HYPHA
      expect(user1Balance).to.equal(ethers.parseUnits('400', 18));
      expect(user2Balance).to.equal(ethers.parseUnits('600', 18));
      expect(user3Balance).to.equal(ethers.parseUnits('1000', 18));
      expect(totalSupply).to.equal(ethers.parseUnits('2000', 18));

      // Create rewards: Pay 10 USDC for spaces
      // With distributionMultiplier = 10: distributionAmount = hyphaEquivalent * (10 + 1) = 40 * 11 = 440 HYPHA
      const spacePayment = ethers.parseUnits('10', 6);
      await usdc.mint(await user1.getAddress(), spacePayment);
      await usdc
        .connect(user1)
        .approve(await hyphaToken.getAddress(), spacePayment);
      await hyphaToken.connect(user1).payForSpaces([1], [spacePayment]);

      // Check pending distribution
      const pendingDistribution = await ethers.provider.getStorage(
        await hyphaToken.getAddress(),
        13, // pendingDistribution storage slot (was 11, then 12, now 13 due to new mintAddress variables)
      );

      // Should be 440 HYPHA: (10 USDC * 4 * 10^12 / 1) * (10 + 1) = 440
      const expectedRewards = ethers.parseUnits('440', 18);
      expect(pendingDistribution).to.equal(expectedRewards);

      // Advance time by exactly 12 hours (half a day)
      await ethers.provider.send('evm_increaseTime', [43200]); // 12 hours
      await ethers.provider.send('evm_mine', []);

      // Update distribution state
      await hyphaToken.updateDistributionState();

      // After 12 hours, exactly half the rewards should be distributed: 220 HYPHA
      const expectedDistributed = ethers.parseUnits('220', 18);

      // Check individual user rewards
      const user1Rewards = await hyphaToken.pendingRewards(
        await user1.getAddress(),
      );
      const user2Rewards = await hyphaToken.pendingRewards(
        await user2.getAddress(),
      );
      const user3Rewards = await hyphaToken.pendingRewards(
        await user3.getAddress(),
      );

      // Expected individual rewards (proportional to holdings):
      // User1: 400/2000 * 220 = 44 HYPHA
      // User2: 600/2000 * 220 = 66 HYPHA
      // User3: 1000/2000 * 220 = 110 HYPHA
      const expectedUser1 = ethers.parseUnits('44', 18);
      const expectedUser2 = ethers.parseUnits('66', 18);
      const expectedUser3 = ethers.parseUnits('110', 18);

      expect(user1Rewards).to.be.closeTo(
        expectedUser1,
        ethers.parseUnits('1', 18),
      );
      expect(user2Rewards).to.be.closeTo(
        expectedUser2,
        ethers.parseUnits('1', 18),
      );
      expect(user3Rewards).to.be.closeTo(
        expectedUser3,
        ethers.parseUnits('1', 18),
      );

      // Verify total rewards equal distributed amount
      const totalUserRewards = user1Rewards + user2Rewards + user3Rewards;
      expect(totalUserRewards).to.be.closeTo(
        expectedDistributed,
        ethers.parseUnits('1', 18),
      );

      console.log('✅ Exact reward calculations verified!');
    });

    it('Should handle multiple claim scenarios with precise tracking', async function () {
      const { hyphaToken, usdc, user1, user2, user3, owner, usdcPerDay } =
        await loadFixture(deployHyphaFixture);

      console.log('\n👥 === MULTIPLE CLAIM SCENARIOS TEST ===');

      // Set distribution multiplier to 50 for significant rewards (50x = 5000% bonus)
      await hyphaToken.connect(owner).setDistributionMultiplier(50n);
      const currentMultiplier = await hyphaToken.distributionMultiplier();

      // Users invest different amounts
      const amounts = [
        ethers.parseUnits('100', 6), // user1: 400 HYPHA
        ethers.parseUnits('200', 6), // user2: 800 HYPHA
        ethers.parseUnits('300', 6), // user3: 1200 HYPHA
      ];
      const users = [user1, user2, user3];

      for (let i = 0; i < users.length; i++) {
        await usdc.mint(await users[i].getAddress(), amounts[i]);
        await usdc
          .connect(users[i])
          .approve(await hyphaToken.getAddress(), amounts[i]);
        await hyphaToken.connect(users[i]).investInHypha(amounts[i]);
      }

      // Track initial balances
      const initialBalances = [];
      for (let i = 0; i < users.length; i++) {
        initialBalances[i] = await hyphaToken.balanceOf(
          await users[i].getAddress(),
        );
      }

      // Create reward pool: 10 USDC → 40 HYPHA equivalent → 40 * (50 + 1) = 2040 HYPHA rewards
      const moderatePayment = ethers.parseUnits('10', 6);
      await usdc.mint(await user1.getAddress(), moderatePayment);
      await usdc
        .connect(user1)
        .approve(await hyphaToken.getAddress(), moderatePayment);
      await hyphaToken.connect(user1).payForSpaces([1], [moderatePayment]);

      // Scenario 1: Advance time and check rewards
      await ethers.provider.send('evm_increaseTime', [86400]); // 1 day
      await ethers.provider.send('evm_mine', []);
      await hyphaToken.updateDistributionState();

      const rewards1 = [];
      for (let i = 0; i < users.length; i++) {
        rewards1[i] = await hyphaToken.pendingRewards(
          await users[i].getAddress(),
        );
      }

      // All users should have some rewards
      expect(rewards1[0]).to.be.gt(0);
      expect(rewards1[1]).to.be.gt(0);
      expect(rewards1[2]).to.be.gt(0);

      // User1 claims rewards
      const user1BalanceBefore = await hyphaToken.balanceOf(
        await user1.getAddress(),
      );
      await hyphaToken.claimRewards(await user1.getAddress());
      const user1BalanceAfter = await hyphaToken.balanceOf(
        await user1.getAddress(),
      );
      const user1Claimed = user1BalanceAfter - user1BalanceBefore;

      console.log(`✅ User1 claimed rewards`);

      expect(user1Claimed).to.equal(rewards1[0]);

      // Verify user1's pending rewards are now zero
      const user1RemainingRewards = await hyphaToken.pendingRewards(
        await user1.getAddress(),
      );
      expect(user1RemainingRewards).to.equal(0);

      // Create additional rewards for second scenario
      await usdc.mint(await user1.getAddress(), moderatePayment);
      await usdc
        .connect(user1)
        .approve(await hyphaToken.getAddress(), moderatePayment);
      await hyphaToken.connect(user1).payForSpaces([2], [moderatePayment]);

      // Scenario 2: More time passes
      await ethers.provider.send('evm_increaseTime', [86400]); // Another day
      await ethers.provider.send('evm_mine', []);
      await hyphaToken.updateDistributionState();

      const rewards2 = [];
      for (let i = 0; i < users.length; i++) {
        rewards2[i] = await hyphaToken.pendingRewards(
          await users[i].getAddress(),
        );
      }

      // User1 should have new rewards from second payment
      expect(rewards2[0]).to.be.gt(0);

      // User2 and User3 should have accumulated more rewards
      expect(rewards2[1]).to.be.gt(rewards1[1]);
      expect(rewards2[2]).to.be.gt(rewards1[2]);

      // Scenario 3: User2 and User3 claim simultaneously
      const user2BalanceBefore = await hyphaToken.balanceOf(
        await user2.getAddress(),
      );
      const user3BalanceBefore = await hyphaToken.balanceOf(
        await user3.getAddress(),
      );

      await hyphaToken.claimRewards(await user2.getAddress());
      await hyphaToken.claimRewards(await user3.getAddress());

      const user2BalanceAfter = await hyphaToken.balanceOf(
        await user2.getAddress(),
      );
      const user3BalanceAfter = await hyphaToken.balanceOf(
        await user3.getAddress(),
      );

      const user2Claimed = user2BalanceAfter - user2BalanceBefore;
      const user3Claimed = user3BalanceAfter - user3BalanceBefore;

      expect(user2Claimed).to.equal(rewards2[1]);
      expect(user3Claimed).to.equal(rewards2[2]);

      // Verify proportional relationship between claims
      const totalClaimed = user2Claimed + user3Claimed;
      const user2Percentage =
        Number((user2Claimed * 10000n) / totalClaimed) / 100;
      const user3Percentage =
        Number((user3Claimed * 10000n) / totalClaimed) / 100;

      console.log(`User2 got ${user2Percentage}% of combined claims`);
      console.log(`User3 got ${user3Percentage}% of combined claims`);

      // Should be roughly 800/(800+1200) = 40% and 1200/(800+1200) = 60%
      expect(user2Percentage).to.be.closeTo(40, 5);
      expect(user3Percentage).to.be.closeTo(60, 5);

      console.log('✅ Multiple claim scenarios work correctly!');
    });

    it('Should handle various investment amounts and reward distributions', async function () {
      const { hyphaToken, usdc, user1, user2, user3, owner, usdcPerDay } =
        await loadFixture(deployHyphaFixture);

      console.log('\n💰 === VARIOUS INVESTMENT AMOUNTS TEST ===');

      // Set distribution multiplier to 100 for testing (100x = 10,000% bonus)
      await hyphaToken.connect(owner).setDistributionMultiplier(100n);
      const currentMultiplier = await hyphaToken.distributionMultiplier();

      // Test Case 1: Very small investment
      console.log('\n--- Test Case 1: Very Small Investment ---');
      const smallInvestment = ethers.parseUnits('0.25', 6); // $0.25 USD → 1 HYPHA
      await usdc.mint(await user1.getAddress(), smallInvestment);
      await usdc
        .connect(user1)
        .approve(await hyphaToken.getAddress(), smallInvestment);
      await hyphaToken.connect(user1).investInHypha(smallInvestment);

      const user1SmallBalance = await hyphaToken.balanceOf(
        await user1.getAddress(),
      );
      expect(user1SmallBalance).to.equal(ethers.parseUnits('1', 18));

      // Test Case 2: Medium investment
      console.log('\n--- Test Case 2: Medium Investment ---');
      const mediumInvestment = ethers.parseUnits('500', 6); // $500 USD → 2000 HYPHA
      await usdc.mint(await user2.getAddress(), mediumInvestment);
      await usdc
        .connect(user2)
        .approve(await hyphaToken.getAddress(), mediumInvestment);
      await hyphaToken.connect(user2).investInHypha(mediumInvestment);

      const user2MediumBalance = await hyphaToken.balanceOf(
        await user2.getAddress(),
      );
      expect(user2MediumBalance).to.equal(ethers.parseUnits('2000', 18));

      // Test Case 3: Large investment
      console.log('\n--- Test Case 3: Large Investment ---');
      const largeInvestment = ethers.parseUnits('10000', 6); // $10,000 USD → 40,000 HYPHA
      await usdc.mint(await user3.getAddress(), largeInvestment);
      await usdc
        .connect(user3)
        .approve(await hyphaToken.getAddress(), largeInvestment);
      await hyphaToken.connect(user3).investInHypha(largeInvestment);

      const user3LargeBalance = await hyphaToken.balanceOf(
        await user3.getAddress(),
      );
      expect(user3LargeBalance).to.equal(ethers.parseUnits('40000', 18));

      // Summary of holdings
      const totalSupply = await hyphaToken.totalSupply();
      console.log(`\n--- Holdings Summary ---`);
      console.log(`Total Supply: ${ethers.formatUnits(totalSupply, 18)} HYPHA`);

      // Create reward pool
      const rewardPayment = ethers.parseUnits('50', 6); // $50 USD
      await usdc.mint(await user1.getAddress(), rewardPayment);
      await usdc
        .connect(user1)
        .approve(await hyphaToken.getAddress(), rewardPayment);
      await hyphaToken.connect(user1).payForSpaces([1], [rewardPayment]);

      console.log(`\n--- Reward Creation ---`);

      // Distribute rewards over time
      await ethers.provider.send('evm_increaseTime', [86400]); // 1 day
      await ethers.provider.send('evm_mine', []);
      await hyphaToken.updateDistributionState();

      const user1Rewards = await hyphaToken.pendingRewards(
        await user1.getAddress(),
      );
      const user2Rewards = await hyphaToken.pendingRewards(
        await user2.getAddress(),
      );
      const user3Rewards = await hyphaToken.pendingRewards(
        await user3.getAddress(),
      );

      console.log(`\n--- Reward Distribution ---`);

      // Check proportional distribution
      const totalRewards = user1Rewards + user2Rewards + user3Rewards;
      const user1RewardPercentage =
        Number((user1Rewards * 10000n) / totalRewards) / 100;
      const user2RewardPercentage =
        Number((user2Rewards * 10000n) / totalRewards) / 100;
      const user3RewardPercentage =
        Number((user3Rewards * 10000n) / totalRewards) / 100;

      console.log(`User1 reward share: ${user1RewardPercentage.toFixed(2)}%`);
      console.log(`User2 reward share: ${user2RewardPercentage.toFixed(2)}%`);
      console.log(`User3 reward share: ${user3RewardPercentage.toFixed(2)}%`);

      // Verify rewards are proportional to holdings
      expect(user1RewardPercentage).to.be.closeTo(
        Number((user1SmallBalance * 10000n) / totalSupply) / 100,
        0.1,
      );
      expect(user2RewardPercentage).to.be.closeTo(
        Number((user2MediumBalance * 10000n) / totalSupply) / 100,
        0.1,
      );
      expect(user3RewardPercentage).to.be.closeTo(
        Number((user3LargeBalance * 10000n) / totalSupply) / 100,
        0.1,
      );

      console.log('✅ Various investment amounts handled correctly!');
    });

    it('Should handle extreme investment scenarios', async function () {
      const { hyphaToken, usdc, user1, user2, user3, owner, usdcPerDay } =
        await loadFixture(deployHyphaFixture);

      console.log('\n🚀 === EXTREME INVESTMENT SCENARIOS TEST ===');

      // Set distribution multiplier to 500 for extreme testing (500x = 50,000% bonus)
      await hyphaToken.connect(owner).setDistributionMultiplier(500n);
      const currentMultiplier = await hyphaToken.distributionMultiplier();

      // Test Case 1: Micro investment (1 cent)
      console.log('\n--- Test Case 1: Micro Investment (1 cent) ---');
      const microInvestment = ethers.parseUnits('0.01', 6); // $0.01 USD → 0.04 HYPHA
      await usdc.mint(await user1.getAddress(), microInvestment);
      await usdc
        .connect(user1)
        .approve(await hyphaToken.getAddress(), microInvestment);
      await hyphaToken.connect(user1).investInHypha(microInvestment);

      const user1MicroBalance = await hyphaToken.balanceOf(
        await user1.getAddress(),
      );

      // Test Case 2: Whale investment (1 million USD)
      console.log('\n--- Test Case 2: Whale Investment (1 million USD) ---');
      const whaleInvestment = ethers.parseUnits('1000000', 6); // $1,000,000 USD → 4,000,000 HYPHA
      await usdc.mint(await user2.getAddress(), whaleInvestment);
      await usdc
        .connect(user2)
        .approve(await hyphaToken.getAddress(), whaleInvestment);
      await hyphaToken.connect(user2).investInHypha(whaleInvestment);

      const user2WhaleBalance = await hyphaToken.balanceOf(
        await user2.getAddress(),
      );

      // Test Case 3: Regular investment for comparison
      console.log('\n--- Test Case 3: Regular Investment (100 USD) ---');
      const regularInvestment = ethers.parseUnits('100', 6); // $100 USD → 400 HYPHA
      await usdc.mint(await user3.getAddress(), regularInvestment);
      await usdc
        .connect(user3)
        .approve(await hyphaToken.getAddress(), regularInvestment);
      await hyphaToken.connect(user3).investInHypha(regularInvestment);

      const user3RegularBalance = await hyphaToken.balanceOf(
        await user3.getAddress(),
      );

      // Create massive reward pool
      const massiveRewardPayment = ethers.parseUnits('1000', 6); // $1000 USD
      await usdc.mint(await user1.getAddress(), massiveRewardPayment);
      await usdc
        .connect(user1)
        .approve(await hyphaToken.getAddress(), massiveRewardPayment);
      await hyphaToken.connect(user1).payForSpaces([1], [massiveRewardPayment]);

      console.log(`\n--- Massive Reward Creation ---`);

      // Distribute rewards
      await ethers.provider.send('evm_increaseTime', [86400]); // 1 day
      await ethers.provider.send('evm_mine', []);
      await hyphaToken.updateDistributionState();

      const totalSupply = await hyphaToken.totalSupply();
      const user1Rewards = await hyphaToken.pendingRewards(
        await user1.getAddress(),
      );
      const user2Rewards = await hyphaToken.pendingRewards(
        await user2.getAddress(),
      );
      const user3Rewards = await hyphaToken.pendingRewards(
        await user3.getAddress(),
      );

      console.log(`\n--- Extreme Scenario Results ---`);
      console.log(`Total Supply: ${ethers.formatUnits(totalSupply, 18)} HYPHA`);

      // Test that whale dominates rewards as expected
      const totalRewards = user1Rewards + user2Rewards + user3Rewards;
      const whaleRewardPercentage =
        Number((user2Rewards * 10000n) / totalRewards) / 100;

      // Whale should get vast majority of rewards due to massive holdings
      expect(whaleRewardPercentage).to.be.gt(99); // Should get >99% of rewards

      // Even micro investor should get some rewards
      expect(user1Rewards).to.be.gt(0);

      console.log('✅ Extreme investment scenarios handled correctly!');
    });

    it('Should handle edge cases and boundary conditions', async function () {
      const { hyphaToken, usdc, user1, user2, owner, usdcPerDay } =
        await loadFixture(deployHyphaFixture);

      console.log('\n⚠️ === EDGE CASES AND BOUNDARY CONDITIONS TEST ===');

      // Test 1: Zero total supply scenario
      console.log('\n--- Test 1: Zero total supply ---');

      // Make space payment when no one has tokens (use multiplier 100 for this test)
      await hyphaToken.connect(owner).setDistributionMultiplier(100n);
      const multiplierTest1 = await hyphaToken.distributionMultiplier();

      const paymentWithoutHolders = usdcPerDay * 10n;
      await usdc.mint(await user1.getAddress(), paymentWithoutHolders);
      await usdc
        .connect(user1)
        .approve(await hyphaToken.getAddress(), paymentWithoutHolders);
      await hyphaToken
        .connect(user1)
        .payForSpaces([1], [paymentWithoutHolders]);

      // Advance time and update - should not revert
      await ethers.provider.send('evm_increaseTime', [86400]);
      await ethers.provider.send('evm_mine', []);
      await hyphaToken.updateDistributionState(); // Should not revert

      // Check that pending rewards are zero for user with no tokens
      const rewardsWithoutTokens = await hyphaToken.pendingRewards(
        await user1.getAddress(),
      );
      expect(rewardsWithoutTokens).to.equal(0);
      console.log('✅ Zero total supply handled correctly');

      // Test 2: Single user scenario
      console.log('\n--- Test 2: Single user scenario ---');

      const soloInvestment = ethers.parseUnits('100', 6);
      await usdc.mint(await user1.getAddress(), soloInvestment);
      await usdc
        .connect(user1)
        .approve(await hyphaToken.getAddress(), soloInvestment);
      await hyphaToken.connect(user1).investInHypha(soloInvestment);

      const soloBalance = await hyphaToken.balanceOf(await user1.getAddress());

      // Advance time and check - user should get 100% of rewards
      await ethers.provider.send('evm_increaseTime', [86400]);
      await ethers.provider.send('evm_mine', []);
      await hyphaToken.updateDistributionState();

      const soloRewards = await hyphaToken.pendingRewards(
        await user1.getAddress(),
      );
      expect(soloRewards).to.be.gt(0);
      console.log('✅ Single user scenario works correctly');

      // Test 3: Very small reward amounts (dust)
      console.log('\n--- Test 3: Very small reward amounts ---');

      // Make tiny space payment
      const tinyPayment = 1000n; // 0.001 USDC
      await usdc.mint(await user1.getAddress(), tinyPayment);
      await usdc
        .connect(user1)
        .approve(await hyphaToken.getAddress(), tinyPayment);

      // This should revert due to "Payment too small for space"
      await expect(
        hyphaToken.connect(user1).payForSpaces([2], [tinyPayment]),
      ).to.be.revertedWith('Payment too small for space');
      console.log('✅ Tiny payments correctly rejected');

      // Test 4: Maximum distribution multiplier
      console.log('\n--- Test 4: Maximum distribution multiplier ---');

      await hyphaToken.connect(owner).setDistributionMultiplier(10000n); // 10000x = 1,000,000% bonus
      const maxMultiplier = await hyphaToken.distributionMultiplier();

      const normalPayment = usdcPerDay;
      await usdc.mint(await user1.getAddress(), normalPayment);
      await usdc
        .connect(user1)
        .approve(await hyphaToken.getAddress(), normalPayment);
      await hyphaToken.connect(user1).payForSpaces([3], [normalPayment]);

      // Should create significant rewards without reverting
      await ethers.provider.send('evm_increaseTime', [86400]);
      await ethers.provider.send('evm_mine', []);
      await hyphaToken.updateDistributionState();

      const maxMultiplierRewards = await hyphaToken.pendingRewards(
        await user1.getAddress(),
      );
      expect(maxMultiplierRewards).to.be.gt(soloRewards); // Should be much higher
      console.log('✅ Maximum distribution multiplier works');

      // Test 5: Multiple rapid updates
      console.log('\n--- Test 5: Multiple rapid updates ---');

      for (let i = 0; i < 5; i++) {
        await ethers.provider.send('evm_increaseTime', [1]); // 1 second each
        await ethers.provider.send('evm_mine', []);
        await hyphaToken.updateDistributionState();
      }

      const rapidUpdateRewards = await hyphaToken.pendingRewards(
        await user1.getAddress(),
      );
      expect(rapidUpdateRewards).to.be.gte(maxMultiplierRewards); // Should be >= previous
      console.log('✅ Rapid updates handled correctly');

      // Test 6: User with tokens gets new tokens (investment after rewards start)
      console.log('\n--- Test 6: Investment after rewards accumulate ---');

      const user2Investment = ethers.parseUnits('200', 6);
      await usdc.mint(await user2.getAddress(), user2Investment);
      await usdc
        .connect(user2)
        .approve(await hyphaToken.getAddress(), user2Investment);

      const user2RewardsBefore = await hyphaToken.pendingRewards(
        await user2.getAddress(),
      );

      await hyphaToken.connect(user2).investInHypha(user2Investment);

      const user2RewardsAfter = await hyphaToken.pendingRewards(
        await user2.getAddress(),
      );
      const user2NewBalance = await hyphaToken.balanceOf(
        await user2.getAddress(),
      );

      // User2 should have 0 rewards before investment (no tokens), and 0 after (reward debt reset)
      expect(user2RewardsBefore).to.equal(0);
      expect(user2RewardsAfter).to.equal(0);
      console.log('✅ New investment correctly resets reward debt');

      console.log('✅ All edge cases handled correctly!');
    });
  });

<<<<<<< HEAD
  describe('Mint Whitelist and Minting Functions', function () {
    it('Should allow owner to add address to mint whitelist and emit event', async function () {
=======
  describe('Mint Address and Minting Functions', function () {
    it('Should allow owner to add mint address and emit event', async function () {
>>>>>>> 528397a4
      const { hyphaToken, owner, user1, user2 } = await loadFixture(
        deployHyphaFixture,
      );

<<<<<<< HEAD
      // Initially, user1 should not be whitelisted
      expect(
        await hyphaToken.isMintTransferWhitelisted(await user1.getAddress()),
      ).to.equal(false);

      // Owner adds user1 to mint whitelist
      await expect(
        hyphaToken
          .connect(owner)
          .setMintTransferWhitelist(await user1.getAddress(), true),
      )
        .to.emit(hyphaToken, 'MintTransferWhitelistUpdated')
        .withArgs(await user1.getAddress(), true);

      // Verify user1 is now whitelisted
      expect(
        await hyphaToken.isMintTransferWhitelisted(await user1.getAddress()),
      ).to.equal(true);

      // Owner removes user1 from mint whitelist
      await expect(
        hyphaToken
          .connect(owner)
          .setMintTransferWhitelist(await user1.getAddress(), false),
      )
        .to.emit(hyphaToken, 'MintTransferWhitelistUpdated')
        .withArgs(await user1.getAddress(), false);

      // Verify user1 is no longer whitelisted
      expect(
        await hyphaToken.isMintTransferWhitelisted(await user1.getAddress()),
      ).to.equal(false);
    });

    it('Should not allow non-owner to modify mint whitelist', async function () {
=======
      // Initially, no addresses should be authorized
      expect(await hyphaToken.isAuthorizedMinter(await user1.getAddress())).to
        .be.false;
      expect(await hyphaToken.authorizedMintAddressCount()).to.equal(0);

      // Owner adds mint address
      await expect(
        hyphaToken.connect(owner).addMintAddress(await user1.getAddress()),
      )
        .to.emit(hyphaToken, 'MintAddressAdded')
        .withArgs(await user1.getAddress());

      // Verify mint address was added
      expect(await hyphaToken.isAuthorizedMinter(await user1.getAddress())).to
        .be.true;
      expect(await hyphaToken.authorizedMintAddressCount()).to.equal(1);

      // Add another mint address
      await expect(
        hyphaToken.connect(owner).addMintAddress(await user2.getAddress()),
      )
        .to.emit(hyphaToken, 'MintAddressAdded')
        .withArgs(await user2.getAddress());

      // Verify both addresses are authorized
      expect(await hyphaToken.isAuthorizedMinter(await user1.getAddress())).to
        .be.true;
      expect(await hyphaToken.isAuthorizedMinter(await user2.getAddress())).to
        .be.true;
      expect(await hyphaToken.authorizedMintAddressCount()).to.equal(2);
    });

    it('Should not allow non-owner to add mint address', async function () {
>>>>>>> 528397a4
      const { hyphaToken, user1, user2 } = await loadFixture(
        deployHyphaFixture,
      );

<<<<<<< HEAD
      // Non-owner tries to add address to mint whitelist
      await expect(
        hyphaToken
          .connect(user1)
          .setMintTransferWhitelist(await user2.getAddress(), true),
      ).to.be.reverted;
    });

    it('Should not allow whitelisting zero address', async function () {
      const { hyphaToken, owner } = await loadFixture(deployHyphaFixture);

      // Try to whitelist zero address
      await expect(
        hyphaToken
          .connect(owner)
          .setMintTransferWhitelist(
            '0x0000000000000000000000000000000000000000',
            true,
          ),
      ).to.be.revertedWith('Cannot whitelist zero address');
    });

    it('Should allow whitelisted address to mint tokens', async function () {
      const { hyphaToken, owner, user1, user2 } = await loadFixture(
        deployHyphaFixture,
      );

      // Add user1 to mint whitelist
      await hyphaToken
        .connect(owner)
        .setMintTransferWhitelist(await user1.getAddress(), true);
=======
      // Non-owner tries to add mint address
      await expect(
        hyphaToken.connect(user1).addMintAddress(await user2.getAddress()),
      ).to.be.reverted;
    });

    it('Should not allow adding zero address as mint address', async function () {
      const { hyphaToken, owner } = await loadFixture(deployHyphaFixture);

      // Try to add zero address
      await expect(
        hyphaToken
          .connect(owner)
          .addMintAddress('0x0000000000000000000000000000000000000000'),
      ).to.be.revertedWith('Cannot authorize zero address');
    });

    it('Should not allow adding the same address twice', async function () {
      const { hyphaToken, owner, user1 } = await loadFixture(
        deployHyphaFixture,
      );

      // Add mint address first time
      await hyphaToken.connect(owner).addMintAddress(await user1.getAddress());

      // Try to add the same address again
      await expect(
        hyphaToken.connect(owner).addMintAddress(await user1.getAddress()),
      ).to.be.revertedWith('Address already authorized');
    });

    it('Should allow any authorized mint address to mint tokens', async function () {
      const { hyphaToken, owner, user1, user2, user3 } = await loadFixture(
        deployHyphaFixture,
      );

      // Add both user1 and user2 as authorized mint addresses
      await hyphaToken.connect(owner).addMintAddress(await user1.getAddress());
      await hyphaToken.connect(owner).addMintAddress(await user2.getAddress());
>>>>>>> 528397a4

      // Check initial balances
      const user3InitialBalance = await hyphaToken.balanceOf(
        await user3.getAddress(),
      );
      const initialTotalMinted = await hyphaToken.totalMinted();

      const mintAmount1 = ethers.parseUnits('1000', 18);
      const mintAmount2 = ethers.parseUnits('500', 18);

<<<<<<< HEAD
      // Whitelisted address mints tokens
=======
      // Both authorized addresses can mint tokens
>>>>>>> 528397a4
      await expect(
        hyphaToken.connect(user1).mint(await user3.getAddress(), mintAmount1),
      )
        .to.emit(hyphaToken, 'TokensMinted')
        .withArgs(await user3.getAddress(), mintAmount1);

      await expect(
        hyphaToken.connect(user2).mint(await user3.getAddress(), mintAmount2),
      )
        .to.emit(hyphaToken, 'TokensMinted')
        .withArgs(await user3.getAddress(), mintAmount2);

      // Check final balances
      const user3FinalBalance = await hyphaToken.balanceOf(
        await user3.getAddress(),
      );
      const finalTotalMinted = await hyphaToken.totalMinted();

      expect(user3FinalBalance - user3InitialBalance).to.equal(
        mintAmount1 + mintAmount2,
      );
      expect(finalTotalMinted - initialTotalMinted).to.equal(
        mintAmount1 + mintAmount2,
      );
    });

    it('Should not allow non-whitelisted addresses to mint tokens', async function () {
      const { hyphaToken, owner, user1, user2, user3 } = await loadFixture(
        deployHyphaFixture,
      );

<<<<<<< HEAD
      // Add user1 to mint whitelist but not user2
      await hyphaToken
        .connect(owner)
        .setMintTransferWhitelist(await user1.getAddress(), true);
=======
      // Add user1 as authorized mint address
      await hyphaToken.connect(owner).addMintAddress(await user1.getAddress());
>>>>>>> 528397a4

      const mintAmount = ethers.parseUnits('1000', 18);

      // Non-whitelisted address tries to mint
      await expect(
        hyphaToken.connect(user2).mint(await user3.getAddress(), mintAmount),
      ).to.be.revertedWith('Only whitelisted addresses can mint');

<<<<<<< HEAD
      // Owner tries to mint (should also fail since owner is not whitelisted)
=======
      // Owner tries to mint (should also fail since owner is not an authorized minter)
>>>>>>> 528397a4
      await expect(
        hyphaToken.connect(owner).mint(await user3.getAddress(), mintAmount),
      ).to.be.revertedWith('Only whitelisted addresses can mint');
    });

    it('Should not allow minting to zero address', async function () {
      const { hyphaToken, owner, user1 } = await loadFixture(
        deployHyphaFixture,
      );

<<<<<<< HEAD
      // Add user1 to mint whitelist
      await hyphaToken
        .connect(owner)
        .setMintTransferWhitelist(await user1.getAddress(), true);
=======
      // Add user1 as authorized mint address
      await hyphaToken.connect(owner).addMintAddress(await user1.getAddress());
>>>>>>> 528397a4

      const mintAmount = ethers.parseUnits('1000', 18);

      // Try to mint to zero address
      await expect(
        hyphaToken
          .connect(user1)
          .mint('0x0000000000000000000000000000000000000000', mintAmount),
      ).to.be.revertedWith('Cannot mint to zero address');
    });

    it('Should not allow minting zero amount', async function () {
      const { hyphaToken, owner, user1, user2 } = await loadFixture(
        deployHyphaFixture,
      );

<<<<<<< HEAD
      // Add user1 to mint whitelist
      await hyphaToken
        .connect(owner)
        .setMintTransferWhitelist(await user1.getAddress(), true);
=======
      // Add user1 as authorized mint address
      await hyphaToken.connect(owner).addMintAddress(await user1.getAddress());
>>>>>>> 528397a4

      // Try to mint zero amount
      await expect(
        hyphaToken.connect(user1).mint(await user2.getAddress(), 0),
      ).to.be.revertedWith('Amount must be greater than zero');
    });

    it('Should not allow minting beyond max supply', async function () {
      const { hyphaToken, owner, user1, user2 } = await loadFixture(
        deployHyphaFixture,
      );

<<<<<<< HEAD
      // Add user1 to mint whitelist
      await hyphaToken
        .connect(owner)
        .setMintTransferWhitelist(await user1.getAddress(), true);
=======
      // Add user1 as authorized mint address
      await hyphaToken.connect(owner).addMintAddress(await user1.getAddress());
>>>>>>> 528397a4

      const maxSupply = await hyphaToken.MAX_SUPPLY();
      const currentTotalMinted = await hyphaToken.totalMinted();
      const remainingSupply = maxSupply - currentTotalMinted;

      // Try to mint more than remaining supply
      const excessAmount = remainingSupply + 1n;

      await expect(
        hyphaToken.connect(user1).mint(await user2.getAddress(), excessAmount),
      ).to.be.revertedWith('Exceeds max token supply');
    });

    it('Should allow minting up to max supply', async function () {
      const { hyphaToken, owner, user1, user2 } = await loadFixture(
        deployHyphaFixture,
      );

<<<<<<< HEAD
      // Add user1 to mint whitelist
      await hyphaToken
        .connect(owner)
        .setMintTransferWhitelist(await user1.getAddress(), true);
=======
      // Add user1 as authorized mint address
      await hyphaToken.connect(owner).addMintAddress(await user1.getAddress());
>>>>>>> 528397a4

      const maxSupply = await hyphaToken.MAX_SUPPLY();
      const currentTotalMinted = await hyphaToken.totalMinted();
      const remainingSupply = maxSupply - currentTotalMinted;

      // Mint exactly the remaining supply
      await hyphaToken
        .connect(user1)
        .mint(await user2.getAddress(), remainingSupply);

      // Check that total minted equals max supply
      const finalTotalMinted = await hyphaToken.totalMinted();
      expect(finalTotalMinted).to.equal(maxSupply);

      // Try to mint even 1 more token - should fail
      await expect(
        hyphaToken.connect(user1).mint(await user2.getAddress(), 1),
      ).to.be.revertedWith('Exceeds max token supply');
    });

    it('Should correctly update reward debt when minting to eligible addresses', async function () {
      const { hyphaToken, owner, user1, user2, usdc, usdcPerDay } =
        await loadFixture(deployHyphaFixture);

<<<<<<< HEAD
      // Add user1 to mint whitelist
      await hyphaToken
        .connect(owner)
        .setMintTransferWhitelist(await user1.getAddress(), true);

      // First, user1 needs some tokens to be part of eligible supply
      const user1Investment = ethers.parseUnits('100', 6);
      await usdc.mint(
        await user1.getAddress(),
        user1Investment + usdcPerDay * 5n,
      );
      await usdc
        .connect(user1)
        .approve(await hyphaToken.getAddress(), user1Investment);
      await hyphaToken.connect(user1).investInHypha(user1Investment);
=======
      // Add user1 as authorized mint address
      await hyphaToken.connect(owner).addMintAddress(await user1.getAddress());
>>>>>>> 528397a4

      // Now create some rewards by making a space payment
      const spacePayment = usdcPerDay * 5n;
      await usdc
        .connect(user1)
        .approve(await hyphaToken.getAddress(), spacePayment);
      await hyphaToken.connect(user1).payForSpaces([1], [spacePayment]);

      // Advance time to accumulate rewards
      await ethers.provider.send('evm_increaseTime', [86400]); // 1 day
      await ethers.provider.send('evm_mine', []);

      // Update distribution state to distribute rewards to existing holders
      await hyphaToken.updateDistributionState();

      // Get current accumulator value after rewards have been distributed
      const accumulatedRewardPerToken = await ethers.provider.getStorage(
        await hyphaToken.getAddress(),
        ethers.solidityPackedKeccak256(
          ['string'],
          ['accumulatedRewardPerToken'],
        ),
      );

      // Verify user1 has some pending rewards before we mint to user2
      const user1RewardsBefore = await hyphaToken.pendingRewards(
        await user1.getAddress(),
      );
      expect(user1RewardsBefore).to.be.gt(0);

      // Mint tokens to user2
      const mintAmount = ethers.parseUnits('1000', 18);
      await hyphaToken
        .connect(user1)
        .mint(await user2.getAddress(), mintAmount);

      // Check that user2's reward debt was set correctly
      const user2RewardDebtSlot = ethers.keccak256(
        ethers.solidityPacked(
          ['address', 'uint256'],
          [await user2.getAddress(), 4], // userRewardDebt mapping slot (was 3, now 4 due to new mintAddress variables)
        ),
      );
      const user2RewardDebt = await ethers.provider.getStorage(
        await hyphaToken.getAddress(),
        user2RewardDebtSlot,
      );

      expect(user2RewardDebt).to.equal(accumulatedRewardPerToken);

      // User2 should have 0 pending rewards after minting (reward debt properly set)
      const user2PendingRewards = await hyphaToken.pendingRewards(
        await user2.getAddress(),
      );
      expect(user2PendingRewards).to.equal(0);
    });

    it('Should not update reward debt when minting to IEX address', async function () {
      const { hyphaToken, owner, user1, iexAddress, usdc, usdcPerDay } =
        await loadFixture(deployHyphaFixture);

<<<<<<< HEAD
      // Add user1 to mint whitelist
      await hyphaToken
        .connect(owner)
        .setMintTransferWhitelist(await user1.getAddress(), true);
=======
      // Add user1 as authorized mint address
      await hyphaToken.connect(owner).addMintAddress(await user1.getAddress());
>>>>>>> 528397a4

      // Create some rewards first
      const spacePayment = usdcPerDay * 5n;
      await usdc.mint(await user1.getAddress(), spacePayment);
      await usdc
        .connect(user1)
        .approve(await hyphaToken.getAddress(), spacePayment);
      await hyphaToken.connect(user1).payForSpaces([1], [spacePayment]);

      // Advance time
      await ethers.provider.send('evm_increaseTime', [86400]);
      await ethers.provider.send('evm_mine', []);

      const iexInitialBalance = await hyphaToken.balanceOf(iexAddress);

      // Mint tokens to IEX address
      const mintAmount = ethers.parseUnits('1000', 18);
      await hyphaToken.connect(user1).mint(iexAddress, mintAmount);

      const iexFinalBalance = await hyphaToken.balanceOf(iexAddress);
      expect(iexFinalBalance - iexInitialBalance).to.equal(mintAmount);

      // IEX should still have 0 pending rewards
      const iexPendingRewards = await hyphaToken.pendingRewards(iexAddress);
      expect(iexPendingRewards).to.equal(0);
    });

    it('Should handle multiple whitelisted addresses correctly', async function () {
      const { hyphaToken, owner, user1, user2, user3 } = await loadFixture(
        deployHyphaFixture,
      );

<<<<<<< HEAD
      // Add both user1 and user2 to mint whitelist
      await hyphaToken
        .connect(owner)
        .setMintTransferWhitelist(await user1.getAddress(), true);
      await hyphaToken
        .connect(owner)
        .setMintTransferWhitelist(await user2.getAddress(), true);
=======
      // Add user1 as authorized mint address
      await hyphaToken.connect(owner).addMintAddress(await user1.getAddress());
>>>>>>> 528397a4

      const mintAmount1 = ethers.parseUnits('1000', 18);
      const mintAmount2 = ethers.parseUnits('2000', 18);
      const mintAmount3 = ethers.parseUnits('3000', 18);

      const initialTotalMinted = await hyphaToken.totalMinted();

      // Multiple whitelisted addresses can mint
      await hyphaToken
        .connect(user1)
        .mint(await user3.getAddress(), mintAmount1);
      await hyphaToken
        .connect(user2)
        .mint(await user3.getAddress(), mintAmount2);
      await hyphaToken
        .connect(user1)
        .mint(await user3.getAddress(), mintAmount3);

      // Check final balances
      const user3Balance = await hyphaToken.balanceOf(await user3.getAddress());
      const finalTotalMinted = await hyphaToken.totalMinted();

      expect(user3Balance).to.equal(mintAmount1 + mintAmount2 + mintAmount3);
      expect(finalTotalMinted - initialTotalMinted).to.equal(
        mintAmount1 + mintAmount2 + mintAmount3,
      );
    });

<<<<<<< HEAD
    it('Should handle whitelist changes correctly', async function () {
=======
    it('Should handle adding multiple mint addresses correctly', async function () {
>>>>>>> 528397a4
      const { hyphaToken, owner, user1, user2, user3 } = await loadFixture(
        deployHyphaFixture,
      );

<<<<<<< HEAD
      // Add user1 to mint whitelist
      await hyphaToken
        .connect(owner)
        .setMintTransferWhitelist(await user1.getAddress(), true);
=======
      // Add user1 as initial mint address
      await hyphaToken.connect(owner).addMintAddress(await user1.getAddress());
>>>>>>> 528397a4

      const mintAmount = ethers.parseUnits('1000', 18);

      // User1 can mint
      await hyphaToken
        .connect(user1)
        .mint(await user3.getAddress(), mintAmount);

<<<<<<< HEAD
      // Remove user1 from whitelist and add user2
      await hyphaToken
        .connect(owner)
        .setMintTransferWhitelist(await user1.getAddress(), false);
      await hyphaToken
        .connect(owner)
        .setMintTransferWhitelist(await user2.getAddress(), true);

      // User1 can no longer mint
      await expect(
        hyphaToken.connect(user1).mint(await user3.getAddress(), mintAmount),
      ).to.be.revertedWith('Only whitelisted addresses can mint');
=======
      // Add user2 as additional mint address
      await hyphaToken.connect(owner).addMintAddress(await user2.getAddress());
>>>>>>> 528397a4

      // Both user1 and user2 can mint
      await hyphaToken
        .connect(user1)
        .mint(await user3.getAddress(), mintAmount);
      await hyphaToken
        .connect(user2)
        .mint(await user3.getAddress(), mintAmount);

      // Check final balance
      const user3Balance = await hyphaToken.balanceOf(await user3.getAddress());
      expect(user3Balance).to.equal(mintAmount * 3n);

      // Verify both addresses are still authorized
      expect(await hyphaToken.isAuthorizedMinter(await user1.getAddress())).to
        .be.true;
      expect(await hyphaToken.isAuthorizedMinter(await user2.getAddress())).to
        .be.true;
      expect(await hyphaToken.authorizedMintAddressCount()).to.equal(2);
    });

    it('Should handle large mint amounts correctly', async function () {
      const { hyphaToken, owner, user1, user2 } = await loadFixture(
        deployHyphaFixture,
      );

<<<<<<< HEAD
      // Add user1 to mint whitelist
      await hyphaToken
        .connect(owner)
        .setMintTransferWhitelist(await user1.getAddress(), true);
=======
      // Add user1 as authorized mint address
      await hyphaToken.connect(owner).addMintAddress(await user1.getAddress());
>>>>>>> 528397a4

      // Try to mint a very large amount (but within supply limits)
      const largeMintAmount = ethers.parseUnits('1000000', 18); // 1 million HYPHA

      const initialBalance = await hyphaToken.balanceOf(
        await user2.getAddress(),
      );
      const initialTotalMinted = await hyphaToken.totalMinted();

      await hyphaToken
        .connect(user1)
        .mint(await user2.getAddress(), largeMintAmount);

      const finalBalance = await hyphaToken.balanceOf(await user2.getAddress());
      const finalTotalMinted = await hyphaToken.totalMinted();

      expect(finalBalance - initialBalance).to.equal(largeMintAmount);
      expect(finalTotalMinted - initialTotalMinted).to.equal(largeMintAmount);
    });

    it('Should emit events correctly for all operations', async function () {
      const { hyphaToken, owner, user1, user2 } = await loadFixture(
        deployHyphaFixture,
      );

<<<<<<< HEAD
      // Test setMintTransferWhitelist event
      await expect(
        hyphaToken
          .connect(owner)
          .setMintTransferWhitelist(await user1.getAddress(), true),
      )
        .to.emit(hyphaToken, 'MintTransferWhitelistUpdated')
        .withArgs(await user1.getAddress(), true);
=======
      // Test addMintAddress event
      await expect(
        hyphaToken.connect(owner).addMintAddress(await user1.getAddress()),
      )
        .to.emit(hyphaToken, 'MintAddressAdded')
        .withArgs(await user1.getAddress());
>>>>>>> 528397a4

      // Test mint event
      const mintAmount = ethers.parseUnits('1000', 18);
      await expect(
        hyphaToken.connect(user1).mint(await user2.getAddress(), mintAmount),
      )
        .to.emit(hyphaToken, 'TokensMinted')
        .withArgs(await user2.getAddress(), mintAmount);
    });

    it('Should correctly track authorized mint address count', async function () {
      const { hyphaToken, owner, user1, user2, user3 } = await loadFixture(
        deployHyphaFixture,
      );

      // Initially should be 0
      expect(await hyphaToken.authorizedMintAddressCount()).to.equal(0);

      // Add first address
      await hyphaToken.connect(owner).addMintAddress(await user1.getAddress());
      expect(await hyphaToken.authorizedMintAddressCount()).to.equal(1);

      // Add second address
      await hyphaToken.connect(owner).addMintAddress(await user2.getAddress());
      expect(await hyphaToken.authorizedMintAddressCount()).to.equal(2);

      // Add third address
      await hyphaToken.connect(owner).addMintAddress(await user3.getAddress());
      expect(await hyphaToken.authorizedMintAddressCount()).to.equal(3);

      // Verify all addresses are authorized
      expect(await hyphaToken.isAuthorizedMinter(await user1.getAddress())).to
        .be.true;
      expect(await hyphaToken.isAuthorizedMinter(await user2.getAddress())).to
        .be.true;
      expect(await hyphaToken.isAuthorizedMinter(await user3.getAddress())).to
        .be.true;
    });
  });

  describe('Transfer Whitelists and Functions', function () {
    it('Should allow owner to manage mint transfer whitelist', async function () {
      const { hyphaToken, owner, user1, user2 } = await loadFixture(
        deployHyphaFixture,
      );

      // Initially, addresses should not be whitelisted
      expect(
        await hyphaToken.isMintTransferWhitelisted(await user1.getAddress()),
      ).to.equal(false);
      expect(
        await hyphaToken.isMintTransferWhitelisted(await user2.getAddress()),
      ).to.equal(false);

      // Owner adds user1 to mint transfer whitelist
      await expect(
        hyphaToken
          .connect(owner)
          .setMintTransferWhitelist(await user1.getAddress(), true),
      )
        .to.emit(hyphaToken, 'MintTransferWhitelistUpdated')
        .withArgs(await user1.getAddress(), true);

      expect(
        await hyphaToken.isMintTransferWhitelisted(await user1.getAddress()),
      ).to.equal(true);

      // Owner removes user1 from mint transfer whitelist
      await expect(
        hyphaToken
          .connect(owner)
          .setMintTransferWhitelist(await user1.getAddress(), false),
      )
        .to.emit(hyphaToken, 'MintTransferWhitelistUpdated')
        .withArgs(await user1.getAddress(), false);

      expect(
        await hyphaToken.isMintTransferWhitelisted(await user1.getAddress()),
      ).to.equal(false);
    });

    it('Should allow owner to manage normal transfer whitelist', async function () {
      const { hyphaToken, owner, user1, user2 } = await loadFixture(
        deployHyphaFixture,
      );

      // Initially, addresses should not be whitelisted
      expect(
        await hyphaToken.isNormalTransferWhitelisted(await user1.getAddress()),
      ).to.equal(false);
      expect(
        await hyphaToken.isNormalTransferWhitelisted(await user2.getAddress()),
      ).to.equal(false);

      // Owner adds user1 to normal transfer whitelist
      await expect(
        hyphaToken
          .connect(owner)
          .setNormalTransferWhitelist(await user1.getAddress(), true),
      )
        .to.emit(hyphaToken, 'NormalTransferWhitelistUpdated')
        .withArgs(await user1.getAddress(), true);

      expect(
        await hyphaToken.isNormalTransferWhitelisted(await user1.getAddress()),
      ).to.equal(true);

      // Owner removes user1 from normal transfer whitelist
      await expect(
        hyphaToken
          .connect(owner)
          .setNormalTransferWhitelist(await user1.getAddress(), false),
      )
        .to.emit(hyphaToken, 'NormalTransferWhitelistUpdated')
        .withArgs(await user1.getAddress(), false);

      expect(
        await hyphaToken.isNormalTransferWhitelisted(await user1.getAddress()),
      ).to.equal(false);
    });

    it('Should not allow non-owner to modify whitelists', async function () {
      const { hyphaToken, user1, user2 } = await loadFixture(
        deployHyphaFixture,
      );

      // Non-owner tries to modify mint transfer whitelist
      await expect(
        hyphaToken
          .connect(user1)
          .setMintTransferWhitelist(await user2.getAddress(), true),
      ).to.be.reverted;

      // Non-owner tries to modify normal transfer whitelist
      await expect(
        hyphaToken
          .connect(user1)
          .setNormalTransferWhitelist(await user2.getAddress(), true),
      ).to.be.reverted;
    });

    it('Should not allow whitelisting zero address', async function () {
      const { hyphaToken, owner } = await loadFixture(deployHyphaFixture);

      const zeroAddress = '0x0000000000000000000000000000000000000000';

      // Try to whitelist zero address for mint transfer
      await expect(
        hyphaToken.connect(owner).setMintTransferWhitelist(zeroAddress, true),
      ).to.be.revertedWith('Cannot whitelist zero address');

      // Try to whitelist zero address for normal transfer
      await expect(
        hyphaToken.connect(owner).setNormalTransferWhitelist(zeroAddress, true),
      ).to.be.revertedWith('Cannot whitelist zero address');
    });

    it('Should reject transfers from non-whitelisted addresses', async function () {
      const { hyphaToken, usdc, user1, user2 } = await loadFixture(
        deployHyphaFixture,
      );

      // Give user1 some HYPHA tokens through investment
      const investAmount = ethers.parseUnits('100', 6);
      await usdc.mint(await user1.getAddress(), investAmount);
      await usdc
        .connect(user1)
        .approve(await hyphaToken.getAddress(), investAmount);
      await hyphaToken.connect(user1).investInHypha(investAmount);

      const transferAmount = ethers.parseUnits('10', 18);

      // User1 (not whitelisted) tries to transfer
      await expect(
        hyphaToken
          .connect(user1)
          .transfer(await user2.getAddress(), transferAmount),
      ).to.be.revertedWith('HYPHA: Transfers disabled');

      // User1 (not whitelisted) tries transferFrom
      await expect(
        hyphaToken
          .connect(user1)
          .transferFrom(
            await user1.getAddress(),
            await user2.getAddress(),
            transferAmount,
          ),
      ).to.be.revertedWith('HYPHA: Transfers disabled');
    });

    it('Should allow normal transfer whitelist addresses to transfer with sufficient balance', async function () {
      const { hyphaToken, usdc, owner, user1, user2 } = await loadFixture(
        deployHyphaFixture,
      );

      // Add user1 to normal transfer whitelist
      await hyphaToken
        .connect(owner)
        .setNormalTransferWhitelist(await user1.getAddress(), true);

      // Give user1 some HYPHA tokens through investment
      const investAmount = ethers.parseUnits('100', 6);
      await usdc.mint(await user1.getAddress(), investAmount);
      await usdc
        .connect(user1)
        .approve(await hyphaToken.getAddress(), investAmount);
      await hyphaToken.connect(user1).investInHypha(investAmount);

      const user1Balance = await hyphaToken.balanceOf(await user1.getAddress());
      const transferAmount = user1Balance / 2n; // Transfer half

      // User1 should be able to transfer
      await expect(
        hyphaToken
          .connect(user1)
          .transfer(await user2.getAddress(), transferAmount),
      ).to.not.be.reverted;

      // Verify balances
      const user1FinalBalance = await hyphaToken.balanceOf(
        await user1.getAddress(),
      );
      const user2FinalBalance = await hyphaToken.balanceOf(
        await user2.getAddress(),
      );

      expect(user1FinalBalance).to.equal(user1Balance - transferAmount);
      expect(user2FinalBalance).to.equal(transferAmount);
    });

    it('Should reject normal transfer whitelist addresses with insufficient balance', async function () {
      const { hyphaToken, usdc, owner, user1, user2 } = await loadFixture(
        deployHyphaFixture,
      );

      // Add user1 to normal transfer whitelist
      await hyphaToken
        .connect(owner)
        .setNormalTransferWhitelist(await user1.getAddress(), true);

      // Give user1 some HYPHA tokens through investment
      const investAmount = ethers.parseUnits('100', 6);
      await usdc.mint(await user1.getAddress(), investAmount);
      await usdc
        .connect(user1)
        .approve(await hyphaToken.getAddress(), investAmount);
      await hyphaToken.connect(user1).investInHypha(investAmount);

      const user1Balance = await hyphaToken.balanceOf(await user1.getAddress());
      const transferAmount = user1Balance + ethers.parseUnits('100', 18); // More than balance

      // User1 should not be able to transfer more than balance
      await expect(
        hyphaToken
          .connect(user1)
          .transfer(await user2.getAddress(), transferAmount),
      ).to.be.reverted; // Should revert due to insufficient balance
    });

    it('Should allow mint transfer whitelist addresses to transfer with sufficient balance (no minting)', async function () {
      const { hyphaToken, usdc, owner, user1, user2 } = await loadFixture(
        deployHyphaFixture,
      );

      // Add user1 to mint transfer whitelist
      await hyphaToken
        .connect(owner)
        .setMintTransferWhitelist(await user1.getAddress(), true);

      // Give user1 some HYPHA tokens through investment
      const investAmount = ethers.parseUnits('100', 6);
      await usdc.mint(await user1.getAddress(), investAmount);
      await usdc
        .connect(user1)
        .approve(await hyphaToken.getAddress(), investAmount);
      await hyphaToken.connect(user1).investInHypha(investAmount);

      const user1Balance = await hyphaToken.balanceOf(await user1.getAddress());
      const transferAmount = user1Balance / 2n; // Transfer half
      const totalSupplyBefore = await hyphaToken.totalSupply();

      // User1 should be able to transfer normally (no minting needed)
      await expect(
        hyphaToken
          .connect(user1)
          .transfer(await user2.getAddress(), transferAmount),
      ).to.not.be.reverted;

      // Verify balances - no new tokens should be minted
      const user1FinalBalance = await hyphaToken.balanceOf(
        await user1.getAddress(),
      );
      const user2FinalBalance = await hyphaToken.balanceOf(
        await user2.getAddress(),
      );
      const totalSupplyAfter = await hyphaToken.totalSupply();

      expect(user1FinalBalance).to.equal(user1Balance - transferAmount);
      expect(user2FinalBalance).to.equal(transferAmount);
      expect(totalSupplyAfter).to.equal(totalSupplyBefore); // No minting occurred
    });

    it('Should allow mint transfer whitelist addresses to transfer beyond balance (with minting)', async function () {
      const { hyphaToken, usdc, owner, user1, user2 } = await loadFixture(
        deployHyphaFixture,
      );

      // Add user1 to mint transfer whitelist
      await hyphaToken
        .connect(owner)
        .setMintTransferWhitelist(await user1.getAddress(), true);

      // Give user1 some HYPHA tokens through investment
      const investAmount = ethers.parseUnits('100', 6);
      await usdc.mint(await user1.getAddress(), investAmount);
      await usdc
        .connect(user1)
        .approve(await hyphaToken.getAddress(), investAmount);
      await hyphaToken.connect(user1).investInHypha(investAmount);

      const user1Balance = await hyphaToken.balanceOf(await user1.getAddress());
      const transferAmount = user1Balance + ethers.parseUnits('100', 18); // More than balance
      const shortfall = transferAmount - user1Balance;
      const totalSupplyBefore = await hyphaToken.totalSupply();
      const totalMintedBefore = await hyphaToken.totalMinted();

      // User1 should be able to transfer more than balance (shortfall will be minted)
      await expect(
        hyphaToken
          .connect(user1)
          .transfer(await user2.getAddress(), transferAmount),
      )
        .to.emit(hyphaToken, 'TokensMinted')
        .withArgs(await user2.getAddress(), shortfall);

      // Verify balances - user1 should have 0, user2 should have full transferAmount
      const user1FinalBalance = await hyphaToken.balanceOf(
        await user1.getAddress(),
      );
      const user2FinalBalance = await hyphaToken.balanceOf(
        await user2.getAddress(),
      );
      const totalSupplyAfter = await hyphaToken.totalSupply();
      const totalMintedAfter = await hyphaToken.totalMinted();

      expect(user1FinalBalance).to.equal(0); // All balance transferred
      expect(user2FinalBalance).to.equal(transferAmount); // Received full amount
      expect(totalSupplyAfter).to.equal(totalSupplyBefore + shortfall); // New tokens minted
      expect(totalMintedAfter).to.equal(totalMintedBefore + shortfall); // Tracked in totalMinted
    });

    it('Should handle mint transfer when sender has zero balance (pure minting)', async function () {
      const { hyphaToken, owner, user1, user2 } = await loadFixture(
        deployHyphaFixture,
      );

      // Add user1 to mint transfer whitelist
      await hyphaToken
        .connect(owner)
        .setMintTransferWhitelist(await user1.getAddress(), true);

      // User1 has no tokens, tries to transfer
      const transferAmount = ethers.parseUnits('500', 18);
      const totalSupplyBefore = await hyphaToken.totalSupply();
      const totalMintedBefore = await hyphaToken.totalMinted();

      // User1 should be able to "transfer" (actually mint) with zero balance
      await expect(
        hyphaToken
          .connect(user1)
          .transfer(await user2.getAddress(), transferAmount),
      )
        .to.emit(hyphaToken, 'TokensMinted')
        .withArgs(await user2.getAddress(), transferAmount);

      // Verify balances
      const user1FinalBalance = await hyphaToken.balanceOf(
        await user1.getAddress(),
      );
      const user2FinalBalance = await hyphaToken.balanceOf(
        await user2.getAddress(),
      );
      const totalSupplyAfter = await hyphaToken.totalSupply();
      const totalMintedAfter = await hyphaToken.totalMinted();

      expect(user1FinalBalance).to.equal(0); // Still has no balance
      expect(user2FinalBalance).to.equal(transferAmount); // Received minted tokens
      expect(totalSupplyAfter).to.equal(totalSupplyBefore + transferAmount); // New tokens minted
      expect(totalMintedAfter).to.equal(totalMintedBefore + transferAmount); // Tracked in totalMinted
    });

    it('Should handle transferFrom with mint transfer whitelist', async function () {
      const { hyphaToken, usdc, owner, user1, user2, user3 } =
        await loadFixture(deployHyphaFixture);

      // Add user1 to mint transfer whitelist
      await hyphaToken
        .connect(owner)
        .setMintTransferWhitelist(await user1.getAddress(), true);

      // Give user1 some HYPHA tokens
      const investAmount = ethers.parseUnits('100', 6);
      await usdc.mint(await user1.getAddress(), investAmount);
      await usdc
        .connect(user1)
        .approve(await hyphaToken.getAddress(), investAmount);
      await hyphaToken.connect(user1).investInHypha(investAmount);

      const user1Balance = await hyphaToken.balanceOf(await user1.getAddress());
      const transferAmount = user1Balance + ethers.parseUnits('50', 18); // More than balance
      const shortfall = transferAmount - user1Balance;

      // User1 approves user2 to spend unlimited amount
      await hyphaToken
        .connect(user1)
        .approve(await user2.getAddress(), ethers.MaxUint256);

      // User2 transfers from user1 to user3 (should trigger minting)
      await expect(
        hyphaToken
          .connect(user2)
          .transferFrom(
            await user1.getAddress(),
            await user3.getAddress(),
            transferAmount,
          ),
      )
        .to.emit(hyphaToken, 'TokensMinted')
        .withArgs(await user3.getAddress(), shortfall);

      // Verify balances
      const user1FinalBalance = await hyphaToken.balanceOf(
        await user1.getAddress(),
      );
      const user3FinalBalance = await hyphaToken.balanceOf(
        await user3.getAddress(),
      );

      expect(user1FinalBalance).to.equal(0); // All balance transferred
      expect(user3FinalBalance).to.equal(transferAmount); // Received full amount
    });

    it('Should handle transferFrom with normal transfer whitelist', async function () {
      const { hyphaToken, usdc, owner, user1, user2, user3 } =
        await loadFixture(deployHyphaFixture);

      // Add user1 to normal transfer whitelist
      await hyphaToken
        .connect(owner)
        .setNormalTransferWhitelist(await user1.getAddress(), true);

      // Give user1 some HYPHA tokens
      const investAmount = ethers.parseUnits('100', 6);
      await usdc.mint(await user1.getAddress(), investAmount);
      await usdc
        .connect(user1)
        .approve(await hyphaToken.getAddress(), investAmount);
      await hyphaToken.connect(user1).investInHypha(investAmount);

      const user1Balance = await hyphaToken.balanceOf(await user1.getAddress());
      const transferAmount = user1Balance / 2n; // Half the balance

      // User1 approves user2 to spend
      await hyphaToken
        .connect(user1)
        .approve(await user2.getAddress(), transferAmount);

      // User2 transfers from user1 to user3
      await expect(
        hyphaToken
          .connect(user2)
          .transferFrom(
            await user1.getAddress(),
            await user3.getAddress(),
            transferAmount,
          ),
      ).to.not.be.reverted;

      // Verify balances
      const user1FinalBalance = await hyphaToken.balanceOf(
        await user1.getAddress(),
      );
      const user3FinalBalance = await hyphaToken.balanceOf(
        await user3.getAddress(),
      );

      expect(user1FinalBalance).to.equal(user1Balance - transferAmount);
      expect(user3FinalBalance).to.equal(transferAmount);
    });

    it('Should reject mint transfers that exceed max supply', async function () {
      const { hyphaToken, owner, user1, user2 } = await loadFixture(
        deployHyphaFixture,
      );

      // Add user1 to mint transfer whitelist
      await hyphaToken
        .connect(owner)
        .setMintTransferWhitelist(await user1.getAddress(), true);

      const maxSupply = await hyphaToken.MAX_SUPPLY();
      const currentTotalMinted = await hyphaToken.totalMinted();
      const remainingSupply = maxSupply - currentTotalMinted;

      // Try to transfer more than max supply allows
      const excessAmount = remainingSupply + 1n;

      await expect(
        hyphaToken
          .connect(user1)
          .transfer(await user2.getAddress(), excessAmount),
      ).to.be.revertedWith('Exceeds max token supply');
    });

    it('Should properly update reward debt during mint transfers', async function () {
      const { hyphaToken, usdc, owner, user1, user2, usdcPerDay } =
        await loadFixture(deployHyphaFixture);

      // Add user1 to mint transfer whitelist
      await hyphaToken
        .connect(owner)
        .setMintTransferWhitelist(await user1.getAddress(), true);

      // Set up some initial tokens and rewards
      const investAmount = ethers.parseUnits('100', 6);
      await usdc.mint(await user1.getAddress(), investAmount + usdcPerDay * 5n);
      await usdc
        .connect(user1)
        .approve(await hyphaToken.getAddress(), investAmount);
      await hyphaToken.connect(user1).investInHypha(investAmount);

      // Create rewards
      const spacePayment = usdcPerDay * 5n;
      await usdc
        .connect(user1)
        .approve(await hyphaToken.getAddress(), spacePayment);
      await hyphaToken.connect(user1).payForSpaces([1], [spacePayment]);

      // Advance time and update distribution
      await ethers.provider.send('evm_increaseTime', [86400]);
      await ethers.provider.send('evm_mine', []);
      await hyphaToken.updateDistributionState();

      // Check user1 has rewards before transfer
      const user1RewardsBefore = await hyphaToken.pendingRewards(
        await user1.getAddress(),
      );
      expect(user1RewardsBefore).to.be.gt(0);

      const user1Balance = await hyphaToken.balanceOf(await user1.getAddress());
      const transferAmount = user1Balance + ethers.parseUnits('100', 18); // Trigger minting

      // Perform transfer that triggers minting
      await hyphaToken
        .connect(user1)
        .transfer(await user2.getAddress(), transferAmount);

      // User2 should have 0 pending rewards (reward debt properly set)
      const user2RewardsAfter = await hyphaToken.pendingRewards(
        await user2.getAddress(),
      );
      expect(user2RewardsAfter).to.equal(0);
    });

    it('Should handle both whitelists correctly when address is in both', async function () {
      const { hyphaToken, usdc, owner, user1, user2 } = await loadFixture(
        deployHyphaFixture,
      );

      // Add user1 to both whitelists
      await hyphaToken
        .connect(owner)
        .setMintTransferWhitelist(await user1.getAddress(), true);
      await hyphaToken
        .connect(owner)
        .setNormalTransferWhitelist(await user1.getAddress(), true);

      // Give user1 some tokens
      const investAmount = ethers.parseUnits('100', 6);
      await usdc.mint(await user1.getAddress(), investAmount);
      await usdc
        .connect(user1)
        .approve(await hyphaToken.getAddress(), investAmount);
      await hyphaToken.connect(user1).investInHypha(investAmount);

      const user1Balance = await hyphaToken.balanceOf(await user1.getAddress());
      const transferAmount = user1Balance + ethers.parseUnits('50', 18); // More than balance

      // Should use mint transfer whitelist (first check) and allow minting
      await expect(
        hyphaToken
          .connect(user1)
          .transfer(await user2.getAddress(), transferAmount),
      )
        .to.emit(hyphaToken, 'TokensMinted')
        .withArgs(await user2.getAddress(), ethers.parseUnits('50', 18));

      // Verify mint transfer whitelist took precedence
      const user2Balance = await hyphaToken.balanceOf(await user2.getAddress());
      expect(user2Balance).to.equal(transferAmount);
    });

    it('Should correctly calculate eligible supply after normal transfers', async function () {
      const { hyphaToken, usdc, owner, user1, user2, iexAddress } =
        await loadFixture(deployHyphaFixture);

      // Add user1 to normal transfer whitelist
      await hyphaToken
        .connect(owner)
        .setNormalTransferWhitelist(await user1.getAddress(), true);

      // Give user1 some tokens
      const investAmount = ethers.parseUnits('100', 6);
      await usdc.mint(await user1.getAddress(), investAmount);
      await usdc
        .connect(user1)
        .approve(await hyphaToken.getAddress(), investAmount);
      await hyphaToken.connect(user1).investInHypha(investAmount);

      // Check initial eligible supply
      const totalSupplyBefore = await hyphaToken.totalSupply();
      const iexBalanceBefore = await hyphaToken.balanceOf(iexAddress);
      const eligibleSupplyBefore = totalSupplyBefore - iexBalanceBefore;

      const user1Balance = await hyphaToken.balanceOf(await user1.getAddress());
      const transferAmount = user1Balance / 2n;

      // Transfer to user2 (normal transfer between eligible holders)
      await hyphaToken
        .connect(user1)
        .transfer(await user2.getAddress(), transferAmount);

      // Check eligible supply after transfer
      const totalSupplyAfter = await hyphaToken.totalSupply();
      const iexBalanceAfter = await hyphaToken.balanceOf(iexAddress);
      const eligibleSupplyAfter = totalSupplyAfter - iexBalanceAfter;

      // Eligible supply should remain the same (just moved between eligible holders)
      expect(eligibleSupplyAfter).to.equal(eligibleSupplyBefore);
      expect(totalSupplyAfter).to.equal(totalSupplyBefore); // No new tokens created
      expect(iexBalanceAfter).to.equal(iexBalanceBefore); // IEX balance unchanged
    });

    it('Should correctly calculate eligible supply after mint transfers', async function () {
      const { hyphaToken, usdc, owner, user1, user2, iexAddress } =
        await loadFixture(deployHyphaFixture);

      // Add user1 to mint transfer whitelist
      await hyphaToken
        .connect(owner)
        .setMintTransferWhitelist(await user1.getAddress(), true);

      // Give user1 some tokens
      const investAmount = ethers.parseUnits('100', 6);
      await usdc.mint(await user1.getAddress(), investAmount);
      await usdc
        .connect(user1)
        .approve(await hyphaToken.getAddress(), investAmount);
      await hyphaToken.connect(user1).investInHypha(investAmount);

      // Check initial eligible supply
      const totalSupplyBefore = await hyphaToken.totalSupply();
      const iexBalanceBefore = await hyphaToken.balanceOf(iexAddress);
      const eligibleSupplyBefore = totalSupplyBefore - iexBalanceBefore;

      const user1Balance = await hyphaToken.balanceOf(await user1.getAddress());
      const transferAmount = user1Balance + ethers.parseUnits('100', 18); // More than balance
      const mintedAmount = transferAmount - user1Balance;

      // Transfer beyond balance (triggers minting)
      await hyphaToken
        .connect(user1)
        .transfer(await user2.getAddress(), transferAmount);

      // Check eligible supply after mint transfer
      const totalSupplyAfter = await hyphaToken.totalSupply();
      const iexBalanceAfter = await hyphaToken.balanceOf(iexAddress);
      const eligibleSupplyAfter = totalSupplyAfter - iexBalanceAfter;

      // Eligible supply should increase by the minted amount
      expect(eligibleSupplyAfter).to.equal(eligibleSupplyBefore + mintedAmount);
      expect(totalSupplyAfter).to.equal(totalSupplyBefore + mintedAmount); // New tokens created
      expect(iexBalanceAfter).to.equal(iexBalanceBefore); // IEX balance unchanged
    });

    it('Should correctly handle eligible supply when transferring to IEX address', async function () {
      const { hyphaToken, usdc, owner, user1, iexAddress, hyphaPerDay } =
        await loadFixture(deployHyphaFixture);

      // Add user1 to mint transfer whitelist
      await hyphaToken
        .connect(owner)
        .setMintTransferWhitelist(await user1.getAddress(), true);

      // Give user1 some tokens
      const investAmount = ethers.parseUnits('100', 6);
      await usdc.mint(await user1.getAddress(), investAmount);
      await usdc
        .connect(user1)
        .approve(await hyphaToken.getAddress(), investAmount);
      await hyphaToken.connect(user1).investInHypha(investAmount);

      // Check initial eligible supply
      const totalSupplyBefore = await hyphaToken.totalSupply();
      const iexBalanceBefore = await hyphaToken.balanceOf(iexAddress);
      const eligibleSupplyBefore = totalSupplyBefore - iexBalanceBefore;

      // User1 pays for space with HYPHA (transfers to IEX)
      const hyphaPayment = hyphaPerDay * 2n;
      await hyphaToken.connect(user1).payInHypha([1], [hyphaPayment]);

      // Check eligible supply after transfer to IEX
      const totalSupplyAfter = await hyphaToken.totalSupply();
      const iexBalanceAfter = await hyphaToken.balanceOf(iexAddress);
      const eligibleSupplyAfter = totalSupplyAfter - iexBalanceAfter;

      // Eligible supply should decrease by the amount transferred to IEX
      expect(eligibleSupplyAfter).to.equal(eligibleSupplyBefore - hyphaPayment);
      expect(iexBalanceAfter).to.equal(iexBalanceBefore + hyphaPayment);

      // Verify getEligibleSupply() function returns correct value
      const contractEligibleSupply = await hyphaToken.getEligibleSupply();
      expect(contractEligibleSupply).to.equal(eligibleSupplyAfter);
    });

    it('Should correctly distribute rewards proportional to eligible holdings after transfers', async function () {
      const { hyphaToken, usdc, owner, user1, user2, user3, usdcPerDay } =
        await loadFixture(deployHyphaFixture);

      // Set up distribution multiplier for meaningful rewards
      await hyphaToken.connect(owner).setDistributionMultiplier(100n);

      // Add user1 to mint transfer whitelist
      await hyphaToken
        .connect(owner)
        .setMintTransferWhitelist(await user1.getAddress(), true);

      // Give user1, user2, user3 different amounts of tokens
      const amounts = [
        ethers.parseUnits('100', 6), // user1: 400 HYPHA
        ethers.parseUnits('200', 6), // user2: 800 HYPHA
        ethers.parseUnits('300', 6), // user3: 1200 HYPHA
      ];
      const users = [user1, user2, user3];

      for (let i = 0; i < users.length; i++) {
        await usdc.mint(await users[i].getAddress(), amounts[i]);
        await usdc
          .connect(users[i])
          .approve(await hyphaToken.getAddress(), amounts[i]);
        await hyphaToken.connect(users[i]).investInHypha(amounts[i]);
      }

      // Create rewards
      const spacePayment = usdcPerDay * 10n;
      await usdc.mint(await user1.getAddress(), spacePayment);
      await usdc
        .connect(user1)
        .approve(await hyphaToken.getAddress(), spacePayment);
      await hyphaToken.connect(user1).payForSpaces([1], [spacePayment]);

      // Advance time and distribute rewards
      await ethers.provider.send('evm_increaseTime', [86400]);
      await ethers.provider.send('evm_mine', []);
      await hyphaToken.updateDistributionState();

      // Get initial rewards for all users
      const user1RewardsBefore = await hyphaToken.pendingRewards(
        await user1.getAddress(),
      );
      const user2RewardsBefore = await hyphaToken.pendingRewards(
        await user2.getAddress(),
      );
      const user3RewardsBefore = await hyphaToken.pendingRewards(
        await user3.getAddress(),
      );

      expect(user1RewardsBefore).to.be.gt(0);
      expect(user2RewardsBefore).to.be.gt(0);
      expect(user3RewardsBefore).to.be.gt(0);

      // Get balances before transfer
      const user1BalanceBefore = await hyphaToken.balanceOf(
        await user1.getAddress(),
      );
      const user2BalanceBefore = await hyphaToken.balanceOf(
        await user2.getAddress(),
      );
      const user3BalanceBefore = await hyphaToken.balanceOf(
        await user3.getAddress(),
      );
      const totalEligibleBefore =
        user1BalanceBefore + user2BalanceBefore + user3BalanceBefore;

      // User1 mint-transfers to user2 (increases eligible supply)
      const mintTransferAmount = ethers.parseUnits('500', 18); // More than user1's balance
      const user1Balance = await hyphaToken.balanceOf(await user1.getAddress());
      const mintedAmount = mintTransferAmount - user1Balance;

      await hyphaToken
        .connect(user1)
        .transfer(await user2.getAddress(), mintTransferAmount);

      // Get balances after transfer
      const user1BalanceAfter = await hyphaToken.balanceOf(
        await user1.getAddress(),
      );
      const user2BalanceAfter = await hyphaToken.balanceOf(
        await user2.getAddress(),
      );
      const user3BalanceAfter = await hyphaToken.balanceOf(
        await user3.getAddress(),
      );
      const totalEligibleAfter =
        user1BalanceAfter + user2BalanceAfter + user3BalanceAfter;

      expect(totalEligibleAfter).to.equal(totalEligibleBefore + mintedAmount);

      // Create more rewards after transfer
      await usdc.mint(await user1.getAddress(), spacePayment);
      await usdc
        .connect(user1)
        .approve(await hyphaToken.getAddress(), spacePayment);
      await hyphaToken.connect(user1).payForSpaces([2], [spacePayment]);

      // Advance time and distribute new rewards
      await ethers.provider.send('evm_increaseTime', [86400]);
      await ethers.provider.send('evm_mine', []);
      await hyphaToken.updateDistributionState();

      // Get final rewards
      const user1RewardsAfter = await hyphaToken.pendingRewards(
        await user1.getAddress(),
      );
      const user2RewardsAfter = await hyphaToken.pendingRewards(
        await user2.getAddress(),
      );
      const user3RewardsAfter = await hyphaToken.pendingRewards(
        await user3.getAddress(),
      );

      // Calculate expected reward ratio based on new balances
      const user1Percentage =
        Number((user1BalanceAfter * 10000n) / totalEligibleAfter) / 100;
      const user2Percentage =
        Number((user2BalanceAfter * 10000n) / totalEligibleAfter) / 100;
      const user3Percentage =
        Number((user3BalanceAfter * 10000n) / totalEligibleAfter) / 100;

      // New rewards should be proportional to current holdings
      const newRewardsUser1 = user1RewardsAfter - user1RewardsBefore;
      const newRewardsUser2 = user2RewardsAfter - user2RewardsBefore;
      const newRewardsUser3 = user3RewardsAfter - user3RewardsBefore;
      const totalNewRewards =
        newRewardsUser1 + newRewardsUser2 + newRewardsUser3;

      if (totalNewRewards > 0) {
        const actualUser1Percentage =
          Number((newRewardsUser1 * 10000n) / totalNewRewards) / 100;
        const actualUser2Percentage =
          Number((newRewardsUser2 * 10000n) / totalNewRewards) / 100;
        const actualUser3Percentage =
          Number((newRewardsUser3 * 10000n) / totalNewRewards) / 100;

        // Should be close to expected percentages (within 1% tolerance)
        expect(actualUser1Percentage).to.be.closeTo(user1Percentage, 1);
        expect(actualUser2Percentage).to.be.closeTo(user2Percentage, 1);
        expect(actualUser3Percentage).to.be.closeTo(user3Percentage, 1);
      }
    });

    it('Should maintain correct eligible supply when both normal and mint transfers occur', async function () {
      const { hyphaToken, usdc, owner, user1, user2, user3, iexAddress } =
        await loadFixture(deployHyphaFixture);

      // Add user1 to mint transfer whitelist and user2 to normal transfer whitelist
      await hyphaToken
        .connect(owner)
        .setMintTransferWhitelist(await user1.getAddress(), true);
      await hyphaToken
        .connect(owner)
        .setNormalTransferWhitelist(await user2.getAddress(), true);

      // Give users tokens
      const investAmount = ethers.parseUnits('100', 6);
      await usdc.mint(await user1.getAddress(), investAmount);
      await usdc.mint(await user2.getAddress(), investAmount);

      await usdc
        .connect(user1)
        .approve(await hyphaToken.getAddress(), investAmount);
      await usdc
        .connect(user2)
        .approve(await hyphaToken.getAddress(), investAmount);

      await hyphaToken.connect(user1).investInHypha(investAmount);
      await hyphaToken.connect(user2).investInHypha(investAmount);

      // Track eligible supply through multiple operations
      const checkEligibleSupply = async (label: string) => {
        const totalSupply = await hyphaToken.totalSupply();
        const iexBalance = await hyphaToken.balanceOf(iexAddress);
        const calculatedEligible = totalSupply - iexBalance;
        const contractEligible = await hyphaToken.getEligibleSupply();

        console.log(
          `${label}: Total=${ethers.formatUnits(
            totalSupply,
            18,
          )}, IEX=${ethers.formatUnits(
            iexBalance,
            18,
          )}, Eligible=${ethers.formatUnits(calculatedEligible, 18)}`,
        );

        expect(contractEligible).to.equal(calculatedEligible);
        return calculatedEligible;
      };

      // Initial state
      const eligible1 = await checkEligibleSupply('Initial');

      // User2 normal transfer to user3 (eligible supply unchanged)
      const user2Balance = await hyphaToken.balanceOf(await user2.getAddress());
      await hyphaToken
        .connect(user2)
        .transfer(await user3.getAddress(), user2Balance / 2n);

      const eligible2 = await checkEligibleSupply('After normal transfer');
      expect(eligible2).to.equal(eligible1);

      // User1 mint transfer (eligible supply increases)
      const user1Balance = await hyphaToken.balanceOf(await user1.getAddress());
      const mintTransferAmount = user1Balance + ethers.parseUnits('200', 18);
      const expectedIncrease = mintTransferAmount - user1Balance;

      await hyphaToken
        .connect(user1)
        .transfer(await user3.getAddress(), mintTransferAmount);

      const eligible3 = await checkEligibleSupply('After mint transfer');
      expect(eligible3).to.equal(eligible2 + expectedIncrease);

      console.log(
        '✅ Eligible supply correctly maintained through mixed transfer types',
      );
    });

    it('Should handle edge case when all eligible tokens are transferred to IEX', async function () {
      const { hyphaToken, usdc, owner, user1, iexAddress, hyphaPerDay } =
        await loadFixture(deployHyphaFixture);

      // Add user1 to mint transfer whitelist
      await hyphaToken
        .connect(owner)
        .setMintTransferWhitelist(await user1.getAddress(), true);

      // Give user1 tokens
      const investAmount = ethers.parseUnits('100', 6);
      await usdc.mint(await user1.getAddress(), investAmount);
      await usdc
        .connect(user1)
        .approve(await hyphaToken.getAddress(), investAmount);
      await hyphaToken.connect(user1).investInHypha(investAmount);

      const user1Balance = await hyphaToken.balanceOf(await user1.getAddress());

      // Transfer all tokens to IEX (making eligible supply = 0)
      await hyphaToken.connect(user1).payInHypha([1], [user1Balance]);

      // Check eligible supply is 0
      const eligibleSupply = await hyphaToken.getEligibleSupply();
      expect(eligibleSupply).to.equal(0);

      // Verify IEX has all the tokens
      const iexBalance = await hyphaToken.balanceOf(iexAddress);
      expect(iexBalance).to.equal(user1Balance);

      // User1 should have no tokens and no rewards
      const user1FinalBalance = await hyphaToken.balanceOf(
        await user1.getAddress(),
      );
      const user1Rewards = await hyphaToken.pendingRewards(
        await user1.getAddress(),
      );

      expect(user1FinalBalance).to.equal(0);
      expect(user1Rewards).to.equal(0);

      console.log(
        '✅ Zero eligible supply handled correctly when all tokens go to IEX',
      );
    });
  });

  describe('IEX Reward Exclusion', function () {
    it('Should exclude IEX address from receiving rewards even when holding HYPHA tokens', async function () {
      const {
        hyphaToken,
        usdc,
        user1,
        user2,
        iexAddress,
        owner,
        usdcPerDay,
        hyphaPerDay,
      } = await loadFixture(deployHyphaFixture);

      console.log('\n🚫 === IEX REWARD EXCLUSION TEST ===');

      // Set distribution multiplier for meaningful rewards
      await hyphaToken.connect(owner).setDistributionMultiplier(100n);
      console.log('Distribution multiplier set to 100x');

      // Users invest to get HYPHA tokens
      const user1Investment = ethers.parseUnits('100', 6);
      const user2Investment = ethers.parseUnits('200', 6);

      await usdc.mint(await user1.getAddress(), user1Investment * 2n);
      await usdc.mint(await user2.getAddress(), user2Investment * 2n);

      await usdc
        .connect(user1)
        .approve(await hyphaToken.getAddress(), user1Investment);
      await hyphaToken.connect(user1).investInHypha(user1Investment);

      await usdc
        .connect(user2)
        .approve(await hyphaToken.getAddress(), user2Investment);
      await hyphaToken.connect(user2).investInHypha(user2Investment);

      const user1Balance = await hyphaToken.balanceOf(await user1.getAddress());
      const user2Balance = await hyphaToken.balanceOf(await user2.getAddress());

      // User1 pays for space with HYPHA, sending tokens to IEX
      const hyphaPayment = hyphaPerDay * 5n; // 5 days
      await hyphaToken.connect(user1).payInHypha([1], [hyphaPayment]);

      const iexBalance = await hyphaToken.balanceOf(iexAddress);
      expect(iexBalance).to.equal(hyphaPayment);

      // Create reward pool by making space payment with USDC
      const spacePayment = usdcPerDay * 10n; // 10 days
      await usdc.mint(await user1.getAddress(), spacePayment);
      await usdc
        .connect(user1)
        .approve(await hyphaToken.getAddress(), spacePayment);
      await hyphaToken.connect(user1).payForSpaces([2], [spacePayment]);

      // Advance time to distribute rewards
      await ethers.provider.send('evm_increaseTime', [86400 * 2]); // 2 days
      await ethers.provider.send('evm_mine', []);
      await hyphaToken.updateDistributionState();

      // Check rewards
      const user1Rewards = await hyphaToken.pendingRewards(
        await user1.getAddress(),
      );
      const user2Rewards = await hyphaToken.pendingRewards(
        await user2.getAddress(),
      );
      const iexRewards = await hyphaToken.pendingRewards(iexAddress);

      console.log(`IEX rewards: ${ethers.formatUnits(iexRewards, 18)} HYPHA`);

      // IEX should have 0 rewards despite holding tokens
      expect(iexRewards).to.equal(0);

      // Users should have rewards
      expect(user1Rewards).to.be.gt(0);
      expect(user2Rewards).to.be.gt(0);

      // Verify reward distribution is only among eligible holders
      const totalSupply = await hyphaToken.totalSupply();

      console.log(`Total supply: ${ethers.formatUnits(totalSupply, 18)} HYPHA`);

      // Since IEX tokens are excluded, the remaining users get higher rewards
      const eligibleSupply = totalSupply - iexBalance;
      expect(eligibleSupply).to.be.gt(0);

      console.log('✅ IEX address correctly excluded from rewards');
    });

    it('Should handle the case when IEX holds majority of tokens', async function () {
      const {
        hyphaToken,
        usdc,
        user1,
        user2,
        iexAddress,
        owner,
        hyphaPerDay,
        usdcPerDay,
      } = await loadFixture(deployHyphaFixture);

      console.log('\n🐋 === IEX MAJORITY HOLDER TEST ===');

      await hyphaToken.connect(owner).setDistributionMultiplier(50n);

      // Users make small investments
      const smallInvestment = ethers.parseUnits('10', 6); // 10 USDC each

      await usdc.mint(await user1.getAddress(), smallInvestment * 10n);
      await usdc.mint(await user2.getAddress(), smallInvestment * 10n);

      await usdc
        .connect(user1)
        .approve(await hyphaToken.getAddress(), smallInvestment);
      await hyphaToken.connect(user1).investInHypha(smallInvestment);

      await usdc
        .connect(user2)
        .approve(await hyphaToken.getAddress(), smallInvestment);
      await hyphaToken.connect(user2).investInHypha(smallInvestment);

      // User1 makes large HYPHA payment to IEX (3/4 of balance)
      const user1Balance = await hyphaToken.balanceOf(await user1.getAddress());
      const massiveHyphaPayment = (user1Balance * 3n) / 4n;
      await hyphaToken.connect(user1).payInHypha([1], [massiveHyphaPayment]);

      // User2 also makes large HYPHA payment (3/4 of balance)
      const user2Balance = await hyphaToken.balanceOf(await user2.getAddress());
      const user2HyphaPayment = (user2Balance * 3n) / 4n;
      await hyphaToken.connect(user2).payInHypha([2], [user2HyphaPayment]);

      const iexBalance = await hyphaToken.balanceOf(iexAddress);
      const totalSupply = await hyphaToken.totalSupply();
      const remainingSupply = totalSupply - iexBalance;

      console.log(`Total supply: ${ethers.formatUnits(totalSupply, 18)} HYPHA`);
      console.log(`IEX balance: ${ethers.formatUnits(iexBalance, 18)} HYPHA`);

      // IEX should hold majority of tokens
      expect(iexBalance).to.be.gt(remainingSupply);

      // Create rewards
      const rewardPayment = usdcPerDay * 5n;
      await usdc.mint(await user1.getAddress(), rewardPayment);
      await usdc
        .connect(user1)
        .approve(await hyphaToken.getAddress(), rewardPayment);
      await hyphaToken.connect(user1).payForSpaces([3], [rewardPayment]);

      // Advance time
      await ethers.provider.send('evm_increaseTime', [86400]);
      await ethers.provider.send('evm_mine', []);
      await hyphaToken.updateDistributionState();

      // Check rewards
      const user1Rewards = await hyphaToken.pendingRewards(
        await user1.getAddress(),
      );
      const user2Rewards = await hyphaToken.pendingRewards(
        await user2.getAddress(),
      );
      const iexRewards = await hyphaToken.pendingRewards(iexAddress);

      console.log(`IEX rewards: ${ethers.formatUnits(iexRewards, 18)} HYPHA`);

      // IEX should still have 0 rewards despite holding majority
      expect(iexRewards).to.equal(0);

      // Users should still receive rewards based on their remaining holdings
      expect(user1Rewards).to.be.gt(0);
      expect(user2Rewards).to.be.gt(0);

      console.log('✅ IEX correctly excluded even when holding majority');
    });

    it('Should handle edge case when all tokens are held by IEX', async function () {
      const {
        hyphaToken,
        usdc,
        user1,
        iexAddress,
        owner,
        hyphaPerDay,
        usdcPerDay,
      } = await loadFixture(deployHyphaFixture);

      console.log('\n💀 === ALL TOKENS TO IEX TEST ===');

      await hyphaToken.connect(owner).setDistributionMultiplier(10n);

      // User invests
      const investment = ethers.parseUnits('100', 6);
      await usdc.mint(await user1.getAddress(), investment * 2n);
      await usdc
        .connect(user1)
        .approve(await hyphaToken.getAddress(), investment);
      await hyphaToken.connect(user1).investInHypha(investment);

      const userInitialBalance = await hyphaToken.balanceOf(
        await user1.getAddress(),
      );

      // User sends ALL tokens to IEX via space payment
      await hyphaToken.connect(user1).payInHypha([1], [userInitialBalance]);

      const userFinalBalance = await hyphaToken.balanceOf(
        await user1.getAddress(),
      );
      const iexBalance = await hyphaToken.balanceOf(iexAddress);
      const totalSupply = await hyphaToken.totalSupply();
      const eligibleSupply = totalSupply - iexBalance;

      console.log(`IEX balance: ${ethers.formatUnits(iexBalance, 18)} HYPHA`);

      expect(userFinalBalance).to.equal(0);
      expect(iexBalance).to.equal(userInitialBalance);
      expect(eligibleSupply).to.equal(0);

      // Create rewards
      const rewardPayment = usdcPerDay * 3n;
      await usdc.mint(await user1.getAddress(), rewardPayment);
      await usdc
        .connect(user1)
        .approve(await hyphaToken.getAddress(), rewardPayment);
      await hyphaToken.connect(user1).payForSpaces([2], [rewardPayment]);

      // Advance time
      await ethers.provider.send('evm_increaseTime', [86400]);
      await ethers.provider.send('evm_mine', []);

      // Update should not revert even with 0 eligible supply
      await hyphaToken.updateDistributionState();

      const userRewards = await hyphaToken.pendingRewards(
        await user1.getAddress(),
      );
      const iexRewards = await hyphaToken.pendingRewards(iexAddress);

      console.log(`User rewards: ${ethers.formatUnits(userRewards, 18)} HYPHA`);
      console.log(`IEX rewards: ${ethers.formatUnits(iexRewards, 18)} HYPHA`);

      // Both should have 0 rewards (user has no tokens, IEX is excluded)
      expect(userRewards).to.equal(0);
      expect(iexRewards).to.equal(0);

      console.log('✅ All tokens to IEX handled correctly');
    });

    it('Should verify eligible supply calculation through balance checking', async function () {
      const { hyphaToken, usdc, user1, user2, iexAddress, owner, hyphaPerDay } =
        await loadFixture(deployHyphaFixture);

      console.log('\n📊 === ELIGIBLE SUPPLY CALCULATION TEST ===');

      // Users invest
      const user1Investment = ethers.parseUnits('100', 6);
      const user2Investment = ethers.parseUnits('200', 6);

      await usdc.mint(await user1.getAddress(), user1Investment);
      await usdc.mint(await user2.getAddress(), user2Investment);

      await usdc
        .connect(user1)
        .approve(await hyphaToken.getAddress(), user1Investment);
      await hyphaToken.connect(user1).investInHypha(user1Investment);

      await usdc
        .connect(user2)
        .approve(await hyphaToken.getAddress(), user2Investment);
      await hyphaToken.connect(user2).investInHypha(user2Investment);

      const totalAfterInvestments = await hyphaToken.totalSupply();
      const iexBalanceAfterInvestments = await hyphaToken.balanceOf(iexAddress);
      const eligibleAfterInvestments =
        totalAfterInvestments - iexBalanceAfterInvestments;

      // Should be equal to total since IEX has no tokens
      expect(iexBalanceAfterInvestments).to.equal(0);
      expect(eligibleAfterInvestments).to.equal(totalAfterInvestments);

      // User1 sends some tokens to IEX
      const payment1 = hyphaPerDay * 2n;
      await hyphaToken.connect(user1).payInHypha([1], [payment1]);

      const totalAfterPayment1 = await hyphaToken.totalSupply();
      const iexBalance1 = await hyphaToken.balanceOf(iexAddress);
      const eligibleAfterPayment1 = totalAfterPayment1 - iexBalance1;

      expect(iexBalance1).to.equal(payment1);
      expect(eligibleAfterPayment1).to.equal(totalAfterPayment1 - payment1);

      // User2 sends more tokens to IEX
      const payment2 = hyphaPerDay * 3n;
      await hyphaToken.connect(user2).payInHypha([2], [payment2]);

      const totalAfterPayment2 = await hyphaToken.totalSupply();
      const iexBalance2 = await hyphaToken.balanceOf(iexAddress);
      const eligibleAfterPayment2 = totalAfterPayment2 - iexBalance2;

      expect(iexBalance2).to.equal(payment1 + payment2);
      expect(eligibleAfterPayment2).to.equal(
        totalAfterPayment2 - (payment1 + payment2),
      );

      console.log('✅ Eligible supply calculation works correctly');
    });
  });
});<|MERGE_RESOLUTION|>--- conflicted
+++ resolved
@@ -1992,18 +1992,14 @@
     });
   });
 
-<<<<<<< HEAD
+
   describe('Mint Whitelist and Minting Functions', function () {
     it('Should allow owner to add address to mint whitelist and emit event', async function () {
-=======
-  describe('Mint Address and Minting Functions', function () {
-    it('Should allow owner to add mint address and emit event', async function () {
->>>>>>> 528397a4
+
       const { hyphaToken, owner, user1, user2 } = await loadFixture(
         deployHyphaFixture,
       );
 
-<<<<<<< HEAD
       // Initially, user1 should not be whitelisted
       expect(
         await hyphaToken.isMintTransferWhitelisted(await user1.getAddress()),
@@ -2039,46 +2035,11 @@
     });
 
     it('Should not allow non-owner to modify mint whitelist', async function () {
-=======
-      // Initially, no addresses should be authorized
-      expect(await hyphaToken.isAuthorizedMinter(await user1.getAddress())).to
-        .be.false;
-      expect(await hyphaToken.authorizedMintAddressCount()).to.equal(0);
-
-      // Owner adds mint address
-      await expect(
-        hyphaToken.connect(owner).addMintAddress(await user1.getAddress()),
-      )
-        .to.emit(hyphaToken, 'MintAddressAdded')
-        .withArgs(await user1.getAddress());
-
-      // Verify mint address was added
-      expect(await hyphaToken.isAuthorizedMinter(await user1.getAddress())).to
-        .be.true;
-      expect(await hyphaToken.authorizedMintAddressCount()).to.equal(1);
-
-      // Add another mint address
-      await expect(
-        hyphaToken.connect(owner).addMintAddress(await user2.getAddress()),
-      )
-        .to.emit(hyphaToken, 'MintAddressAdded')
-        .withArgs(await user2.getAddress());
-
-      // Verify both addresses are authorized
-      expect(await hyphaToken.isAuthorizedMinter(await user1.getAddress())).to
-        .be.true;
-      expect(await hyphaToken.isAuthorizedMinter(await user2.getAddress())).to
-        .be.true;
-      expect(await hyphaToken.authorizedMintAddressCount()).to.equal(2);
-    });
-
-    it('Should not allow non-owner to add mint address', async function () {
->>>>>>> 528397a4
+
       const { hyphaToken, user1, user2 } = await loadFixture(
         deployHyphaFixture,
       );
 
-<<<<<<< HEAD
       // Non-owner tries to add address to mint whitelist
       await expect(
         hyphaToken
@@ -2110,47 +2071,7 @@
       await hyphaToken
         .connect(owner)
         .setMintTransferWhitelist(await user1.getAddress(), true);
-=======
-      // Non-owner tries to add mint address
-      await expect(
-        hyphaToken.connect(user1).addMintAddress(await user2.getAddress()),
-      ).to.be.reverted;
-    });
-
-    it('Should not allow adding zero address as mint address', async function () {
-      const { hyphaToken, owner } = await loadFixture(deployHyphaFixture);
-
-      // Try to add zero address
-      await expect(
-        hyphaToken
-          .connect(owner)
-          .addMintAddress('0x0000000000000000000000000000000000000000'),
-      ).to.be.revertedWith('Cannot authorize zero address');
-    });
-
-    it('Should not allow adding the same address twice', async function () {
-      const { hyphaToken, owner, user1 } = await loadFixture(
-        deployHyphaFixture,
-      );
-
-      // Add mint address first time
-      await hyphaToken.connect(owner).addMintAddress(await user1.getAddress());
-
-      // Try to add the same address again
-      await expect(
-        hyphaToken.connect(owner).addMintAddress(await user1.getAddress()),
-      ).to.be.revertedWith('Address already authorized');
-    });
-
-    it('Should allow any authorized mint address to mint tokens', async function () {
-      const { hyphaToken, owner, user1, user2, user3 } = await loadFixture(
-        deployHyphaFixture,
-      );
-
-      // Add both user1 and user2 as authorized mint addresses
-      await hyphaToken.connect(owner).addMintAddress(await user1.getAddress());
-      await hyphaToken.connect(owner).addMintAddress(await user2.getAddress());
->>>>>>> 528397a4
+
 
       // Check initial balances
       const user3InitialBalance = await hyphaToken.balanceOf(
@@ -2161,11 +2082,6 @@
       const mintAmount1 = ethers.parseUnits('1000', 18);
       const mintAmount2 = ethers.parseUnits('500', 18);
 
-<<<<<<< HEAD
-      // Whitelisted address mints tokens
-=======
-      // Both authorized addresses can mint tokens
->>>>>>> 528397a4
       await expect(
         hyphaToken.connect(user1).mint(await user3.getAddress(), mintAmount1),
       )
@@ -2197,15 +2113,11 @@
         deployHyphaFixture,
       );
 
-<<<<<<< HEAD
       // Add user1 to mint whitelist but not user2
       await hyphaToken
         .connect(owner)
         .setMintTransferWhitelist(await user1.getAddress(), true);
-=======
-      // Add user1 as authorized mint address
-      await hyphaToken.connect(owner).addMintAddress(await user1.getAddress());
->>>>>>> 528397a4
+
 
       const mintAmount = ethers.parseUnits('1000', 18);
 
@@ -2214,11 +2126,6 @@
         hyphaToken.connect(user2).mint(await user3.getAddress(), mintAmount),
       ).to.be.revertedWith('Only whitelisted addresses can mint');
 
-<<<<<<< HEAD
-      // Owner tries to mint (should also fail since owner is not whitelisted)
-=======
-      // Owner tries to mint (should also fail since owner is not an authorized minter)
->>>>>>> 528397a4
       await expect(
         hyphaToken.connect(owner).mint(await user3.getAddress(), mintAmount),
       ).to.be.revertedWith('Only whitelisted addresses can mint');
@@ -2229,15 +2136,11 @@
         deployHyphaFixture,
       );
 
-<<<<<<< HEAD
+
       // Add user1 to mint whitelist
       await hyphaToken
         .connect(owner)
         .setMintTransferWhitelist(await user1.getAddress(), true);
-=======
-      // Add user1 as authorized mint address
-      await hyphaToken.connect(owner).addMintAddress(await user1.getAddress());
->>>>>>> 528397a4
 
       const mintAmount = ethers.parseUnits('1000', 18);
 
@@ -2254,15 +2157,12 @@
         deployHyphaFixture,
       );
 
-<<<<<<< HEAD
+
       // Add user1 to mint whitelist
       await hyphaToken
         .connect(owner)
         .setMintTransferWhitelist(await user1.getAddress(), true);
-=======
-      // Add user1 as authorized mint address
-      await hyphaToken.connect(owner).addMintAddress(await user1.getAddress());
->>>>>>> 528397a4
+
 
       // Try to mint zero amount
       await expect(
@@ -2275,15 +2175,12 @@
         deployHyphaFixture,
       );
 
-<<<<<<< HEAD
+
       // Add user1 to mint whitelist
       await hyphaToken
         .connect(owner)
         .setMintTransferWhitelist(await user1.getAddress(), true);
-=======
-      // Add user1 as authorized mint address
-      await hyphaToken.connect(owner).addMintAddress(await user1.getAddress());
->>>>>>> 528397a4
+
 
       const maxSupply = await hyphaToken.MAX_SUPPLY();
       const currentTotalMinted = await hyphaToken.totalMinted();
@@ -2302,15 +2199,12 @@
         deployHyphaFixture,
       );
 
-<<<<<<< HEAD
+
       // Add user1 to mint whitelist
       await hyphaToken
         .connect(owner)
         .setMintTransferWhitelist(await user1.getAddress(), true);
-=======
-      // Add user1 as authorized mint address
-      await hyphaToken.connect(owner).addMintAddress(await user1.getAddress());
->>>>>>> 528397a4
+
 
       const maxSupply = await hyphaToken.MAX_SUPPLY();
       const currentTotalMinted = await hyphaToken.totalMinted();
@@ -2335,7 +2229,7 @@
       const { hyphaToken, owner, user1, user2, usdc, usdcPerDay } =
         await loadFixture(deployHyphaFixture);
 
-<<<<<<< HEAD
+
       // Add user1 to mint whitelist
       await hyphaToken
         .connect(owner)
@@ -2351,10 +2245,6 @@
         .connect(user1)
         .approve(await hyphaToken.getAddress(), user1Investment);
       await hyphaToken.connect(user1).investInHypha(user1Investment);
-=======
-      // Add user1 as authorized mint address
-      await hyphaToken.connect(owner).addMintAddress(await user1.getAddress());
->>>>>>> 528397a4
 
       // Now create some rewards by making a space payment
       const spacePayment = usdcPerDay * 5n;
@@ -2416,15 +2306,11 @@
       const { hyphaToken, owner, user1, iexAddress, usdc, usdcPerDay } =
         await loadFixture(deployHyphaFixture);
 
-<<<<<<< HEAD
       // Add user1 to mint whitelist
       await hyphaToken
         .connect(owner)
         .setMintTransferWhitelist(await user1.getAddress(), true);
-=======
-      // Add user1 as authorized mint address
-      await hyphaToken.connect(owner).addMintAddress(await user1.getAddress());
->>>>>>> 528397a4
+
 
       // Create some rewards first
       const spacePayment = usdcPerDay * 5n;
@@ -2457,7 +2343,6 @@
         deployHyphaFixture,
       );
 
-<<<<<<< HEAD
       // Add both user1 and user2 to mint whitelist
       await hyphaToken
         .connect(owner)
@@ -2465,10 +2350,7 @@
       await hyphaToken
         .connect(owner)
         .setMintTransferWhitelist(await user2.getAddress(), true);
-=======
-      // Add user1 as authorized mint address
-      await hyphaToken.connect(owner).addMintAddress(await user1.getAddress());
->>>>>>> 528397a4
+
 
       const mintAmount1 = ethers.parseUnits('1000', 18);
       const mintAmount2 = ethers.parseUnits('2000', 18);
@@ -2497,24 +2379,18 @@
       );
     });
 
-<<<<<<< HEAD
+
     it('Should handle whitelist changes correctly', async function () {
-=======
-    it('Should handle adding multiple mint addresses correctly', async function () {
->>>>>>> 528397a4
+
       const { hyphaToken, owner, user1, user2, user3 } = await loadFixture(
         deployHyphaFixture,
       );
 
-<<<<<<< HEAD
       // Add user1 to mint whitelist
       await hyphaToken
         .connect(owner)
         .setMintTransferWhitelist(await user1.getAddress(), true);
-=======
-      // Add user1 as initial mint address
-      await hyphaToken.connect(owner).addMintAddress(await user1.getAddress());
->>>>>>> 528397a4
+
 
       const mintAmount = ethers.parseUnits('1000', 18);
 
@@ -2523,7 +2399,7 @@
         .connect(user1)
         .mint(await user3.getAddress(), mintAmount);
 
-<<<<<<< HEAD
+
       // Remove user1 from whitelist and add user2
       await hyphaToken
         .connect(owner)
@@ -2536,10 +2412,7 @@
       await expect(
         hyphaToken.connect(user1).mint(await user3.getAddress(), mintAmount),
       ).to.be.revertedWith('Only whitelisted addresses can mint');
-=======
-      // Add user2 as additional mint address
-      await hyphaToken.connect(owner).addMintAddress(await user2.getAddress());
->>>>>>> 528397a4
+
 
       // Both user1 and user2 can mint
       await hyphaToken
@@ -2566,15 +2439,11 @@
         deployHyphaFixture,
       );
 
-<<<<<<< HEAD
       // Add user1 to mint whitelist
       await hyphaToken
         .connect(owner)
         .setMintTransferWhitelist(await user1.getAddress(), true);
-=======
-      // Add user1 as authorized mint address
-      await hyphaToken.connect(owner).addMintAddress(await user1.getAddress());
->>>>>>> 528397a4
+
 
       // Try to mint a very large amount (but within supply limits)
       const largeMintAmount = ethers.parseUnits('1000000', 18); // 1 million HYPHA
@@ -2600,7 +2469,6 @@
         deployHyphaFixture,
       );
 
-<<<<<<< HEAD
       // Test setMintTransferWhitelist event
       await expect(
         hyphaToken
@@ -2609,14 +2477,7 @@
       )
         .to.emit(hyphaToken, 'MintTransferWhitelistUpdated')
         .withArgs(await user1.getAddress(), true);
-=======
-      // Test addMintAddress event
-      await expect(
-        hyphaToken.connect(owner).addMintAddress(await user1.getAddress()),
-      )
-        .to.emit(hyphaToken, 'MintAddressAdded')
-        .withArgs(await user1.getAddress());
->>>>>>> 528397a4
+
 
       // Test mint event
       const mintAmount = ethers.parseUnits('1000', 18);
