{
  "manifestVersion": "3.2",
  "proxies": [
    {
      "address": "0x1BAB6b37B3646d348AF8F3F43B9735Ff6b13cF0f",
      "txHash": "0x83638f28ba64c10011ff354d4dc05b4ad4b3daa5cc20eaaf7daf105c10812fec",
      "kind": "uups"
    },
    {
      "address": "0xBf97ADAcF9d28171cCedBB9189b912f607577B29",
      "txHash": "0x612f1208c92f3ddb436e41873b5eccee1e0c070dcb7c0ae450f4104b8284397c",
      "kind": "uups"
    },
    {
      "address": "0xaa86924F59852f48dD5185469D146BdcF8448D56",
      "txHash": "0x6ab33c8880285ba9e9be5af5e64d9e6cde9b6f7df83573a589f0a4317c8d375f",
      "kind": "uups"
    },
    {
      "address": "0x811F1f2f7e78EB8738eda8Aa90eA33210C0d6f76",
      "txHash": "0x04885d727e71ac254784f703632d30ba28669514d804c84c03e6431ab500d023",
      "kind": "uups"
    },
    {
      "address": "0x830ed2DAcF264dD7Fc9BC11E34674AC937B04A06",
      "txHash": "0xadc9641e4865e1b64dd471148f6e0d98b343b8e364d314a5deccd0e3760a24ff",
      "kind": "uups"
    },
    {
      "address": "0xeA9BD28eBB2e6996c5C84eACC64e661f83905eD0",
      "txHash": "0xba888e39ce1daa68802bb6fdda89d1085cf4effaceca276bb4a2971a947be882",
      "kind": "uups"
    },
    {
      "address": "0xaC840F8A96EC6A6f9FbfdAae8daF8d9D679fd48B",
      "txHash": "0xae99ebc1bf7de4fa4929e0fd6ade44831c1d6506987349fb8357a528fc80b7d9",
      "kind": "uups"
    },
    {
      "address": "0x9780a96B4382bdd0Aa6fC41B6b6A68A04c5C5727",
      "txHash": "0x5aa9d21d36b9aba99015ad538168fd6ddea371b29e29750eb04af6fc53dc8c17",
      "kind": "uups"
    },
    {
      "address": "0x3214DE1Eb858799Db626Bd9699e78c2E6E33D2BE",
      "txHash": "0x8d30ef7c5088b9d21a692bc5a18d1dae23e227f099d2d4f6ab923674c5b47987",
      "kind": "uups"
    },
    {
      "address": "0x41cD69A3a3715B16598415df336a8Cc533CCAF76",
      "txHash": "0x36deed0a712c5b6c6075a76eff8f4c27bc9bc68d12954d74a3839222d94d799f",
      "kind": "uups"
    },
    {
      "address": "0x5577611f915514F0E34b065C11B395Ef008B04F3",
      "txHash": "0xffa6e741d2cc6f291bc9334094c947d32a12d856e1510395f6f9fa84eee77fa7",
      "kind": "uups"
    },
    {
      "address": "0x87537f0B5B8f34D689d484E743e83F82636E14a7",
      "txHash": "0x8e4301cf56cb2bc6e1070d0da84880f95449f7450a87d3ecc4b1a07d9d03b5e6",
      "kind": "uups"
    },
    {
      "address": "0x95A33EC94de2189893884DaD63eAa19f7390144a",
      "txHash": "0x23f29553f9d2eb30ae8cb21e196f3eb8bb05a5f9bd1fc876c4822eeb6a9569e2",
      "kind": "uups"
    },
    {
      "address": "0x6dB5E05B21c68550B63a7404a3B68F81c159DAee",
      "txHash": "0x83ac78c4f2f004ebcba6193766a8404d375e952bdfd5a3c60e4724d8b07a06fc",
      "kind": "uups"
    },
    {
      "address": "0xD472c59835f70B4dBf156A0715D01C392a754117",
      "txHash": "0x1c275efb0891b9f6bfe6b83a46b6c1cd31a161e6233237fbf2a90c87c4ffc96a",
      "kind": "uups"
    },
    {
      "address": "0x288848178c286BD0B1ECa9F6BC9aF1f0bd96723e",
      "txHash": "0x7c83028be47fd5c149911d63b0fdfab6e0bd0c853f31b8ee4bc3e9e73b3061dc",
      "kind": "uups"
    },
    {
<<<<<<< HEAD
      "address": "0xA1eDf096B72226ae2f7BDEb12E9c9C82152BccB6",
      "txHash": "0xa99d9bc6560a062bbecac5962164a69dceb7cdc9d0e44bc5dc1a07389a6d9eaa",
      "kind": "uups"
    },
    {
      "address": "0x447A317cA5516933264Cdd6aeee0633Fa954B576",
      "txHash": "0x7d643a2ad9c044a40caa648fcff605c643a2e30855a4306ea0abfa81374d4748",
=======
      "address": "0xcD8e43786EC71b24aBe2859B410cB928E6DB0F0c",
      "txHash": "0x8ea3a4f9a0a69f30e5252c7d541586b9233ee100bcb2c10f205e2b0efc24dcba",
      "kind": "uups"
    },
    {
      "address": "0xA1eDf096B72226ae2f7BDEb12E9c9C82152BccB6",
      "kind": "uups"
    },
    {
      "address": "0x299f4D2327933c1f363301dbd2a28379ccD5539b",
      "kind": "uups"
    },
    {
      "address": "0xc8B8454D2F9192FeCAbc2C6F5d88F6434A2a9cd9",
      "kind": "uups"
    },
    {
      "address": "0x04be324f9bf0baa44793915076c38964DdC4B38D",
      "txHash": "0x3d5038bfbfea57dcc99a58847c4a1c202a81573838651d32628d5c1b8d5224e9",
      "kind": "uups"
    },
    {
      "address": "0x15870F890B3a330Ef3A0AB55f2F99cAB8De53180",
      "txHash": "0x2bcfd0cb15fcb32787740a54ca93d05a79817b7d72f41bd42185838d7c412e64",
      "kind": "uups"
    },
    {
      "address": "0x001bA7a00a259Fb12d7936455e292a60FC2bef14",
>>>>>>> fc909763
      "kind": "uups"
    }
  ],
  "impls": {
    "2db1a93fbbbad76e5b84e1d588909593c553bcb42e837c9472c8d0055e8976b3": {
      "address": "0x3E5c0aD86e0fCa6A22e66cd3B819d942cF1d985C",
      "txHash": "0xb8cab5bf8ea22b09730cc25351fcb07aa883a143e55ddaf3fa52c4bcfa68e3f8",
      "layout": {
        "solcVersion": "0.8.28",
        "storage": [
          {
            "label": "count",
            "offset": 0,
            "slot": "0",
            "type": "t_uint256",
            "contract": "Counter",
            "src": "contracts/Counter.sol:10"
          }
        ],
        "types": {
          "t_address": {
            "label": "address",
            "numberOfBytes": "20"
          },
          "t_bool": {
            "label": "bool",
            "numberOfBytes": "1"
          },
          "t_struct(InitializableStorage)73_storage": {
            "label": "struct Initializable.InitializableStorage",
            "members": [
              {
                "label": "_initialized",
                "type": "t_uint64",
                "offset": 0,
                "slot": "0"
              },
              {
                "label": "_initializing",
                "type": "t_bool",
                "offset": 8,
                "slot": "0"
              }
            ],
            "numberOfBytes": "32"
          },
          "t_struct(OwnableStorage)13_storage": {
            "label": "struct OwnableUpgradeable.OwnableStorage",
            "members": [
              {
                "label": "_owner",
                "type": "t_address",
                "offset": 0,
                "slot": "0"
              }
            ],
            "numberOfBytes": "32"
          },
          "t_uint64": {
            "label": "uint64",
            "numberOfBytes": "8"
          },
          "t_uint256": {
            "label": "uint256",
            "numberOfBytes": "32"
          }
        },
        "namespaces": {
          "erc7201:openzeppelin.storage.Ownable": [
            {
              "contract": "OwnableUpgradeable",
              "label": "_owner",
              "type": "t_address",
              "src": "@openzeppelin/contracts-upgradeable/access/OwnableUpgradeable.sol:24",
              "offset": 0,
              "slot": "0"
            }
          ],
          "erc7201:openzeppelin.storage.Initializable": [
            {
              "contract": "Initializable",
              "label": "_initialized",
              "type": "t_uint64",
              "src": "@openzeppelin/contracts-upgradeable/proxy/utils/Initializable.sol:69",
              "offset": 0,
              "slot": "0"
            },
            {
              "contract": "Initializable",
              "label": "_initializing",
              "type": "t_bool",
              "src": "@openzeppelin/contracts-upgradeable/proxy/utils/Initializable.sol:73",
              "offset": 8,
              "slot": "0"
            }
          ]
        }
      }
    },
    "0154a344559291546eed58945cd50dbae3dd429fbf0a59fa72c6d313780813da": {
      "address": "0x3CA53811d774c3634aCc02F5d33bCfF95Ac60874",
      "txHash": "0xb30459d868bbf1a2f58b7d14fdec0a93ca00f95b0994070f7bbee1b3b99a108e",
      "layout": {
        "solcVersion": "0.8.28",
        "storage": [
          {
            "label": "spaces",
            "offset": 0,
            "slot": "0",
            "type": "t_mapping(t_uint256,t_struct(Space)10334_storage)",
            "contract": "DAOSpaceFactoryStorage",
            "src": "contracts/storage/DAOSpaceFactoryStorage.sol:27"
          },
          {
            "label": "spaceCounter",
            "offset": 0,
            "slot": "1",
            "type": "t_uint256",
            "contract": "DAOSpaceFactoryStorage",
            "src": "contracts/storage/DAOSpaceFactoryStorage.sol:28"
          },
          {
            "label": "directoryContract",
            "offset": 0,
            "slot": "2",
            "type": "t_contract(IDirectory)10303",
            "contract": "DAOSpaceFactoryStorage",
            "src": "contracts/storage/DAOSpaceFactoryStorage.sol:29"
          },
          {
            "label": "tokenFactoryAddress",
            "offset": 0,
            "slot": "3",
            "type": "t_address",
            "contract": "DAOSpaceFactoryStorage",
            "src": "contracts/storage/DAOSpaceFactoryStorage.sol:30"
          },
          {
            "label": "joinMethodDirectoryAddress",
            "offset": 0,
            "slot": "4",
            "type": "t_address",
            "contract": "DAOSpaceFactoryStorage",
            "src": "contracts/storage/DAOSpaceFactoryStorage.sol:31"
          },
          {
            "label": "proposalManagerAddress",
            "offset": 0,
            "slot": "5",
            "type": "t_address",
            "contract": "DAOSpaceFactoryStorage",
            "src": "contracts/storage/DAOSpaceFactoryStorage.sol:32"
          },
          {
            "label": "spaceMembers",
            "offset": 0,
            "slot": "6",
            "type": "t_mapping(t_uint256,t_struct(SpaceMembers)10358_storage)",
            "contract": "DAOSpaceFactoryStorage",
            "src": "contracts/storage/DAOSpaceFactoryStorage.sol:38"
          },
          {
            "label": "executorToSpaceId",
            "offset": 0,
            "slot": "7",
            "type": "t_mapping(t_address,t_uint256)",
            "contract": "DAOSpaceFactoryStorage",
            "src": "contracts/storage/DAOSpaceFactoryStorage.sol:39"
          },
          {
            "label": "exitMethodDirectoryAddress",
            "offset": 0,
            "slot": "8",
            "type": "t_address",
            "contract": "DAOSpaceFactoryStorage",
            "src": "contracts/storage/DAOSpaceFactoryStorage.sol:40"
          }
        ],
        "types": {
          "t_address": {
            "label": "address",
            "numberOfBytes": "20"
          },
          "t_bool": {
            "label": "bool",
            "numberOfBytes": "1"
          },
          "t_struct(InitializableStorage)73_storage": {
            "label": "struct Initializable.InitializableStorage",
            "members": [
              {
                "label": "_initialized",
                "type": "t_uint64",
                "offset": 0,
                "slot": "0"
              },
              {
                "label": "_initializing",
                "type": "t_bool",
                "offset": 8,
                "slot": "0"
              }
            ],
            "numberOfBytes": "32"
          },
          "t_struct(OwnableStorage)13_storage": {
            "label": "struct OwnableUpgradeable.OwnableStorage",
            "members": [
              {
                "label": "_owner",
                "type": "t_address",
                "offset": 0,
                "slot": "0"
              }
            ],
            "numberOfBytes": "32"
          },
          "t_uint64": {
            "label": "uint64",
            "numberOfBytes": "8"
          },
          "t_array(t_address)dyn_storage": {
            "label": "address[]",
            "numberOfBytes": "32"
          },
          "t_contract(IDirectory)10303": {
            "label": "contract IDirectory",
            "numberOfBytes": "20"
          },
          "t_mapping(t_address,t_bool)": {
            "label": "mapping(address => bool)",
            "numberOfBytes": "32"
          },
          "t_mapping(t_address,t_uint256)": {
            "label": "mapping(address => uint256)",
            "numberOfBytes": "32"
          },
          "t_mapping(t_uint256,t_struct(Space)10334_storage)": {
            "label": "mapping(uint256 => struct DAOSpaceFactoryStorage.Space)",
            "numberOfBytes": "32"
          },
          "t_mapping(t_uint256,t_struct(SpaceMembers)10358_storage)": {
            "label": "mapping(uint256 => struct DAOSpaceFactoryStorage.SpaceMembers)",
            "numberOfBytes": "32"
          },
          "t_string_storage": {
            "label": "string",
            "numberOfBytes": "32"
          },
          "t_struct(Space)10334_storage": {
            "label": "struct DAOSpaceFactoryStorage.Space",
            "members": [
              {
                "label": "name",
                "type": "t_string_storage",
                "offset": 0,
                "slot": "0"
              },
              {
                "label": "description",
                "type": "t_string_storage",
                "offset": 0,
                "slot": "1"
              },
              {
                "label": "imageUrl",
                "type": "t_string_storage",
                "offset": 0,
                "slot": "2"
              },
              {
                "label": "unity",
                "type": "t_uint256",
                "offset": 0,
                "slot": "3"
              },
              {
                "label": "quorum",
                "type": "t_uint256",
                "offset": 0,
                "slot": "4"
              },
              {
                "label": "votingPowerSource",
                "type": "t_uint256",
                "offset": 0,
                "slot": "5"
              },
              {
                "label": "tokenAddresses",
                "type": "t_array(t_address)dyn_storage",
                "offset": 0,
                "slot": "6"
              },
              {
                "label": "members",
                "type": "t_array(t_address)dyn_storage",
                "offset": 0,
                "slot": "7"
              },
              {
                "label": "exitMethod",
                "type": "t_uint256",
                "offset": 0,
                "slot": "8"
              },
              {
                "label": "joinMethod",
                "type": "t_uint256",
                "offset": 0,
                "slot": "9"
              },
              {
                "label": "createdAt",
                "type": "t_uint256",
                "offset": 0,
                "slot": "10"
              },
              {
                "label": "creator",
                "type": "t_address",
                "offset": 0,
                "slot": "11"
              },
              {
                "label": "executor",
                "type": "t_address",
                "offset": 0,
                "slot": "12"
              }
            ],
            "numberOfBytes": "416"
          },
          "t_struct(SpaceMembers)10358_storage": {
            "label": "struct DAOSpaceFactoryStorage.SpaceMembers",
            "members": [
              {
                "label": "spaceMemberAddresses",
                "type": "t_array(t_address)dyn_storage",
                "offset": 0,
                "slot": "0"
              },
              {
                "label": "isSpaceMember",
                "type": "t_mapping(t_address,t_bool)",
                "offset": 0,
                "slot": "1"
              }
            ],
            "numberOfBytes": "64"
          },
          "t_uint256": {
            "label": "uint256",
            "numberOfBytes": "32"
          }
        },
        "namespaces": {
          "erc7201:openzeppelin.storage.Ownable": [
            {
              "contract": "OwnableUpgradeable",
              "label": "_owner",
              "type": "t_address",
              "src": "@openzeppelin/contracts-upgradeable/access/OwnableUpgradeable.sol:24",
              "offset": 0,
              "slot": "0"
            }
          ],
          "erc7201:openzeppelin.storage.Initializable": [
            {
              "contract": "Initializable",
              "label": "_initialized",
              "type": "t_uint64",
              "src": "@openzeppelin/contracts-upgradeable/proxy/utils/Initializable.sol:69",
              "offset": 0,
              "slot": "0"
            },
            {
              "contract": "Initializable",
              "label": "_initializing",
              "type": "t_bool",
              "src": "@openzeppelin/contracts-upgradeable/proxy/utils/Initializable.sol:73",
              "offset": 8,
              "slot": "0"
            }
          ]
        }
      }
    },
    "8a591fac0523c41a385bc6109956f73761aa8283e14296d6486feb7cbade1aa2": {
      "address": "0x30EDe3f4E2cA04547a1e9649e3D96A1Ca6172425",
      "txHash": "0xe2d91590ef9d5d5ba3ba0e7c5b0af292ab82fc4460c95e4adf07843a01235dbb",
      "layout": {
        "solcVersion": "0.8.28",
        "storage": [
          {
            "label": "spaces",
            "offset": 0,
            "slot": "0",
            "type": "t_mapping(t_uint256,t_struct(Space)9778_storage)",
            "contract": "DAOSpaceFactoryStorage",
            "src": "contracts/storage/DAOSpaceFactoryStorage.sol:28"
          },
          {
            "label": "spaceCounter",
            "offset": 0,
            "slot": "1",
            "type": "t_uint256",
            "contract": "DAOSpaceFactoryStorage",
            "src": "contracts/storage/DAOSpaceFactoryStorage.sol:29"
          },
          {
            "label": "directoryContract",
            "offset": 0,
            "slot": "2",
            "type": "t_contract(IDirectory)9753",
            "contract": "DAOSpaceFactoryStorage",
            "src": "contracts/storage/DAOSpaceFactoryStorage.sol:30"
          },
          {
            "label": "tokenFactoryAddress",
            "offset": 0,
            "slot": "3",
            "type": "t_address",
            "contract": "DAOSpaceFactoryStorage",
            "src": "contracts/storage/DAOSpaceFactoryStorage.sol:31"
          },
          {
            "label": "joinMethodDirectoryAddress",
            "offset": 0,
            "slot": "4",
            "type": "t_address",
            "contract": "DAOSpaceFactoryStorage",
            "src": "contracts/storage/DAOSpaceFactoryStorage.sol:32"
          },
          {
            "label": "proposalManagerAddress",
            "offset": 0,
            "slot": "5",
            "type": "t_address",
            "contract": "DAOSpaceFactoryStorage",
            "src": "contracts/storage/DAOSpaceFactoryStorage.sol:33"
          },
          {
            "label": "exitMethodDirectoryAddress",
            "offset": 0,
            "slot": "6",
            "type": "t_address",
            "contract": "DAOSpaceFactoryStorage",
            "src": "contracts/storage/DAOSpaceFactoryStorage.sol:34"
          },
          {
            "label": "spaceMembers",
            "offset": 0,
            "slot": "7",
            "type": "t_mapping(t_uint256,t_struct(SpaceMembers)9804_storage)",
            "contract": "DAOSpaceFactoryStorage",
            "src": "contracts/storage/DAOSpaceFactoryStorage.sol:40"
          },
          {
            "label": "executorToSpaceId",
            "offset": 0,
            "slot": "8",
            "type": "t_mapping(t_address,t_uint256)",
            "contract": "DAOSpaceFactoryStorage",
            "src": "contracts/storage/DAOSpaceFactoryStorage.sol:41"
          }
        ],
        "types": {
          "t_address": {
            "label": "address",
            "numberOfBytes": "20"
          },
          "t_bool": {
            "label": "bool",
            "numberOfBytes": "1"
          },
          "t_struct(InitializableStorage)73_storage": {
            "label": "struct Initializable.InitializableStorage",
            "members": [
              {
                "label": "_initialized",
                "type": "t_uint64",
                "offset": 0,
                "slot": "0"
              },
              {
                "label": "_initializing",
                "type": "t_bool",
                "offset": 8,
                "slot": "0"
              }
            ],
            "numberOfBytes": "32"
          },
          "t_struct(OwnableStorage)13_storage": {
            "label": "struct OwnableUpgradeable.OwnableStorage",
            "members": [
              {
                "label": "_owner",
                "type": "t_address",
                "offset": 0,
                "slot": "0"
              }
            ],
            "numberOfBytes": "32"
          },
          "t_uint64": {
            "label": "uint64",
            "numberOfBytes": "8"
          },
          "t_array(t_address)dyn_storage": {
            "label": "address[]",
            "numberOfBytes": "32"
          },
          "t_contract(IDirectory)9753": {
            "label": "contract IDirectory",
            "numberOfBytes": "20"
          },
          "t_mapping(t_address,t_bool)": {
            "label": "mapping(address => bool)",
            "numberOfBytes": "32"
          },
          "t_mapping(t_address,t_uint256)": {
            "label": "mapping(address => uint256)",
            "numberOfBytes": "32"
          },
          "t_mapping(t_uint256,t_struct(Space)9778_storage)": {
            "label": "mapping(uint256 => struct DAOSpaceFactoryStorage.Space)",
            "numberOfBytes": "32"
          },
          "t_mapping(t_uint256,t_struct(SpaceMembers)9804_storage)": {
            "label": "mapping(uint256 => struct DAOSpaceFactoryStorage.SpaceMembers)",
            "numberOfBytes": "32"
          },
          "t_struct(Space)9778_storage": {
            "label": "struct DAOSpaceFactoryStorage.Space",
            "members": [
              {
                "label": "unity",
                "type": "t_uint256",
                "offset": 0,
                "slot": "0"
              },
              {
                "label": "quorum",
                "type": "t_uint256",
                "offset": 0,
                "slot": "1"
              },
              {
                "label": "votingPowerSource",
                "type": "t_uint256",
                "offset": 0,
                "slot": "2"
              },
              {
                "label": "tokenAddresses",
                "type": "t_array(t_address)dyn_storage",
                "offset": 0,
                "slot": "3"
              },
              {
                "label": "members",
                "type": "t_array(t_address)dyn_storage",
                "offset": 0,
                "slot": "4"
              },
              {
                "label": "exitMethod",
                "type": "t_uint256",
                "offset": 0,
                "slot": "5"
              },
              {
                "label": "joinMethod",
                "type": "t_uint256",
                "offset": 0,
                "slot": "6"
              },
              {
                "label": "createdAt",
                "type": "t_uint256",
                "offset": 0,
                "slot": "7"
              },
              {
                "label": "creator",
                "type": "t_address",
                "offset": 0,
                "slot": "8"
              },
              {
                "label": "executor",
                "type": "t_address",
                "offset": 0,
                "slot": "9"
              }
            ],
            "numberOfBytes": "320"
          },
          "t_struct(SpaceMembers)9804_storage": {
            "label": "struct DAOSpaceFactoryStorage.SpaceMembers",
            "members": [
              {
                "label": "spaceMemberAddresses",
                "type": "t_array(t_address)dyn_storage",
                "offset": 0,
                "slot": "0"
              },
              {
                "label": "isSpaceMember",
                "type": "t_mapping(t_address,t_bool)",
                "offset": 0,
                "slot": "1"
              }
            ],
            "numberOfBytes": "64"
          },
          "t_uint256": {
            "label": "uint256",
            "numberOfBytes": "32"
          }
        },
        "namespaces": {
          "erc7201:openzeppelin.storage.Ownable": [
            {
              "contract": "OwnableUpgradeable",
              "label": "_owner",
              "type": "t_address",
              "src": "@openzeppelin/contracts-upgradeable/access/OwnableUpgradeable.sol:24",
              "offset": 0,
              "slot": "0"
            }
          ],
          "erc7201:openzeppelin.storage.Initializable": [
            {
              "contract": "Initializable",
              "label": "_initialized",
              "type": "t_uint64",
              "src": "@openzeppelin/contracts-upgradeable/proxy/utils/Initializable.sol:69",
              "offset": 0,
              "slot": "0"
            },
            {
              "contract": "Initializable",
              "label": "_initializing",
              "type": "t_bool",
              "src": "@openzeppelin/contracts-upgradeable/proxy/utils/Initializable.sol:73",
              "offset": 8,
              "slot": "0"
            }
          ]
        }
      }
    },
    "d4dade9fe8c577ef0e06c7b0395e4c254d6b52a3e23d411f129ba8693a851a8e": {
      "address": "0x79375b2A8dB7699672c7aA0E6F02f3404c51c062",
      "txHash": "0x4d5e8fe5444737868db8f366980be570dc2b4a087dba0ae18de69c23d42fc4df",
      "layout": {
        "solcVersion": "0.8.28",
        "storage": [
          {
            "label": "spaceFactory",
            "offset": 0,
            "slot": "0",
            "type": "t_contract(IDAOSpaceFactory)9908",
            "contract": "JoinMethodDirectoryStorage",
            "src": "contracts/storage/JoinMethodDirectoryStorage.sol:17"
          },
          {
            "label": "joinMethods",
            "offset": 0,
            "slot": "1",
            "type": "t_mapping(t_uint256,t_contract(IJoinMethod)9898)",
            "contract": "JoinMethodDirectoryStorage",
            "src": "contracts/storage/JoinMethodDirectoryStorage.sol:20"
          }
        ],
        "types": {
          "t_address": {
            "label": "address",
            "numberOfBytes": "20"
          },
          "t_bool": {
            "label": "bool",
            "numberOfBytes": "1"
          },
          "t_struct(InitializableStorage)73_storage": {
            "label": "struct Initializable.InitializableStorage",
            "members": [
              {
                "label": "_initialized",
                "type": "t_uint64",
                "offset": 0,
                "slot": "0"
              },
              {
                "label": "_initializing",
                "type": "t_bool",
                "offset": 8,
                "slot": "0"
              }
            ],
            "numberOfBytes": "32"
          },
          "t_struct(OwnableStorage)13_storage": {
            "label": "struct OwnableUpgradeable.OwnableStorage",
            "members": [
              {
                "label": "_owner",
                "type": "t_address",
                "offset": 0,
                "slot": "0"
              }
            ],
            "numberOfBytes": "32"
          },
          "t_uint64": {
            "label": "uint64",
            "numberOfBytes": "8"
          },
          "t_contract(IDAOSpaceFactory)9908": {
            "label": "contract IDAOSpaceFactory",
            "numberOfBytes": "20"
          },
          "t_contract(IJoinMethod)9898": {
            "label": "contract IJoinMethod",
            "numberOfBytes": "20"
          },
          "t_mapping(t_uint256,t_contract(IJoinMethod)9898)": {
            "label": "mapping(uint256 => contract IJoinMethod)",
            "numberOfBytes": "32"
          },
          "t_uint256": {
            "label": "uint256",
            "numberOfBytes": "32"
          }
        },
        "namespaces": {
          "erc7201:openzeppelin.storage.Ownable": [
            {
              "contract": "OwnableUpgradeable",
              "label": "_owner",
              "type": "t_address",
              "src": "@openzeppelin/contracts-upgradeable/access/OwnableUpgradeable.sol:24",
              "offset": 0,
              "slot": "0"
            }
          ],
          "erc7201:openzeppelin.storage.Initializable": [
            {
              "contract": "Initializable",
              "label": "_initialized",
              "type": "t_uint64",
              "src": "@openzeppelin/contracts-upgradeable/proxy/utils/Initializable.sol:69",
              "offset": 0,
              "slot": "0"
            },
            {
              "contract": "Initializable",
              "label": "_initializing",
              "type": "t_bool",
              "src": "@openzeppelin/contracts-upgradeable/proxy/utils/Initializable.sol:73",
              "offset": 8,
              "slot": "0"
            }
          ]
        }
      }
    },
    "c10bb1ae0e4471423ad4edf95bf3d39f532220b0779b906289bf7877a7bf8e81": {
      "address": "0x11656C017DA88c328C1816dB877895f46EA96B1e",
      "txHash": "0x3ff6f933c27e16d59fab667174d89037415184e1a28ac62784d05a71f1b3adba",
      "layout": {
        "solcVersion": "0.8.28",
        "storage": [
          {
            "label": "spaces",
            "offset": 0,
            "slot": "0",
            "type": "t_mapping(t_uint256,t_struct(Space)9705_storage)",
            "contract": "DAOSpaceFactoryStorage",
            "src": "contracts/storage/DAOSpaceFactoryStorage.sol:28"
          },
          {
            "label": "spaceCounter",
            "offset": 0,
            "slot": "1",
            "type": "t_uint256",
            "contract": "DAOSpaceFactoryStorage",
            "src": "contracts/storage/DAOSpaceFactoryStorage.sol:29"
          },
          {
            "label": "directoryContract",
            "offset": 0,
            "slot": "2",
            "type": "t_contract(IDirectory)9680",
            "contract": "DAOSpaceFactoryStorage",
            "src": "contracts/storage/DAOSpaceFactoryStorage.sol:30"
          },
          {
            "label": "tokenFactoryAddress",
            "offset": 0,
            "slot": "3",
            "type": "t_address",
            "contract": "DAOSpaceFactoryStorage",
            "src": "contracts/storage/DAOSpaceFactoryStorage.sol:31"
          },
          {
            "label": "joinMethodDirectoryAddress",
            "offset": 0,
            "slot": "4",
            "type": "t_address",
            "contract": "DAOSpaceFactoryStorage",
            "src": "contracts/storage/DAOSpaceFactoryStorage.sol:32"
          },
          {
            "label": "proposalManagerAddress",
            "offset": 0,
            "slot": "5",
            "type": "t_address",
            "contract": "DAOSpaceFactoryStorage",
            "src": "contracts/storage/DAOSpaceFactoryStorage.sol:33"
          },
          {
            "label": "exitMethodDirectoryAddress",
            "offset": 0,
            "slot": "6",
            "type": "t_address",
            "contract": "DAOSpaceFactoryStorage",
            "src": "contracts/storage/DAOSpaceFactoryStorage.sol:34"
          },
          {
            "label": "spaceMembers",
            "offset": 0,
            "slot": "7",
            "type": "t_mapping(t_uint256,t_struct(SpaceMembers)9731_storage)",
            "contract": "DAOSpaceFactoryStorage",
            "src": "contracts/storage/DAOSpaceFactoryStorage.sol:40"
          },
          {
            "label": "executorToSpaceId",
            "offset": 0,
            "slot": "8",
            "type": "t_mapping(t_address,t_uint256)",
            "contract": "DAOSpaceFactoryStorage",
            "src": "contracts/storage/DAOSpaceFactoryStorage.sol:41"
          }
        ],
        "types": {
          "t_address": {
            "label": "address",
            "numberOfBytes": "20"
          },
          "t_bool": {
            "label": "bool",
            "numberOfBytes": "1"
          },
          "t_struct(InitializableStorage)73_storage": {
            "label": "struct Initializable.InitializableStorage",
            "members": [
              {
                "label": "_initialized",
                "type": "t_uint64",
                "offset": 0,
                "slot": "0"
              },
              {
                "label": "_initializing",
                "type": "t_bool",
                "offset": 8,
                "slot": "0"
              }
            ],
            "numberOfBytes": "32"
          },
          "t_struct(OwnableStorage)13_storage": {
            "label": "struct OwnableUpgradeable.OwnableStorage",
            "members": [
              {
                "label": "_owner",
                "type": "t_address",
                "offset": 0,
                "slot": "0"
              }
            ],
            "numberOfBytes": "32"
          },
          "t_uint64": {
            "label": "uint64",
            "numberOfBytes": "8"
          },
          "t_array(t_address)dyn_storage": {
            "label": "address[]",
            "numberOfBytes": "32"
          },
          "t_contract(IDirectory)9680": {
            "label": "contract IDirectory",
            "numberOfBytes": "20"
          },
          "t_mapping(t_address,t_bool)": {
            "label": "mapping(address => bool)",
            "numberOfBytes": "32"
          },
          "t_mapping(t_address,t_uint256)": {
            "label": "mapping(address => uint256)",
            "numberOfBytes": "32"
          },
          "t_mapping(t_uint256,t_struct(Space)9705_storage)": {
            "label": "mapping(uint256 => struct DAOSpaceFactoryStorage.Space)",
            "numberOfBytes": "32"
          },
          "t_mapping(t_uint256,t_struct(SpaceMembers)9731_storage)": {
            "label": "mapping(uint256 => struct DAOSpaceFactoryStorage.SpaceMembers)",
            "numberOfBytes": "32"
          },
          "t_struct(Space)9705_storage": {
            "label": "struct DAOSpaceFactoryStorage.Space",
            "members": [
              {
                "label": "unity",
                "type": "t_uint256",
                "offset": 0,
                "slot": "0"
              },
              {
                "label": "quorum",
                "type": "t_uint256",
                "offset": 0,
                "slot": "1"
              },
              {
                "label": "votingPowerSource",
                "type": "t_uint256",
                "offset": 0,
                "slot": "2"
              },
              {
                "label": "tokenAddresses",
                "type": "t_array(t_address)dyn_storage",
                "offset": 0,
                "slot": "3"
              },
              {
                "label": "members",
                "type": "t_array(t_address)dyn_storage",
                "offset": 0,
                "slot": "4"
              },
              {
                "label": "exitMethod",
                "type": "t_uint256",
                "offset": 0,
                "slot": "5"
              },
              {
                "label": "joinMethod",
                "type": "t_uint256",
                "offset": 0,
                "slot": "6"
              },
              {
                "label": "createdAt",
                "type": "t_uint256",
                "offset": 0,
                "slot": "7"
              },
              {
                "label": "creator",
                "type": "t_address",
                "offset": 0,
                "slot": "8"
              },
              {
                "label": "executor",
                "type": "t_address",
                "offset": 0,
                "slot": "9"
              }
            ],
            "numberOfBytes": "320"
          },
          "t_struct(SpaceMembers)9731_storage": {
            "label": "struct DAOSpaceFactoryStorage.SpaceMembers",
            "members": [
              {
                "label": "spaceMemberAddresses",
                "type": "t_array(t_address)dyn_storage",
                "offset": 0,
                "slot": "0"
              },
              {
                "label": "isSpaceMember",
                "type": "t_mapping(t_address,t_bool)",
                "offset": 0,
                "slot": "1"
              }
            ],
            "numberOfBytes": "64"
          },
          "t_uint256": {
            "label": "uint256",
            "numberOfBytes": "32"
          }
        },
        "namespaces": {
          "erc7201:openzeppelin.storage.Ownable": [
            {
              "contract": "OwnableUpgradeable",
              "label": "_owner",
              "type": "t_address",
              "src": "@openzeppelin/contracts-upgradeable/access/OwnableUpgradeable.sol:24",
              "offset": 0,
              "slot": "0"
            }
          ],
          "erc7201:openzeppelin.storage.Initializable": [
            {
              "contract": "Initializable",
              "label": "_initialized",
              "type": "t_uint64",
              "src": "@openzeppelin/contracts-upgradeable/proxy/utils/Initializable.sol:69",
              "offset": 0,
              "slot": "0"
            },
            {
              "contract": "Initializable",
              "label": "_initializing",
              "type": "t_bool",
              "src": "@openzeppelin/contracts-upgradeable/proxy/utils/Initializable.sol:73",
              "offset": 8,
              "slot": "0"
            }
          ]
        }
      }
    },
    "f6179141246ee5da7ea685d53f9c6cdad4a5ca684fa57f1fc5ea89c61653c0e2": {
      "address": "0xF0c72A793b9CF411b495b1A880E118f8412c94F2",
      "txHash": "0xcb023ba953eee9fd05a1b4c06805248b15604d6d326926aaf3ef1ee314bc4f65",
      "layout": {
        "solcVersion": "0.8.28",
        "storage": [
          {
            "label": "spaces",
            "offset": 0,
            "slot": "0",
            "type": "t_mapping(t_uint256,t_struct(Space)9639_storage)",
            "contract": "DAOSpaceFactoryStorage",
            "src": "contracts/storage/DAOSpaceFactoryStorage.sol:28"
          },
          {
            "label": "spaceCounter",
            "offset": 0,
            "slot": "1",
            "type": "t_uint256",
            "contract": "DAOSpaceFactoryStorage",
            "src": "contracts/storage/DAOSpaceFactoryStorage.sol:29"
          },
          {
            "label": "directoryContract",
            "offset": 0,
            "slot": "2",
            "type": "t_contract(IDirectory)9614",
            "contract": "DAOSpaceFactoryStorage",
            "src": "contracts/storage/DAOSpaceFactoryStorage.sol:30"
          },
          {
            "label": "tokenFactoryAddress",
            "offset": 0,
            "slot": "3",
            "type": "t_address",
            "contract": "DAOSpaceFactoryStorage",
            "src": "contracts/storage/DAOSpaceFactoryStorage.sol:31"
          },
          {
            "label": "joinMethodDirectoryAddress",
            "offset": 0,
            "slot": "4",
            "type": "t_address",
            "contract": "DAOSpaceFactoryStorage",
            "src": "contracts/storage/DAOSpaceFactoryStorage.sol:32"
          },
          {
            "label": "proposalManagerAddress",
            "offset": 0,
            "slot": "5",
            "type": "t_address",
            "contract": "DAOSpaceFactoryStorage",
            "src": "contracts/storage/DAOSpaceFactoryStorage.sol:33"
          },
          {
            "label": "exitMethodDirectoryAddress",
            "offset": 0,
            "slot": "6",
            "type": "t_address",
            "contract": "DAOSpaceFactoryStorage",
            "src": "contracts/storage/DAOSpaceFactoryStorage.sol:34"
          },
          {
            "label": "spaceMembers",
            "offset": 0,
            "slot": "7",
            "type": "t_mapping(t_uint256,t_struct(SpaceMembers)9665_storage)",
            "contract": "DAOSpaceFactoryStorage",
            "src": "contracts/storage/DAOSpaceFactoryStorage.sol:40"
          },
          {
            "label": "executorToSpaceId",
            "offset": 0,
            "slot": "8",
            "type": "t_mapping(t_address,t_uint256)",
            "contract": "DAOSpaceFactoryStorage",
            "src": "contracts/storage/DAOSpaceFactoryStorage.sol:41"
          }
        ],
        "types": {
          "t_address": {
            "label": "address",
            "numberOfBytes": "20"
          },
          "t_bool": {
            "label": "bool",
            "numberOfBytes": "1"
          },
          "t_struct(InitializableStorage)73_storage": {
            "label": "struct Initializable.InitializableStorage",
            "members": [
              {
                "label": "_initialized",
                "type": "t_uint64",
                "offset": 0,
                "slot": "0"
              },
              {
                "label": "_initializing",
                "type": "t_bool",
                "offset": 8,
                "slot": "0"
              }
            ],
            "numberOfBytes": "32"
          },
          "t_struct(OwnableStorage)13_storage": {
            "label": "struct OwnableUpgradeable.OwnableStorage",
            "members": [
              {
                "label": "_owner",
                "type": "t_address",
                "offset": 0,
                "slot": "0"
              }
            ],
            "numberOfBytes": "32"
          },
          "t_uint64": {
            "label": "uint64",
            "numberOfBytes": "8"
          },
          "t_array(t_address)dyn_storage": {
            "label": "address[]",
            "numberOfBytes": "32"
          },
          "t_contract(IDirectory)9614": {
            "label": "contract IDirectory",
            "numberOfBytes": "20"
          },
          "t_mapping(t_address,t_bool)": {
            "label": "mapping(address => bool)",
            "numberOfBytes": "32"
          },
          "t_mapping(t_address,t_uint256)": {
            "label": "mapping(address => uint256)",
            "numberOfBytes": "32"
          },
          "t_mapping(t_uint256,t_struct(Space)9639_storage)": {
            "label": "mapping(uint256 => struct DAOSpaceFactoryStorage.Space)",
            "numberOfBytes": "32"
          },
          "t_mapping(t_uint256,t_struct(SpaceMembers)9665_storage)": {
            "label": "mapping(uint256 => struct DAOSpaceFactoryStorage.SpaceMembers)",
            "numberOfBytes": "32"
          },
          "t_struct(Space)9639_storage": {
            "label": "struct DAOSpaceFactoryStorage.Space",
            "members": [
              {
                "label": "unity",
                "type": "t_uint256",
                "offset": 0,
                "slot": "0"
              },
              {
                "label": "quorum",
                "type": "t_uint256",
                "offset": 0,
                "slot": "1"
              },
              {
                "label": "votingPowerSource",
                "type": "t_uint256",
                "offset": 0,
                "slot": "2"
              },
              {
                "label": "tokenAddresses",
                "type": "t_array(t_address)dyn_storage",
                "offset": 0,
                "slot": "3"
              },
              {
                "label": "members",
                "type": "t_array(t_address)dyn_storage",
                "offset": 0,
                "slot": "4"
              },
              {
                "label": "exitMethod",
                "type": "t_uint256",
                "offset": 0,
                "slot": "5"
              },
              {
                "label": "joinMethod",
                "type": "t_uint256",
                "offset": 0,
                "slot": "6"
              },
              {
                "label": "createdAt",
                "type": "t_uint256",
                "offset": 0,
                "slot": "7"
              },
              {
                "label": "creator",
                "type": "t_address",
                "offset": 0,
                "slot": "8"
              },
              {
                "label": "executor",
                "type": "t_address",
                "offset": 0,
                "slot": "9"
              }
            ],
            "numberOfBytes": "320"
          },
          "t_struct(SpaceMembers)9665_storage": {
            "label": "struct DAOSpaceFactoryStorage.SpaceMembers",
            "members": [
              {
                "label": "spaceMemberAddresses",
                "type": "t_array(t_address)dyn_storage",
                "offset": 0,
                "slot": "0"
              },
              {
                "label": "isSpaceMember",
                "type": "t_mapping(t_address,t_bool)",
                "offset": 0,
                "slot": "1"
              }
            ],
            "numberOfBytes": "64"
          },
          "t_uint256": {
            "label": "uint256",
            "numberOfBytes": "32"
          }
        },
        "namespaces": {
          "erc7201:openzeppelin.storage.Ownable": [
            {
              "contract": "OwnableUpgradeable",
              "label": "_owner",
              "type": "t_address",
              "src": "@openzeppelin/contracts-upgradeable/access/OwnableUpgradeable.sol:24",
              "offset": 0,
              "slot": "0"
            }
          ],
          "erc7201:openzeppelin.storage.Initializable": [
            {
              "contract": "Initializable",
              "label": "_initialized",
              "type": "t_uint64",
              "src": "@openzeppelin/contracts-upgradeable/proxy/utils/Initializable.sol:69",
              "offset": 0,
              "slot": "0"
            },
            {
              "contract": "Initializable",
              "label": "_initializing",
              "type": "t_bool",
              "src": "@openzeppelin/contracts-upgradeable/proxy/utils/Initializable.sol:73",
              "offset": 8,
              "slot": "0"
            }
          ]
        }
      }
    },
    "4a2d33cc4dbe023e62240928eac425da8e540b5b5047bdd0fb770fda70e29f24": {
      "address": "0x829e72858632d2d02c321fB9dB8a8f2495ccB3D6",
      "txHash": "0xa2a62bc095e6759d1f29c98b1f4f37f4cfa05289501d5908d3dcff2e4552fff8",
      "layout": {
        "solcVersion": "0.8.28",
        "storage": [
          {
            "label": "spaces",
            "offset": 0,
            "slot": "0",
            "type": "t_mapping(t_uint256,t_struct(Space)9699_storage)",
            "contract": "DAOSpaceFactoryStorage",
            "src": "contracts/storage/DAOSpaceFactoryStorage.sol:28"
          },
          {
            "label": "spaceCounter",
            "offset": 0,
            "slot": "1",
            "type": "t_uint256",
            "contract": "DAOSpaceFactoryStorage",
            "src": "contracts/storage/DAOSpaceFactoryStorage.sol:29"
          },
          {
            "label": "directoryContract",
            "offset": 0,
            "slot": "2",
            "type": "t_contract(IDirectory)9674",
            "contract": "DAOSpaceFactoryStorage",
            "src": "contracts/storage/DAOSpaceFactoryStorage.sol:30"
          },
          {
            "label": "tokenFactoryAddress",
            "offset": 0,
            "slot": "3",
            "type": "t_address",
            "contract": "DAOSpaceFactoryStorage",
            "src": "contracts/storage/DAOSpaceFactoryStorage.sol:31"
          },
          {
            "label": "joinMethodDirectoryAddress",
            "offset": 0,
            "slot": "4",
            "type": "t_address",
            "contract": "DAOSpaceFactoryStorage",
            "src": "contracts/storage/DAOSpaceFactoryStorage.sol:32"
          },
          {
            "label": "proposalManagerAddress",
            "offset": 0,
            "slot": "5",
            "type": "t_address",
            "contract": "DAOSpaceFactoryStorage",
            "src": "contracts/storage/DAOSpaceFactoryStorage.sol:33"
          },
          {
            "label": "exitMethodDirectoryAddress",
            "offset": 0,
            "slot": "6",
            "type": "t_address",
            "contract": "DAOSpaceFactoryStorage",
            "src": "contracts/storage/DAOSpaceFactoryStorage.sol:34"
          },
          {
            "label": "spaceMembers",
            "offset": 0,
            "slot": "7",
            "type": "t_mapping(t_uint256,t_struct(SpaceMembers)9725_storage)",
            "contract": "DAOSpaceFactoryStorage",
            "src": "contracts/storage/DAOSpaceFactoryStorage.sol:40"
          },
          {
            "label": "executorToSpaceId",
            "offset": 0,
            "slot": "8",
            "type": "t_mapping(t_address,t_uint256)",
            "contract": "DAOSpaceFactoryStorage",
            "src": "contracts/storage/DAOSpaceFactoryStorage.sol:41"
          }
        ],
        "types": {
          "t_address": {
            "label": "address",
            "numberOfBytes": "20"
          },
          "t_bool": {
            "label": "bool",
            "numberOfBytes": "1"
          },
          "t_struct(InitializableStorage)73_storage": {
            "label": "struct Initializable.InitializableStorage",
            "members": [
              {
                "label": "_initialized",
                "type": "t_uint64",
                "offset": 0,
                "slot": "0"
              },
              {
                "label": "_initializing",
                "type": "t_bool",
                "offset": 8,
                "slot": "0"
              }
            ],
            "numberOfBytes": "32"
          },
          "t_struct(OwnableStorage)13_storage": {
            "label": "struct OwnableUpgradeable.OwnableStorage",
            "members": [
              {
                "label": "_owner",
                "type": "t_address",
                "offset": 0,
                "slot": "0"
              }
            ],
            "numberOfBytes": "32"
          },
          "t_uint64": {
            "label": "uint64",
            "numberOfBytes": "8"
          },
          "t_array(t_address)dyn_storage": {
            "label": "address[]",
            "numberOfBytes": "32"
          },
          "t_contract(IDirectory)9674": {
            "label": "contract IDirectory",
            "numberOfBytes": "20"
          },
          "t_mapping(t_address,t_bool)": {
            "label": "mapping(address => bool)",
            "numberOfBytes": "32"
          },
          "t_mapping(t_address,t_uint256)": {
            "label": "mapping(address => uint256)",
            "numberOfBytes": "32"
          },
          "t_mapping(t_uint256,t_struct(Space)9699_storage)": {
            "label": "mapping(uint256 => struct DAOSpaceFactoryStorage.Space)",
            "numberOfBytes": "32"
          },
          "t_mapping(t_uint256,t_struct(SpaceMembers)9725_storage)": {
            "label": "mapping(uint256 => struct DAOSpaceFactoryStorage.SpaceMembers)",
            "numberOfBytes": "32"
          },
          "t_struct(Space)9699_storage": {
            "label": "struct DAOSpaceFactoryStorage.Space",
            "members": [
              {
                "label": "unity",
                "type": "t_uint256",
                "offset": 0,
                "slot": "0"
              },
              {
                "label": "quorum",
                "type": "t_uint256",
                "offset": 0,
                "slot": "1"
              },
              {
                "label": "votingPowerSource",
                "type": "t_uint256",
                "offset": 0,
                "slot": "2"
              },
              {
                "label": "tokenAddresses",
                "type": "t_array(t_address)dyn_storage",
                "offset": 0,
                "slot": "3"
              },
              {
                "label": "members",
                "type": "t_array(t_address)dyn_storage",
                "offset": 0,
                "slot": "4"
              },
              {
                "label": "exitMethod",
                "type": "t_uint256",
                "offset": 0,
                "slot": "5"
              },
              {
                "label": "joinMethod",
                "type": "t_uint256",
                "offset": 0,
                "slot": "6"
              },
              {
                "label": "createdAt",
                "type": "t_uint256",
                "offset": 0,
                "slot": "7"
              },
              {
                "label": "creator",
                "type": "t_address",
                "offset": 0,
                "slot": "8"
              },
              {
                "label": "executor",
                "type": "t_address",
                "offset": 0,
                "slot": "9"
              }
            ],
            "numberOfBytes": "320"
          },
          "t_struct(SpaceMembers)9725_storage": {
            "label": "struct DAOSpaceFactoryStorage.SpaceMembers",
            "members": [
              {
                "label": "spaceMemberAddresses",
                "type": "t_array(t_address)dyn_storage",
                "offset": 0,
                "slot": "0"
              },
              {
                "label": "isSpaceMember",
                "type": "t_mapping(t_address,t_bool)",
                "offset": 0,
                "slot": "1"
              }
            ],
            "numberOfBytes": "64"
          },
          "t_uint256": {
            "label": "uint256",
            "numberOfBytes": "32"
          }
        },
        "namespaces": {
          "erc7201:openzeppelin.storage.Ownable": [
            {
              "contract": "OwnableUpgradeable",
              "label": "_owner",
              "type": "t_address",
              "src": "@openzeppelin/contracts-upgradeable/access/OwnableUpgradeable.sol:24",
              "offset": 0,
              "slot": "0"
            }
          ],
          "erc7201:openzeppelin.storage.Initializable": [
            {
              "contract": "Initializable",
              "label": "_initialized",
              "type": "t_uint64",
              "src": "@openzeppelin/contracts-upgradeable/proxy/utils/Initializable.sol:69",
              "offset": 0,
              "slot": "0"
            },
            {
              "contract": "Initializable",
              "label": "_initializing",
              "type": "t_bool",
              "src": "@openzeppelin/contracts-upgradeable/proxy/utils/Initializable.sol:73",
              "offset": 8,
              "slot": "0"
            }
          ]
        }
      }
    },
    "f57c8fe149516db42dd3becaaaa845e4c7664daf9755902167c607c02cb2938a": {
      "address": "0x9f4a40fB8A278d53A6C6fb1Cb6B0519DeeAE5957",
      "txHash": "0x921086f4239320f275b4563a83c6fbfb5e13745de0b29a9fd8c3497e42f09e26",
      "layout": {
        "solcVersion": "0.8.28",
        "storage": [
          {
            "label": "spaces",
            "offset": 0,
            "slot": "0",
            "type": "t_mapping(t_uint256,t_struct(Space)9396_storage)",
            "contract": "DAOSpaceFactoryStorage",
            "src": "contracts/storage/DAOSpaceFactoryStorage.sol:28"
          },
          {
            "label": "spaceCounter",
            "offset": 0,
            "slot": "1",
            "type": "t_uint256",
            "contract": "DAOSpaceFactoryStorage",
            "src": "contracts/storage/DAOSpaceFactoryStorage.sol:29"
          },
          {
            "label": "directoryContract",
            "offset": 0,
            "slot": "2",
            "type": "t_contract(IDirectory)9371",
            "contract": "DAOSpaceFactoryStorage",
            "src": "contracts/storage/DAOSpaceFactoryStorage.sol:30"
          },
          {
            "label": "tokenFactoryAddress",
            "offset": 0,
            "slot": "3",
            "type": "t_address",
            "contract": "DAOSpaceFactoryStorage",
            "src": "contracts/storage/DAOSpaceFactoryStorage.sol:31"
          },
          {
            "label": "joinMethodDirectoryAddress",
            "offset": 0,
            "slot": "4",
            "type": "t_address",
            "contract": "DAOSpaceFactoryStorage",
            "src": "contracts/storage/DAOSpaceFactoryStorage.sol:32"
          },
          {
            "label": "proposalManagerAddress",
            "offset": 0,
            "slot": "5",
            "type": "t_address",
            "contract": "DAOSpaceFactoryStorage",
            "src": "contracts/storage/DAOSpaceFactoryStorage.sol:33"
          },
          {
            "label": "exitMethodDirectoryAddress",
            "offset": 0,
            "slot": "6",
            "type": "t_address",
            "contract": "DAOSpaceFactoryStorage",
            "src": "contracts/storage/DAOSpaceFactoryStorage.sol:34"
          },
          {
            "label": "spaceMembers",
            "offset": 0,
            "slot": "7",
            "type": "t_mapping(t_uint256,t_struct(SpaceMembers)9422_storage)",
            "contract": "DAOSpaceFactoryStorage",
            "src": "contracts/storage/DAOSpaceFactoryStorage.sol:40"
          },
          {
            "label": "executorToSpaceId",
            "offset": 0,
            "slot": "8",
            "type": "t_mapping(t_address,t_uint256)",
            "contract": "DAOSpaceFactoryStorage",
            "src": "contracts/storage/DAOSpaceFactoryStorage.sol:41"
          },
          {
            "label": "memberSpaces",
            "offset": 0,
            "slot": "9",
            "type": "t_mapping(t_address,t_array(t_uint256)dyn_storage)",
            "contract": "DAOSpaceFactoryStorage",
            "src": "contracts/storage/DAOSpaceFactoryStorage.sol:44"
          }
        ],
        "types": {
          "t_address": {
            "label": "address",
            "numberOfBytes": "20"
          },
          "t_bool": {
            "label": "bool",
            "numberOfBytes": "1"
          },
          "t_struct(InitializableStorage)73_storage": {
            "label": "struct Initializable.InitializableStorage",
            "members": [
              {
                "label": "_initialized",
                "type": "t_uint64",
                "offset": 0,
                "slot": "0"
              },
              {
                "label": "_initializing",
                "type": "t_bool",
                "offset": 8,
                "slot": "0"
              }
            ],
            "numberOfBytes": "32"
          },
          "t_struct(OwnableStorage)13_storage": {
            "label": "struct OwnableUpgradeable.OwnableStorage",
            "members": [
              {
                "label": "_owner",
                "type": "t_address",
                "offset": 0,
                "slot": "0"
              }
            ],
            "numberOfBytes": "32"
          },
          "t_uint64": {
            "label": "uint64",
            "numberOfBytes": "8"
          },
          "t_array(t_address)dyn_storage": {
            "label": "address[]",
            "numberOfBytes": "32"
          },
          "t_array(t_uint256)dyn_storage": {
            "label": "uint256[]",
            "numberOfBytes": "32"
          },
          "t_contract(IDirectory)9371": {
            "label": "contract IDirectory",
            "numberOfBytes": "20"
          },
          "t_mapping(t_address,t_array(t_uint256)dyn_storage)": {
            "label": "mapping(address => uint256[])",
            "numberOfBytes": "32"
          },
          "t_mapping(t_address,t_bool)": {
            "label": "mapping(address => bool)",
            "numberOfBytes": "32"
          },
          "t_mapping(t_address,t_uint256)": {
            "label": "mapping(address => uint256)",
            "numberOfBytes": "32"
          },
          "t_mapping(t_uint256,t_struct(Space)9396_storage)": {
            "label": "mapping(uint256 => struct DAOSpaceFactoryStorage.Space)",
            "numberOfBytes": "32"
          },
          "t_mapping(t_uint256,t_struct(SpaceMembers)9422_storage)": {
            "label": "mapping(uint256 => struct DAOSpaceFactoryStorage.SpaceMembers)",
            "numberOfBytes": "32"
          },
          "t_struct(Space)9396_storage": {
            "label": "struct DAOSpaceFactoryStorage.Space",
            "members": [
              {
                "label": "unity",
                "type": "t_uint256",
                "offset": 0,
                "slot": "0"
              },
              {
                "label": "quorum",
                "type": "t_uint256",
                "offset": 0,
                "slot": "1"
              },
              {
                "label": "votingPowerSource",
                "type": "t_uint256",
                "offset": 0,
                "slot": "2"
              },
              {
                "label": "tokenAddresses",
                "type": "t_array(t_address)dyn_storage",
                "offset": 0,
                "slot": "3"
              },
              {
                "label": "members",
                "type": "t_array(t_address)dyn_storage",
                "offset": 0,
                "slot": "4"
              },
              {
                "label": "exitMethod",
                "type": "t_uint256",
                "offset": 0,
                "slot": "5"
              },
              {
                "label": "joinMethod",
                "type": "t_uint256",
                "offset": 0,
                "slot": "6"
              },
              {
                "label": "createdAt",
                "type": "t_uint256",
                "offset": 0,
                "slot": "7"
              },
              {
                "label": "creator",
                "type": "t_address",
                "offset": 0,
                "slot": "8"
              },
              {
                "label": "executor",
                "type": "t_address",
                "offset": 0,
                "slot": "9"
              }
            ],
            "numberOfBytes": "320"
          },
          "t_struct(SpaceMembers)9422_storage": {
            "label": "struct DAOSpaceFactoryStorage.SpaceMembers",
            "members": [
              {
                "label": "spaceMemberAddresses",
                "type": "t_array(t_address)dyn_storage",
                "offset": 0,
                "slot": "0"
              },
              {
                "label": "isSpaceMember",
                "type": "t_mapping(t_address,t_bool)",
                "offset": 0,
                "slot": "1"
              }
            ],
            "numberOfBytes": "64"
          },
          "t_uint256": {
            "label": "uint256",
            "numberOfBytes": "32"
          }
        },
        "namespaces": {
          "erc7201:openzeppelin.storage.Ownable": [
            {
              "contract": "OwnableUpgradeable",
              "label": "_owner",
              "type": "t_address",
              "src": "@openzeppelin/contracts-upgradeable/access/OwnableUpgradeable.sol:24",
              "offset": 0,
              "slot": "0"
            }
          ],
          "erc7201:openzeppelin.storage.Initializable": [
            {
              "contract": "Initializable",
              "label": "_initialized",
              "type": "t_uint64",
              "src": "@openzeppelin/contracts-upgradeable/proxy/utils/Initializable.sol:69",
              "offset": 0,
              "slot": "0"
            },
            {
              "contract": "Initializable",
              "label": "_initializing",
              "type": "t_bool",
              "src": "@openzeppelin/contracts-upgradeable/proxy/utils/Initializable.sol:73",
              "offset": 8,
              "slot": "0"
            }
          ]
        }
      }
    },
    "c392f416f61a559eec9d13967e5853e1ea7fb2887e5b40e3d6f9c5f2f54c67fe": {
      "address": "0xe3eF99f35B30a021fAb836955939b32cB448f2A7",
      "txHash": "0x068acd6ab421fb763186ec45ae737677c4e0267b3440592aac4e420664667163",
      "layout": {
        "solcVersion": "0.8.28",
        "storage": [
          {
            "label": "spaceFactory",
            "offset": 0,
            "slot": "0",
            "type": "t_contract(IDAOSpaceFactory)9435",
            "contract": "DAOProposalsStorage",
            "src": "contracts/storage/DAOProposalsStorage.sol:82"
          },
          {
            "label": "directoryContract",
            "offset": 0,
            "slot": "1",
            "type": "t_contract(IDirectory)9443",
            "contract": "DAOProposalsStorage",
            "src": "contracts/storage/DAOProposalsStorage.sol:83"
          },
          {
            "label": "spaceExecutors",
            "offset": 0,
            "slot": "2",
            "type": "t_mapping(t_uint256,t_address)",
            "contract": "DAOProposalsStorage",
            "src": "contracts/storage/DAOProposalsStorage.sol:84"
          },
          {
            "label": "proposalsCoreData",
            "offset": 0,
            "slot": "3",
            "type": "t_mapping(t_uint256,t_struct(ProposalCore)9505_storage)",
            "contract": "DAOProposalsStorage",
            "src": "contracts/storage/DAOProposalsStorage.sol:85"
          },
          {
            "label": "proposalCounter",
            "offset": 0,
            "slot": "4",
            "type": "t_uint256",
            "contract": "DAOProposalsStorage",
            "src": "contracts/storage/DAOProposalsStorage.sol:86"
          },
          {
            "label": "proposalValues",
            "offset": 0,
            "slot": "5",
            "type": "t_mapping(t_uint256,t_uint256)",
            "contract": "DAOProposalsStorage",
            "src": "contracts/storage/DAOProposalsStorage.sol:89"
          },
          {
            "label": "__gap",
            "offset": 0,
            "slot": "6",
            "type": "t_array(t_uint256)48_storage",
            "contract": "DAOProposalsStorage",
            "src": "contracts/storage/DAOProposalsStorage.sol:95"
          },
          {
            "label": "spaceAddresses",
            "offset": 0,
            "slot": "54",
            "type": "t_mapping(t_uint256,t_address)",
            "contract": "DAOProposalsStorage",
            "src": "contracts/storage/DAOProposalsStorage.sol:98"
          }
        ],
        "types": {
          "t_address": {
            "label": "address",
            "numberOfBytes": "20"
          },
          "t_bool": {
            "label": "bool",
            "numberOfBytes": "1"
          },
          "t_struct(InitializableStorage)73_storage": {
            "label": "struct Initializable.InitializableStorage",
            "members": [
              {
                "label": "_initialized",
                "type": "t_uint64",
                "offset": 0,
                "slot": "0"
              },
              {
                "label": "_initializing",
                "type": "t_bool",
                "offset": 8,
                "slot": "0"
              }
            ],
            "numberOfBytes": "32"
          },
          "t_struct(OwnableStorage)13_storage": {
            "label": "struct OwnableUpgradeable.OwnableStorage",
            "members": [
              {
                "label": "_owner",
                "type": "t_address",
                "offset": 0,
                "slot": "0"
              }
            ],
            "numberOfBytes": "32"
          },
          "t_uint64": {
            "label": "uint64",
            "numberOfBytes": "8"
          },
          "t_array(t_uint256)48_storage": {
            "label": "uint256[48]",
            "numberOfBytes": "1536"
          },
          "t_bytes_storage": {
            "label": "bytes",
            "numberOfBytes": "32"
          },
          "t_contract(IDAOSpaceFactory)9435": {
            "label": "contract IDAOSpaceFactory",
            "numberOfBytes": "20"
          },
          "t_contract(IDirectory)9443": {
            "label": "contract IDirectory",
            "numberOfBytes": "20"
          },
          "t_mapping(t_address,t_bool)": {
            "label": "mapping(address => bool)",
            "numberOfBytes": "32"
          },
          "t_mapping(t_address,t_uint256)": {
            "label": "mapping(address => uint256)",
            "numberOfBytes": "32"
          },
          "t_mapping(t_uint256,t_address)": {
            "label": "mapping(uint256 => address)",
            "numberOfBytes": "32"
          },
          "t_mapping(t_uint256,t_struct(ProposalCore)9505_storage)": {
            "label": "mapping(uint256 => struct DAOProposalsStorage.ProposalCore)",
            "numberOfBytes": "32"
          },
          "t_mapping(t_uint256,t_uint256)": {
            "label": "mapping(uint256 => uint256)",
            "numberOfBytes": "32"
          },
          "t_struct(ProposalCore)9505_storage": {
            "label": "struct DAOProposalsStorage.ProposalCore",
            "members": [
              {
                "label": "spaceId",
                "type": "t_uint256",
                "offset": 0,
                "slot": "0"
              },
              {
                "label": "startTime",
                "type": "t_uint256",
                "offset": 0,
                "slot": "1"
              },
              {
                "label": "duration",
                "type": "t_uint256",
                "offset": 0,
                "slot": "2"
              },
              {
                "label": "yesVotes",
                "type": "t_uint256",
                "offset": 0,
                "slot": "3"
              },
              {
                "label": "noVotes",
                "type": "t_uint256",
                "offset": 0,
                "slot": "4"
              },
              {
                "label": "totalVotingPowerAtSnapshot",
                "type": "t_uint256",
                "offset": 0,
                "slot": "5"
              },
              {
                "label": "creator",
                "type": "t_address",
                "offset": 0,
                "slot": "6"
              },
              {
                "label": "targetContract",
                "type": "t_address",
                "offset": 0,
                "slot": "7"
              },
              {
                "label": "executionData",
                "type": "t_bytes_storage",
                "offset": 0,
                "slot": "8"
              },
              {
                "label": "executed",
                "type": "t_bool",
                "offset": 0,
                "slot": "9"
              },
              {
                "label": "expired",
                "type": "t_bool",
                "offset": 1,
                "slot": "9"
              },
              {
                "label": "hasVoted",
                "type": "t_mapping(t_address,t_bool)",
                "offset": 0,
                "slot": "10"
              },
              {
                "label": "votingPowerAtSnapshot",
                "type": "t_mapping(t_address,t_uint256)",
                "offset": 0,
                "slot": "11"
              }
            ],
            "numberOfBytes": "384"
          },
          "t_uint256": {
            "label": "uint256",
            "numberOfBytes": "32"
          }
        },
        "namespaces": {
          "erc7201:openzeppelin.storage.Ownable": [
            {
              "contract": "OwnableUpgradeable",
              "label": "_owner",
              "type": "t_address",
              "src": "@openzeppelin/contracts-upgradeable/access/OwnableUpgradeable.sol:24",
              "offset": 0,
              "slot": "0"
            }
          ],
          "erc7201:openzeppelin.storage.Initializable": [
            {
              "contract": "Initializable",
              "label": "_initialized",
              "type": "t_uint64",
              "src": "@openzeppelin/contracts-upgradeable/proxy/utils/Initializable.sol:69",
              "offset": 0,
              "slot": "0"
            },
            {
              "contract": "Initializable",
              "label": "_initializing",
              "type": "t_bool",
              "src": "@openzeppelin/contracts-upgradeable/proxy/utils/Initializable.sol:73",
              "offset": 8,
              "slot": "0"
            }
          ]
        }
      }
    },
    "824348c0d9e2b8cde0c477082d57e4fbcb53e5f9764df6b1b62b5ddbe58483a7": {
      "address": "0x7FBc6f532ed076BD1067E3e41bc6543A239ad4F5",
      "txHash": "0x22fe5c0f8719931ef432ebaee23170809cf881d954400a746f493a33249366c3",
      "layout": {
        "solcVersion": "0.8.28",
        "storage": [
          {
            "label": "spaces",
            "offset": 0,
            "slot": "0",
            "type": "t_mapping(t_uint256,t_struct(Space)9507_storage)",
            "contract": "DAOSpaceFactoryStorage",
            "src": "contracts/storage/DAOSpaceFactoryStorage.sol:28"
          },
          {
            "label": "spaceCounter",
            "offset": 0,
            "slot": "1",
            "type": "t_uint256",
            "contract": "DAOSpaceFactoryStorage",
            "src": "contracts/storage/DAOSpaceFactoryStorage.sol:29"
          },
          {
            "label": "directoryContract",
            "offset": 0,
            "slot": "2",
            "type": "t_contract(IDirectory)9482",
            "contract": "DAOSpaceFactoryStorage",
            "src": "contracts/storage/DAOSpaceFactoryStorage.sol:30"
          },
          {
            "label": "tokenFactoryAddress",
            "offset": 0,
            "slot": "3",
            "type": "t_address",
            "contract": "DAOSpaceFactoryStorage",
            "src": "contracts/storage/DAOSpaceFactoryStorage.sol:31"
          },
          {
            "label": "joinMethodDirectoryAddress",
            "offset": 0,
            "slot": "4",
            "type": "t_address",
            "contract": "DAOSpaceFactoryStorage",
            "src": "contracts/storage/DAOSpaceFactoryStorage.sol:32"
          },
          {
            "label": "proposalManagerAddress",
            "offset": 0,
            "slot": "5",
            "type": "t_address",
            "contract": "DAOSpaceFactoryStorage",
            "src": "contracts/storage/DAOSpaceFactoryStorage.sol:33"
          },
          {
            "label": "exitMethodDirectoryAddress",
            "offset": 0,
            "slot": "6",
            "type": "t_address",
            "contract": "DAOSpaceFactoryStorage",
            "src": "contracts/storage/DAOSpaceFactoryStorage.sol:34"
          },
          {
            "label": "spaceMembers",
            "offset": 0,
            "slot": "7",
            "type": "t_mapping(t_uint256,t_struct(SpaceMembers)9533_storage)",
            "contract": "DAOSpaceFactoryStorage",
            "src": "contracts/storage/DAOSpaceFactoryStorage.sol:40"
          },
          {
            "label": "executorToSpaceId",
            "offset": 0,
            "slot": "8",
            "type": "t_mapping(t_address,t_uint256)",
            "contract": "DAOSpaceFactoryStorage",
            "src": "contracts/storage/DAOSpaceFactoryStorage.sol:41"
          },
          {
            "label": "memberSpaces",
            "offset": 0,
            "slot": "9",
            "type": "t_mapping(t_address,t_array(t_uint256)dyn_storage)",
            "contract": "DAOSpaceFactoryStorage",
            "src": "contracts/storage/DAOSpaceFactoryStorage.sol:44"
          },
          {
            "label": "proposalsContract",
            "offset": 0,
            "slot": "10",
            "type": "t_contract(IDAOProposals)8417",
            "contract": "DAOSpaceFactoryImplementation",
            "src": "contracts/DAOSpaceFactoryImplementation.sol:44"
          }
        ],
        "types": {
          "t_address": {
            "label": "address",
            "numberOfBytes": "20"
          },
          "t_bool": {
            "label": "bool",
            "numberOfBytes": "1"
          },
          "t_struct(InitializableStorage)73_storage": {
            "label": "struct Initializable.InitializableStorage",
            "members": [
              {
                "label": "_initialized",
                "type": "t_uint64",
                "offset": 0,
                "slot": "0"
              },
              {
                "label": "_initializing",
                "type": "t_bool",
                "offset": 8,
                "slot": "0"
              }
            ],
            "numberOfBytes": "32"
          },
          "t_struct(OwnableStorage)13_storage": {
            "label": "struct OwnableUpgradeable.OwnableStorage",
            "members": [
              {
                "label": "_owner",
                "type": "t_address",
                "offset": 0,
                "slot": "0"
              }
            ],
            "numberOfBytes": "32"
          },
          "t_uint64": {
            "label": "uint64",
            "numberOfBytes": "8"
          },
          "t_array(t_address)dyn_storage": {
            "label": "address[]",
            "numberOfBytes": "32"
          },
          "t_array(t_uint256)dyn_storage": {
            "label": "uint256[]",
            "numberOfBytes": "32"
          },
          "t_contract(IDAOProposals)8417": {
            "label": "contract IDAOProposals",
            "numberOfBytes": "20"
          },
          "t_contract(IDirectory)9482": {
            "label": "contract IDirectory",
            "numberOfBytes": "20"
          },
          "t_mapping(t_address,t_array(t_uint256)dyn_storage)": {
            "label": "mapping(address => uint256[])",
            "numberOfBytes": "32"
          },
          "t_mapping(t_address,t_bool)": {
            "label": "mapping(address => bool)",
            "numberOfBytes": "32"
          },
          "t_mapping(t_address,t_uint256)": {
            "label": "mapping(address => uint256)",
            "numberOfBytes": "32"
          },
          "t_mapping(t_uint256,t_struct(Space)9507_storage)": {
            "label": "mapping(uint256 => struct DAOSpaceFactoryStorage.Space)",
            "numberOfBytes": "32"
          },
          "t_mapping(t_uint256,t_struct(SpaceMembers)9533_storage)": {
            "label": "mapping(uint256 => struct DAOSpaceFactoryStorage.SpaceMembers)",
            "numberOfBytes": "32"
          },
          "t_struct(Space)9507_storage": {
            "label": "struct DAOSpaceFactoryStorage.Space",
            "members": [
              {
                "label": "unity",
                "type": "t_uint256",
                "offset": 0,
                "slot": "0"
              },
              {
                "label": "quorum",
                "type": "t_uint256",
                "offset": 0,
                "slot": "1"
              },
              {
                "label": "votingPowerSource",
                "type": "t_uint256",
                "offset": 0,
                "slot": "2"
              },
              {
                "label": "tokenAddresses",
                "type": "t_array(t_address)dyn_storage",
                "offset": 0,
                "slot": "3"
              },
              {
                "label": "members",
                "type": "t_array(t_address)dyn_storage",
                "offset": 0,
                "slot": "4"
              },
              {
                "label": "exitMethod",
                "type": "t_uint256",
                "offset": 0,
                "slot": "5"
              },
              {
                "label": "joinMethod",
                "type": "t_uint256",
                "offset": 0,
                "slot": "6"
              },
              {
                "label": "createdAt",
                "type": "t_uint256",
                "offset": 0,
                "slot": "7"
              },
              {
                "label": "creator",
                "type": "t_address",
                "offset": 0,
                "slot": "8"
              },
              {
                "label": "executor",
                "type": "t_address",
                "offset": 0,
                "slot": "9"
              }
            ],
            "numberOfBytes": "320"
          },
          "t_struct(SpaceMembers)9533_storage": {
            "label": "struct DAOSpaceFactoryStorage.SpaceMembers",
            "members": [
              {
                "label": "spaceMemberAddresses",
                "type": "t_array(t_address)dyn_storage",
                "offset": 0,
                "slot": "0"
              },
              {
                "label": "isSpaceMember",
                "type": "t_mapping(t_address,t_bool)",
                "offset": 0,
                "slot": "1"
              }
            ],
            "numberOfBytes": "64"
          },
          "t_uint256": {
            "label": "uint256",
            "numberOfBytes": "32"
          }
        },
        "namespaces": {
          "erc7201:openzeppelin.storage.Ownable": [
            {
              "contract": "OwnableUpgradeable",
              "label": "_owner",
              "type": "t_address",
              "src": "@openzeppelin/contracts-upgradeable/access/OwnableUpgradeable.sol:24",
              "offset": 0,
              "slot": "0"
            }
          ],
          "erc7201:openzeppelin.storage.Initializable": [
            {
              "contract": "Initializable",
              "label": "_initialized",
              "type": "t_uint64",
              "src": "@openzeppelin/contracts-upgradeable/proxy/utils/Initializable.sol:69",
              "offset": 0,
              "slot": "0"
            },
            {
              "contract": "Initializable",
              "label": "_initializing",
              "type": "t_bool",
              "src": "@openzeppelin/contracts-upgradeable/proxy/utils/Initializable.sol:73",
              "offset": 8,
              "slot": "0"
            }
          ]
        }
      }
    },
    "38c35caf6f438e7818ddaa78afc08a66c37d07101cfbd557acb205a0ae159b02": {
      "address": "0x41c8a721745F9C27ba804A46f85F4db6bd0A5Ee9",
      "txHash": "0x8c02b8051f90e3ead7c1efc895ba575447cf575715c397a9dcddd6669f0f95b8",
      "layout": {
        "solcVersion": "0.8.28",
        "storage": [
          {
            "label": "spaceFactory",
            "offset": 0,
            "slot": "0",
            "type": "t_contract(IDAOSpaceFactory)9481",
            "contract": "DAOProposalsStorage",
            "src": "contracts/storage/DAOProposalsStorage.sol:82"
          },
          {
            "label": "directoryContract",
            "offset": 0,
            "slot": "1",
            "type": "t_contract(IDirectory)9489",
            "contract": "DAOProposalsStorage",
            "src": "contracts/storage/DAOProposalsStorage.sol:83"
          },
          {
            "label": "spaceExecutors",
            "offset": 0,
            "slot": "2",
            "type": "t_mapping(t_uint256,t_address)",
            "contract": "DAOProposalsStorage",
            "src": "contracts/storage/DAOProposalsStorage.sol:84"
          },
          {
            "label": "proposalsCoreData",
            "offset": 0,
            "slot": "3",
            "type": "t_mapping(t_uint256,t_struct(ProposalCore)9551_storage)",
            "contract": "DAOProposalsStorage",
            "src": "contracts/storage/DAOProposalsStorage.sol:85"
          },
          {
            "label": "proposalCounter",
            "offset": 0,
            "slot": "4",
            "type": "t_uint256",
            "contract": "DAOProposalsStorage",
            "src": "contracts/storage/DAOProposalsStorage.sol:86"
          },
          {
            "label": "proposalValues",
            "offset": 0,
            "slot": "5",
            "type": "t_mapping(t_uint256,t_uint256)",
            "contract": "DAOProposalsStorage",
            "src": "contracts/storage/DAOProposalsStorage.sol:89"
          },
          {
            "label": "__gap",
            "offset": 0,
            "slot": "6",
            "type": "t_array(t_uint256)48_storage",
            "contract": "DAOProposalsStorage",
            "src": "contracts/storage/DAOProposalsStorage.sol:95"
          },
          {
            "label": "spaceAddresses",
            "offset": 0,
            "slot": "54",
            "type": "t_mapping(t_uint256,t_address)",
            "contract": "DAOProposalsStorage",
            "src": "contracts/storage/DAOProposalsStorage.sol:98"
          }
        ],
        "types": {
          "t_address": {
            "label": "address",
            "numberOfBytes": "20"
          },
          "t_bool": {
            "label": "bool",
            "numberOfBytes": "1"
          },
          "t_struct(InitializableStorage)73_storage": {
            "label": "struct Initializable.InitializableStorage",
            "members": [
              {
                "label": "_initialized",
                "type": "t_uint64",
                "offset": 0,
                "slot": "0"
              },
              {
                "label": "_initializing",
                "type": "t_bool",
                "offset": 8,
                "slot": "0"
              }
            ],
            "numberOfBytes": "32"
          },
          "t_struct(OwnableStorage)13_storage": {
            "label": "struct OwnableUpgradeable.OwnableStorage",
            "members": [
              {
                "label": "_owner",
                "type": "t_address",
                "offset": 0,
                "slot": "0"
              }
            ],
            "numberOfBytes": "32"
          },
          "t_uint64": {
            "label": "uint64",
            "numberOfBytes": "8"
          },
          "t_array(t_uint256)48_storage": {
            "label": "uint256[48]",
            "numberOfBytes": "1536"
          },
          "t_bytes_storage": {
            "label": "bytes",
            "numberOfBytes": "32"
          },
          "t_contract(IDAOSpaceFactory)9481": {
            "label": "contract IDAOSpaceFactory",
            "numberOfBytes": "20"
          },
          "t_contract(IDirectory)9489": {
            "label": "contract IDirectory",
            "numberOfBytes": "20"
          },
          "t_mapping(t_address,t_bool)": {
            "label": "mapping(address => bool)",
            "numberOfBytes": "32"
          },
          "t_mapping(t_address,t_uint256)": {
            "label": "mapping(address => uint256)",
            "numberOfBytes": "32"
          },
          "t_mapping(t_uint256,t_address)": {
            "label": "mapping(uint256 => address)",
            "numberOfBytes": "32"
          },
          "t_mapping(t_uint256,t_struct(ProposalCore)9551_storage)": {
            "label": "mapping(uint256 => struct DAOProposalsStorage.ProposalCore)",
            "numberOfBytes": "32"
          },
          "t_mapping(t_uint256,t_uint256)": {
            "label": "mapping(uint256 => uint256)",
            "numberOfBytes": "32"
          },
          "t_struct(ProposalCore)9551_storage": {
            "label": "struct DAOProposalsStorage.ProposalCore",
            "members": [
              {
                "label": "spaceId",
                "type": "t_uint256",
                "offset": 0,
                "slot": "0"
              },
              {
                "label": "startTime",
                "type": "t_uint256",
                "offset": 0,
                "slot": "1"
              },
              {
                "label": "duration",
                "type": "t_uint256",
                "offset": 0,
                "slot": "2"
              },
              {
                "label": "yesVotes",
                "type": "t_uint256",
                "offset": 0,
                "slot": "3"
              },
              {
                "label": "noVotes",
                "type": "t_uint256",
                "offset": 0,
                "slot": "4"
              },
              {
                "label": "totalVotingPowerAtSnapshot",
                "type": "t_uint256",
                "offset": 0,
                "slot": "5"
              },
              {
                "label": "creator",
                "type": "t_address",
                "offset": 0,
                "slot": "6"
              },
              {
                "label": "targetContract",
                "type": "t_address",
                "offset": 0,
                "slot": "7"
              },
              {
                "label": "executionData",
                "type": "t_bytes_storage",
                "offset": 0,
                "slot": "8"
              },
              {
                "label": "executed",
                "type": "t_bool",
                "offset": 0,
                "slot": "9"
              },
              {
                "label": "expired",
                "type": "t_bool",
                "offset": 1,
                "slot": "9"
              },
              {
                "label": "hasVoted",
                "type": "t_mapping(t_address,t_bool)",
                "offset": 0,
                "slot": "10"
              },
              {
                "label": "votingPowerAtSnapshot",
                "type": "t_mapping(t_address,t_uint256)",
                "offset": 0,
                "slot": "11"
              }
            ],
            "numberOfBytes": "384"
          },
          "t_uint256": {
            "label": "uint256",
            "numberOfBytes": "32"
          }
        },
        "namespaces": {
          "erc7201:openzeppelin.storage.Ownable": [
            {
              "contract": "OwnableUpgradeable",
              "label": "_owner",
              "type": "t_address",
              "src": "@openzeppelin/contracts-upgradeable/access/OwnableUpgradeable.sol:24",
              "offset": 0,
              "slot": "0"
            }
          ],
          "erc7201:openzeppelin.storage.Initializable": [
            {
              "contract": "Initializable",
              "label": "_initialized",
              "type": "t_uint64",
              "src": "@openzeppelin/contracts-upgradeable/proxy/utils/Initializable.sol:69",
              "offset": 0,
              "slot": "0"
            },
            {
              "contract": "Initializable",
              "label": "_initializing",
              "type": "t_bool",
              "src": "@openzeppelin/contracts-upgradeable/proxy/utils/Initializable.sol:73",
              "offset": 8,
              "slot": "0"
            }
          ]
        }
      }
    },
    "b747bfada2687808b7b0b6b501949139cfd691b584c4fabe11effc654abcf026": {
      "address": "0x7DACf8Ca392d74301cc27E2D871e5146Dd7DD78D",
      "txHash": "0xeac7aebcd828a2bd89571cd650c176e176401ce8e2b2682f130c6803fd9ab733",
      "layout": {
        "solcVersion": "0.8.28",
        "storage": [
          {
            "label": "spaceFactory",
            "offset": 0,
            "slot": "0",
            "type": "t_contract(IDAOSpaceFactory)9511",
            "contract": "ExitMethodDirectoryStorage",
            "src": "contracts/storage/ExitMethodDirectoryStorage.sol:17"
          },
          {
            "label": "exitMethods",
            "offset": 0,
            "slot": "1",
            "type": "t_mapping(t_uint256,t_contract(IExitMethod)9501)",
            "contract": "ExitMethodDirectoryStorage",
            "src": "contracts/storage/ExitMethodDirectoryStorage.sol:20"
          }
        ],
        "types": {
          "t_address": {
            "label": "address",
            "numberOfBytes": "20"
          },
          "t_bool": {
            "label": "bool",
            "numberOfBytes": "1"
          },
          "t_struct(InitializableStorage)73_storage": {
            "label": "struct Initializable.InitializableStorage",
            "members": [
              {
                "label": "_initialized",
                "type": "t_uint64",
                "offset": 0,
                "slot": "0"
              },
              {
                "label": "_initializing",
                "type": "t_bool",
                "offset": 8,
                "slot": "0"
              }
            ],
            "numberOfBytes": "32"
          },
          "t_struct(OwnableStorage)13_storage": {
            "label": "struct OwnableUpgradeable.OwnableStorage",
            "members": [
              {
                "label": "_owner",
                "type": "t_address",
                "offset": 0,
                "slot": "0"
              }
            ],
            "numberOfBytes": "32"
          },
          "t_uint64": {
            "label": "uint64",
            "numberOfBytes": "8"
          },
          "t_contract(IDAOSpaceFactory)9511": {
            "label": "contract IDAOSpaceFactory",
            "numberOfBytes": "20"
          },
          "t_contract(IExitMethod)9501": {
            "label": "contract IExitMethod",
            "numberOfBytes": "20"
          },
          "t_mapping(t_uint256,t_contract(IExitMethod)9501)": {
            "label": "mapping(uint256 => contract IExitMethod)",
            "numberOfBytes": "32"
          },
          "t_uint256": {
            "label": "uint256",
            "numberOfBytes": "32"
          }
        },
        "namespaces": {
          "erc7201:openzeppelin.storage.Ownable": [
            {
              "contract": "OwnableUpgradeable",
              "label": "_owner",
              "type": "t_address",
              "src": "@openzeppelin/contracts-upgradeable/access/OwnableUpgradeable.sol:24",
              "offset": 0,
              "slot": "0"
            }
          ],
          "erc7201:openzeppelin.storage.Initializable": [
            {
              "contract": "Initializable",
              "label": "_initialized",
              "type": "t_uint64",
              "src": "@openzeppelin/contracts-upgradeable/proxy/utils/Initializable.sol:69",
              "offset": 0,
              "slot": "0"
            },
            {
              "contract": "Initializable",
              "label": "_initializing",
              "type": "t_bool",
              "src": "@openzeppelin/contracts-upgradeable/proxy/utils/Initializable.sol:73",
              "offset": 8,
              "slot": "0"
            }
          ]
        }
      }
    },
    "672c7b3093ddcf7c35d1c8c8dd4999c44427ee56f22ad36d246c8d64d2bc76c1": {
      "address": "0x657e76719acF1E769c3172B2027eaDF8C35619E9",
      "txHash": "0x79b8e3da3586fefb02b6edad17b1cc3d6f443ba116a76c45a70b7f980926bcd7",
      "layout": {
        "solcVersion": "0.8.28",
        "storage": [
          {
            "label": "spacesContract",
            "offset": 0,
            "slot": "0",
            "type": "t_address",
            "contract": "TokenFactoryStorage",
            "src": "contracts/storage/TokenFactoryStorage.sol:7"
          },
          {
            "label": "isTokenDeployedByFactory",
            "offset": 0,
            "slot": "1",
            "type": "t_mapping(t_address,t_bool)",
            "contract": "TokenFactoryStorage",
            "src": "contracts/storage/TokenFactoryStorage.sol:8"
          }
        ],
        "types": {
          "t_address": {
            "label": "address",
            "numberOfBytes": "20"
          },
          "t_bool": {
            "label": "bool",
            "numberOfBytes": "1"
          },
          "t_struct(InitializableStorage)73_storage": {
            "label": "struct Initializable.InitializableStorage",
            "members": [
              {
                "label": "_initialized",
                "type": "t_uint64",
                "offset": 0,
                "slot": "0"
              },
              {
                "label": "_initializing",
                "type": "t_bool",
                "offset": 8,
                "slot": "0"
              }
            ],
            "numberOfBytes": "32"
          },
          "t_struct(OwnableStorage)13_storage": {
            "label": "struct OwnableUpgradeable.OwnableStorage",
            "members": [
              {
                "label": "_owner",
                "type": "t_address",
                "offset": 0,
                "slot": "0"
              }
            ],
            "numberOfBytes": "32"
          },
          "t_uint64": {
            "label": "uint64",
            "numberOfBytes": "8"
          },
          "t_mapping(t_address,t_bool)": {
            "label": "mapping(address => bool)",
            "numberOfBytes": "32"
          }
        },
        "namespaces": {
          "erc7201:openzeppelin.storage.Ownable": [
            {
              "contract": "OwnableUpgradeable",
              "label": "_owner",
              "type": "t_address",
              "src": "@openzeppelin/contracts-upgradeable/access/OwnableUpgradeable.sol:24",
              "offset": 0,
              "slot": "0"
            }
          ],
          "erc7201:openzeppelin.storage.Initializable": [
            {
              "contract": "Initializable",
              "label": "_initialized",
              "type": "t_uint64",
              "src": "@openzeppelin/contracts-upgradeable/proxy/utils/Initializable.sol:69",
              "offset": 0,
              "slot": "0"
            },
            {
              "contract": "Initializable",
              "label": "_initializing",
              "type": "t_bool",
              "src": "@openzeppelin/contracts-upgradeable/proxy/utils/Initializable.sol:73",
              "offset": 8,
              "slot": "0"
            }
          ]
        }
      }
    },
    "a820367cba3039ee129cca3bb9cd1a57d8613bc6844eb51142b0fabdccde11fa": {
      "address": "0x59a581d83b9Dd6756b9cd5684F953F06Ca0b23c1",
      "txHash": "0x50b7bd2af5fb72d0428c20ab0985803d4f967858342506662fd8f44e797ad2e7",
      "layout": {
        "solcVersion": "0.8.28",
        "storage": [
          {
            "label": "spacesContract",
            "offset": 0,
            "slot": "0",
            "type": "t_address",
            "contract": "TokenFactoryStorage",
            "src": "contracts/storage/TokenFactoryStorage.sol:7"
          },
          {
            "label": "isTokenDeployedByFactory",
            "offset": 0,
            "slot": "1",
            "type": "t_mapping(t_address,t_bool)",
            "contract": "TokenFactoryStorage",
            "src": "contracts/storage/TokenFactoryStorage.sol:8"
          }
        ],
        "types": {
          "t_address": {
            "label": "address",
            "numberOfBytes": "20"
          },
          "t_bool": {
            "label": "bool",
            "numberOfBytes": "1"
          },
          "t_struct(InitializableStorage)73_storage": {
            "label": "struct Initializable.InitializableStorage",
            "members": [
              {
                "label": "_initialized",
                "type": "t_uint64",
                "offset": 0,
                "slot": "0"
              },
              {
                "label": "_initializing",
                "type": "t_bool",
                "offset": 8,
                "slot": "0"
              }
            ],
            "numberOfBytes": "32"
          },
          "t_struct(OwnableStorage)13_storage": {
            "label": "struct OwnableUpgradeable.OwnableStorage",
            "members": [
              {
                "label": "_owner",
                "type": "t_address",
                "offset": 0,
                "slot": "0"
              }
            ],
            "numberOfBytes": "32"
          },
          "t_uint64": {
            "label": "uint64",
            "numberOfBytes": "8"
          },
          "t_mapping(t_address,t_bool)": {
            "label": "mapping(address => bool)",
            "numberOfBytes": "32"
          }
        },
        "namespaces": {
          "erc7201:openzeppelin.storage.Ownable": [
            {
              "contract": "OwnableUpgradeable",
              "label": "_owner",
              "type": "t_address",
              "src": "@openzeppelin/contracts-upgradeable/access/OwnableUpgradeable.sol:24",
              "offset": 0,
              "slot": "0"
            }
          ],
          "erc7201:openzeppelin.storage.Initializable": [
            {
              "contract": "Initializable",
              "label": "_initialized",
              "type": "t_uint64",
              "src": "@openzeppelin/contracts-upgradeable/proxy/utils/Initializable.sol:69",
              "offset": 0,
              "slot": "0"
            },
            {
              "contract": "Initializable",
              "label": "_initializing",
              "type": "t_bool",
              "src": "@openzeppelin/contracts-upgradeable/proxy/utils/Initializable.sol:73",
              "offset": 8,
              "slot": "0"
            }
          ]
        }
      }
    },
    "bc879959b58ba3a377c217c905d9fae2fd717cbf727aad5342b8aa03bb9c8253": {
      "address": "0xdF1942a1944f00287bd1348fE71038A80316aA97",
      "txHash": "0x6025f2860538337fcf68da43bb50789b51beb386841986e18b2fe4f87b51d089",
      "layout": {
        "solcVersion": "0.8.28",
        "storage": [
          {
            "label": "spaces",
            "offset": 0,
            "slot": "0",
            "type": "t_mapping(t_uint256,t_struct(Space)9617_storage)",
            "contract": "DAOSpaceFactoryStorage",
            "src": "contracts/storage/DAOSpaceFactoryStorage.sol:28"
          },
          {
            "label": "spaceCounter",
            "offset": 0,
            "slot": "1",
            "type": "t_uint256",
            "contract": "DAOSpaceFactoryStorage",
            "src": "contracts/storage/DAOSpaceFactoryStorage.sol:29"
          },
          {
            "label": "directoryContract",
            "offset": 0,
            "slot": "2",
            "type": "t_contract(IDirectory)9592",
            "contract": "DAOSpaceFactoryStorage",
            "src": "contracts/storage/DAOSpaceFactoryStorage.sol:30"
          },
          {
            "label": "tokenFactoryAddress",
            "offset": 0,
            "slot": "3",
            "type": "t_address",
            "contract": "DAOSpaceFactoryStorage",
            "src": "contracts/storage/DAOSpaceFactoryStorage.sol:31"
          },
          {
            "label": "joinMethodDirectoryAddress",
            "offset": 0,
            "slot": "4",
            "type": "t_address",
            "contract": "DAOSpaceFactoryStorage",
            "src": "contracts/storage/DAOSpaceFactoryStorage.sol:32"
          },
          {
            "label": "proposalManagerAddress",
            "offset": 0,
            "slot": "5",
            "type": "t_address",
            "contract": "DAOSpaceFactoryStorage",
            "src": "contracts/storage/DAOSpaceFactoryStorage.sol:33"
          },
          {
            "label": "exitMethodDirectoryAddress",
            "offset": 0,
            "slot": "6",
            "type": "t_address",
            "contract": "DAOSpaceFactoryStorage",
            "src": "contracts/storage/DAOSpaceFactoryStorage.sol:34"
          },
          {
            "label": "spaceMembers",
            "offset": 0,
            "slot": "7",
            "type": "t_mapping(t_uint256,t_struct(SpaceMembers)9643_storage)",
            "contract": "DAOSpaceFactoryStorage",
            "src": "contracts/storage/DAOSpaceFactoryStorage.sol:40"
          },
          {
            "label": "executorToSpaceId",
            "offset": 0,
            "slot": "8",
            "type": "t_mapping(t_address,t_uint256)",
            "contract": "DAOSpaceFactoryStorage",
            "src": "contracts/storage/DAOSpaceFactoryStorage.sol:41"
          },
          {
            "label": "memberSpaces",
            "offset": 0,
            "slot": "9",
            "type": "t_mapping(t_address,t_array(t_uint256)dyn_storage)",
            "contract": "DAOSpaceFactoryStorage",
            "src": "contracts/storage/DAOSpaceFactoryStorage.sol:44"
          },
          {
            "label": "proposalsContract",
            "offset": 0,
            "slot": "10",
            "type": "t_contract(IDAOProposals)8509",
            "contract": "DAOSpaceFactoryImplementation",
            "src": "contracts/DAOSpaceFactoryImplementation.sol:46"
          }
        ],
        "types": {
          "t_address": {
            "label": "address",
            "numberOfBytes": "20"
          },
          "t_bool": {
            "label": "bool",
            "numberOfBytes": "1"
          },
          "t_struct(InitializableStorage)73_storage": {
            "label": "struct Initializable.InitializableStorage",
            "members": [
              {
                "label": "_initialized",
                "type": "t_uint64",
                "offset": 0,
                "slot": "0"
              },
              {
                "label": "_initializing",
                "type": "t_bool",
                "offset": 8,
                "slot": "0"
              }
            ],
            "numberOfBytes": "32"
          },
          "t_struct(OwnableStorage)13_storage": {
            "label": "struct OwnableUpgradeable.OwnableStorage",
            "members": [
              {
                "label": "_owner",
                "type": "t_address",
                "offset": 0,
                "slot": "0"
              }
            ],
            "numberOfBytes": "32"
          },
          "t_uint64": {
            "label": "uint64",
            "numberOfBytes": "8"
          },
          "t_array(t_address)dyn_storage": {
            "label": "address[]",
            "numberOfBytes": "32"
          },
          "t_array(t_uint256)dyn_storage": {
            "label": "uint256[]",
            "numberOfBytes": "32"
          },
          "t_contract(IDAOProposals)8509": {
            "label": "contract IDAOProposals",
            "numberOfBytes": "20"
          },
          "t_contract(IDirectory)9592": {
            "label": "contract IDirectory",
            "numberOfBytes": "20"
          },
          "t_mapping(t_address,t_array(t_uint256)dyn_storage)": {
            "label": "mapping(address => uint256[])",
            "numberOfBytes": "32"
          },
          "t_mapping(t_address,t_bool)": {
            "label": "mapping(address => bool)",
            "numberOfBytes": "32"
          },
          "t_mapping(t_address,t_uint256)": {
            "label": "mapping(address => uint256)",
            "numberOfBytes": "32"
          },
          "t_mapping(t_uint256,t_struct(Space)9617_storage)": {
            "label": "mapping(uint256 => struct DAOSpaceFactoryStorage.Space)",
            "numberOfBytes": "32"
          },
          "t_mapping(t_uint256,t_struct(SpaceMembers)9643_storage)": {
            "label": "mapping(uint256 => struct DAOSpaceFactoryStorage.SpaceMembers)",
            "numberOfBytes": "32"
          },
          "t_struct(Space)9617_storage": {
            "label": "struct DAOSpaceFactoryStorage.Space",
            "members": [
              {
                "label": "unity",
                "type": "t_uint256",
                "offset": 0,
                "slot": "0"
              },
              {
                "label": "quorum",
                "type": "t_uint256",
                "offset": 0,
                "slot": "1"
              },
              {
                "label": "votingPowerSource",
                "type": "t_uint256",
                "offset": 0,
                "slot": "2"
              },
              {
                "label": "tokenAddresses",
                "type": "t_array(t_address)dyn_storage",
                "offset": 0,
                "slot": "3"
              },
              {
                "label": "members",
                "type": "t_array(t_address)dyn_storage",
                "offset": 0,
                "slot": "4"
              },
              {
                "label": "exitMethod",
                "type": "t_uint256",
                "offset": 0,
                "slot": "5"
              },
              {
                "label": "joinMethod",
                "type": "t_uint256",
                "offset": 0,
                "slot": "6"
              },
              {
                "label": "createdAt",
                "type": "t_uint256",
                "offset": 0,
                "slot": "7"
              },
              {
                "label": "creator",
                "type": "t_address",
                "offset": 0,
                "slot": "8"
              },
              {
                "label": "executor",
                "type": "t_address",
                "offset": 0,
                "slot": "9"
              }
            ],
            "numberOfBytes": "320"
          },
          "t_struct(SpaceMembers)9643_storage": {
            "label": "struct DAOSpaceFactoryStorage.SpaceMembers",
            "members": [
              {
                "label": "spaceMemberAddresses",
                "type": "t_array(t_address)dyn_storage",
                "offset": 0,
                "slot": "0"
              },
              {
                "label": "isSpaceMember",
                "type": "t_mapping(t_address,t_bool)",
                "offset": 0,
                "slot": "1"
              }
            ],
            "numberOfBytes": "64"
          },
          "t_uint256": {
            "label": "uint256",
            "numberOfBytes": "32"
          }
        },
        "namespaces": {
          "erc7201:openzeppelin.storage.Ownable": [
            {
              "contract": "OwnableUpgradeable",
              "label": "_owner",
              "type": "t_address",
              "src": "@openzeppelin/contracts-upgradeable/access/OwnableUpgradeable.sol:24",
              "offset": 0,
              "slot": "0"
            }
          ],
          "erc7201:openzeppelin.storage.Initializable": [
            {
              "contract": "Initializable",
              "label": "_initialized",
              "type": "t_uint64",
              "src": "@openzeppelin/contracts-upgradeable/proxy/utils/Initializable.sol:69",
              "offset": 0,
              "slot": "0"
            },
            {
              "contract": "Initializable",
              "label": "_initializing",
              "type": "t_bool",
              "src": "@openzeppelin/contracts-upgradeable/proxy/utils/Initializable.sol:73",
              "offset": 8,
              "slot": "0"
            }
          ]
        }
      }
    },
    "611b4a84068911811a17ec3cc4b2ca1c15b9a51df9485f947ac60ccb1f2e52ba": {
      "address": "0xF01dcB0Ce56c23861a9f800353ad4b8510C0C3AD",
      "txHash": "0x46ed6e8f950baa792dffc61e4cf87032c7747a8152dbca6a5426c348a4ec45f9",
      "layout": {
        "solcVersion": "0.8.28",
        "storage": [
          {
            "label": "spaces",
            "offset": 0,
            "slot": "0",
            "type": "t_mapping(t_uint256,t_struct(Space)9612_storage)",
            "contract": "DAOSpaceFactoryStorage",
            "src": "contracts/storage/DAOSpaceFactoryStorage.sol:28"
          },
          {
            "label": "spaceCounter",
            "offset": 0,
            "slot": "1",
            "type": "t_uint256",
            "contract": "DAOSpaceFactoryStorage",
            "src": "contracts/storage/DAOSpaceFactoryStorage.sol:29"
          },
          {
            "label": "directoryContract",
            "offset": 0,
            "slot": "2",
            "type": "t_contract(IDirectory)9587",
            "contract": "DAOSpaceFactoryStorage",
            "src": "contracts/storage/DAOSpaceFactoryStorage.sol:30"
          },
          {
            "label": "tokenFactoryAddress",
            "offset": 0,
            "slot": "3",
            "type": "t_address",
            "contract": "DAOSpaceFactoryStorage",
            "src": "contracts/storage/DAOSpaceFactoryStorage.sol:31"
          },
          {
            "label": "joinMethodDirectoryAddress",
            "offset": 0,
            "slot": "4",
            "type": "t_address",
            "contract": "DAOSpaceFactoryStorage",
            "src": "contracts/storage/DAOSpaceFactoryStorage.sol:32"
          },
          {
            "label": "proposalManagerAddress",
            "offset": 0,
            "slot": "5",
            "type": "t_address",
            "contract": "DAOSpaceFactoryStorage",
            "src": "contracts/storage/DAOSpaceFactoryStorage.sol:33"
          },
          {
            "label": "exitMethodDirectoryAddress",
            "offset": 0,
            "slot": "6",
            "type": "t_address",
            "contract": "DAOSpaceFactoryStorage",
            "src": "contracts/storage/DAOSpaceFactoryStorage.sol:34"
          },
          {
            "label": "spaceMembers",
            "offset": 0,
            "slot": "7",
            "type": "t_mapping(t_uint256,t_struct(SpaceMembers)9638_storage)",
            "contract": "DAOSpaceFactoryStorage",
            "src": "contracts/storage/DAOSpaceFactoryStorage.sol:40"
          },
          {
            "label": "executorToSpaceId",
            "offset": 0,
            "slot": "8",
            "type": "t_mapping(t_address,t_uint256)",
            "contract": "DAOSpaceFactoryStorage",
            "src": "contracts/storage/DAOSpaceFactoryStorage.sol:41"
          },
          {
            "label": "memberSpaces",
            "offset": 0,
            "slot": "9",
            "type": "t_mapping(t_address,t_array(t_uint256)dyn_storage)",
            "contract": "DAOSpaceFactoryStorage",
            "src": "contracts/storage/DAOSpaceFactoryStorage.sol:44"
          },
          {
            "label": "proposalsContract",
            "offset": 0,
            "slot": "10",
            "type": "t_contract(IDAOProposals)8524",
            "contract": "DAOSpaceFactoryImplementation",
            "src": "contracts/DAOSpaceFactoryImplementation.sol:43"
          }
        ],
        "types": {
          "t_address": {
            "label": "address",
            "numberOfBytes": "20"
          },
          "t_bool": {
            "label": "bool",
            "numberOfBytes": "1"
          },
          "t_struct(InitializableStorage)73_storage": {
            "label": "struct Initializable.InitializableStorage",
            "members": [
              {
                "label": "_initialized",
                "type": "t_uint64",
                "offset": 0,
                "slot": "0"
              },
              {
                "label": "_initializing",
                "type": "t_bool",
                "offset": 8,
                "slot": "0"
              }
            ],
            "numberOfBytes": "32"
          },
          "t_struct(OwnableStorage)13_storage": {
            "label": "struct OwnableUpgradeable.OwnableStorage",
            "members": [
              {
                "label": "_owner",
                "type": "t_address",
                "offset": 0,
                "slot": "0"
              }
            ],
            "numberOfBytes": "32"
          },
          "t_uint64": {
            "label": "uint64",
            "numberOfBytes": "8"
          },
          "t_array(t_address)dyn_storage": {
            "label": "address[]",
            "numberOfBytes": "32"
          },
          "t_array(t_uint256)dyn_storage": {
            "label": "uint256[]",
            "numberOfBytes": "32"
          },
          "t_contract(IDAOProposals)8524": {
            "label": "contract IDAOProposals",
            "numberOfBytes": "20"
          },
          "t_contract(IDirectory)9587": {
            "label": "contract IDirectory",
            "numberOfBytes": "20"
          },
          "t_mapping(t_address,t_array(t_uint256)dyn_storage)": {
            "label": "mapping(address => uint256[])",
            "numberOfBytes": "32"
          },
          "t_mapping(t_address,t_bool)": {
            "label": "mapping(address => bool)",
            "numberOfBytes": "32"
          },
          "t_mapping(t_address,t_uint256)": {
            "label": "mapping(address => uint256)",
            "numberOfBytes": "32"
          },
          "t_mapping(t_uint256,t_struct(Space)9612_storage)": {
            "label": "mapping(uint256 => struct DAOSpaceFactoryStorage.Space)",
            "numberOfBytes": "32"
          },
          "t_mapping(t_uint256,t_struct(SpaceMembers)9638_storage)": {
            "label": "mapping(uint256 => struct DAOSpaceFactoryStorage.SpaceMembers)",
            "numberOfBytes": "32"
          },
          "t_struct(Space)9612_storage": {
            "label": "struct DAOSpaceFactoryStorage.Space",
            "members": [
              {
                "label": "unity",
                "type": "t_uint256",
                "offset": 0,
                "slot": "0"
              },
              {
                "label": "quorum",
                "type": "t_uint256",
                "offset": 0,
                "slot": "1"
              },
              {
                "label": "votingPowerSource",
                "type": "t_uint256",
                "offset": 0,
                "slot": "2"
              },
              {
                "label": "tokenAddresses",
                "type": "t_array(t_address)dyn_storage",
                "offset": 0,
                "slot": "3"
              },
              {
                "label": "members",
                "type": "t_array(t_address)dyn_storage",
                "offset": 0,
                "slot": "4"
              },
              {
                "label": "exitMethod",
                "type": "t_uint256",
                "offset": 0,
                "slot": "5"
              },
              {
                "label": "joinMethod",
                "type": "t_uint256",
                "offset": 0,
                "slot": "6"
              },
              {
                "label": "createdAt",
                "type": "t_uint256",
                "offset": 0,
                "slot": "7"
              },
              {
                "label": "creator",
                "type": "t_address",
                "offset": 0,
                "slot": "8"
              },
              {
                "label": "executor",
                "type": "t_address",
                "offset": 0,
                "slot": "9"
              }
            ],
            "numberOfBytes": "320"
          },
          "t_struct(SpaceMembers)9638_storage": {
            "label": "struct DAOSpaceFactoryStorage.SpaceMembers",
            "members": [
              {
                "label": "spaceMemberAddresses",
                "type": "t_array(t_address)dyn_storage",
                "offset": 0,
                "slot": "0"
              },
              {
                "label": "isSpaceMember",
                "type": "t_mapping(t_address,t_bool)",
                "offset": 0,
                "slot": "1"
              }
            ],
            "numberOfBytes": "64"
          },
          "t_uint256": {
            "label": "uint256",
            "numberOfBytes": "32"
          }
        },
        "namespaces": {
          "erc7201:openzeppelin.storage.Ownable": [
            {
              "contract": "OwnableUpgradeable",
              "label": "_owner",
              "type": "t_address",
              "src": "@openzeppelin/contracts-upgradeable/access/OwnableUpgradeable.sol:24",
              "offset": 0,
              "slot": "0"
            }
          ],
          "erc7201:openzeppelin.storage.Initializable": [
            {
              "contract": "Initializable",
              "label": "_initialized",
              "type": "t_uint64",
              "src": "@openzeppelin/contracts-upgradeable/proxy/utils/Initializable.sol:69",
              "offset": 0,
              "slot": "0"
            },
            {
              "contract": "Initializable",
              "label": "_initializing",
              "type": "t_bool",
              "src": "@openzeppelin/contracts-upgradeable/proxy/utils/Initializable.sol:73",
              "offset": 8,
              "slot": "0"
            }
          ]
        }
      }
    },
    "1f24b6782644c6edb61d81cc7eac650514e426263b92ae7b313a5cf9b6c49d11": {
      "address": "0x34Aa9287fA61918b6a73b440EF01F94BBCA370FB",
      "txHash": "0x9a9a25c4d93e9f5c21e49fba3f408f86033122e4e160609e2b64afb4848195bc",
      "layout": {
        "solcVersion": "0.8.28",
        "storage": [
          {
            "label": "spaces",
            "offset": 0,
            "slot": "0",
            "type": "t_mapping(t_uint256,t_struct(Space)9589_storage)",
            "contract": "DAOSpaceFactoryStorage",
            "src": "contracts/storage/DAOSpaceFactoryStorage.sol:28"
          },
          {
            "label": "spaceCounter",
            "offset": 0,
            "slot": "1",
            "type": "t_uint256",
            "contract": "DAOSpaceFactoryStorage",
            "src": "contracts/storage/DAOSpaceFactoryStorage.sol:29"
          },
          {
            "label": "directoryContract",
            "offset": 0,
            "slot": "2",
            "type": "t_contract(IDirectory)9564",
            "contract": "DAOSpaceFactoryStorage",
            "src": "contracts/storage/DAOSpaceFactoryStorage.sol:30"
          },
          {
            "label": "tokenFactoryAddress",
            "offset": 0,
            "slot": "3",
            "type": "t_address",
            "contract": "DAOSpaceFactoryStorage",
            "src": "contracts/storage/DAOSpaceFactoryStorage.sol:31"
          },
          {
            "label": "joinMethodDirectoryAddress",
            "offset": 0,
            "slot": "4",
            "type": "t_address",
            "contract": "DAOSpaceFactoryStorage",
            "src": "contracts/storage/DAOSpaceFactoryStorage.sol:32"
          },
          {
            "label": "proposalManagerAddress",
            "offset": 0,
            "slot": "5",
            "type": "t_address",
            "contract": "DAOSpaceFactoryStorage",
            "src": "contracts/storage/DAOSpaceFactoryStorage.sol:33"
          },
          {
            "label": "exitMethodDirectoryAddress",
            "offset": 0,
            "slot": "6",
            "type": "t_address",
            "contract": "DAOSpaceFactoryStorage",
            "src": "contracts/storage/DAOSpaceFactoryStorage.sol:34"
          },
          {
            "label": "spaceMembers",
            "offset": 0,
            "slot": "7",
            "type": "t_mapping(t_uint256,t_struct(SpaceMembers)9615_storage)",
            "contract": "DAOSpaceFactoryStorage",
            "src": "contracts/storage/DAOSpaceFactoryStorage.sol:40"
          },
          {
            "label": "executorToSpaceId",
            "offset": 0,
            "slot": "8",
            "type": "t_mapping(t_address,t_uint256)",
            "contract": "DAOSpaceFactoryStorage",
            "src": "contracts/storage/DAOSpaceFactoryStorage.sol:41"
          },
          {
            "label": "memberSpaces",
            "offset": 0,
            "slot": "9",
            "type": "t_mapping(t_address,t_array(t_uint256)dyn_storage)",
            "contract": "DAOSpaceFactoryStorage",
            "src": "contracts/storage/DAOSpaceFactoryStorage.sol:44"
          },
          {
            "label": "proposalsContract",
            "offset": 0,
            "slot": "10",
            "type": "t_contract(IDAOProposals)8499",
            "contract": "DAOSpaceFactoryImplementation",
            "src": "contracts/DAOSpaceFactoryImplementation.sol:43"
          }
        ],
        "types": {
          "t_address": {
            "label": "address",
            "numberOfBytes": "20"
          },
          "t_bool": {
            "label": "bool",
            "numberOfBytes": "1"
          },
          "t_struct(InitializableStorage)73_storage": {
            "label": "struct Initializable.InitializableStorage",
            "members": [
              {
                "label": "_initialized",
                "type": "t_uint64",
                "offset": 0,
                "slot": "0"
              },
              {
                "label": "_initializing",
                "type": "t_bool",
                "offset": 8,
                "slot": "0"
              }
            ],
            "numberOfBytes": "32"
          },
          "t_struct(OwnableStorage)13_storage": {
            "label": "struct OwnableUpgradeable.OwnableStorage",
            "members": [
              {
                "label": "_owner",
                "type": "t_address",
                "offset": 0,
                "slot": "0"
              }
            ],
            "numberOfBytes": "32"
          },
          "t_uint64": {
            "label": "uint64",
            "numberOfBytes": "8"
          },
          "t_array(t_address)dyn_storage": {
            "label": "address[]",
            "numberOfBytes": "32"
          },
          "t_array(t_uint256)dyn_storage": {
            "label": "uint256[]",
            "numberOfBytes": "32"
          },
          "t_contract(IDAOProposals)8499": {
            "label": "contract IDAOProposals",
            "numberOfBytes": "20"
          },
          "t_contract(IDirectory)9564": {
            "label": "contract IDirectory",
            "numberOfBytes": "20"
          },
          "t_mapping(t_address,t_array(t_uint256)dyn_storage)": {
            "label": "mapping(address => uint256[])",
            "numberOfBytes": "32"
          },
          "t_mapping(t_address,t_bool)": {
            "label": "mapping(address => bool)",
            "numberOfBytes": "32"
          },
          "t_mapping(t_address,t_uint256)": {
            "label": "mapping(address => uint256)",
            "numberOfBytes": "32"
          },
          "t_mapping(t_uint256,t_struct(Space)9589_storage)": {
            "label": "mapping(uint256 => struct DAOSpaceFactoryStorage.Space)",
            "numberOfBytes": "32"
          },
          "t_mapping(t_uint256,t_struct(SpaceMembers)9615_storage)": {
            "label": "mapping(uint256 => struct DAOSpaceFactoryStorage.SpaceMembers)",
            "numberOfBytes": "32"
          },
          "t_struct(Space)9589_storage": {
            "label": "struct DAOSpaceFactoryStorage.Space",
            "members": [
              {
                "label": "unity",
                "type": "t_uint256",
                "offset": 0,
                "slot": "0"
              },
              {
                "label": "quorum",
                "type": "t_uint256",
                "offset": 0,
                "slot": "1"
              },
              {
                "label": "votingPowerSource",
                "type": "t_uint256",
                "offset": 0,
                "slot": "2"
              },
              {
                "label": "tokenAddresses",
                "type": "t_array(t_address)dyn_storage",
                "offset": 0,
                "slot": "3"
              },
              {
                "label": "members",
                "type": "t_array(t_address)dyn_storage",
                "offset": 0,
                "slot": "4"
              },
              {
                "label": "exitMethod",
                "type": "t_uint256",
                "offset": 0,
                "slot": "5"
              },
              {
                "label": "joinMethod",
                "type": "t_uint256",
                "offset": 0,
                "slot": "6"
              },
              {
                "label": "createdAt",
                "type": "t_uint256",
                "offset": 0,
                "slot": "7"
              },
              {
                "label": "creator",
                "type": "t_address",
                "offset": 0,
                "slot": "8"
              },
              {
                "label": "executor",
                "type": "t_address",
                "offset": 0,
                "slot": "9"
              }
            ],
            "numberOfBytes": "320"
          },
          "t_struct(SpaceMembers)9615_storage": {
            "label": "struct DAOSpaceFactoryStorage.SpaceMembers",
            "members": [
              {
                "label": "spaceMemberAddresses",
                "type": "t_array(t_address)dyn_storage",
                "offset": 0,
                "slot": "0"
              },
              {
                "label": "isSpaceMember",
                "type": "t_mapping(t_address,t_bool)",
                "offset": 0,
                "slot": "1"
              }
            ],
            "numberOfBytes": "64"
          },
          "t_uint256": {
            "label": "uint256",
            "numberOfBytes": "32"
          }
        },
        "namespaces": {
          "erc7201:openzeppelin.storage.Ownable": [
            {
              "contract": "OwnableUpgradeable",
              "label": "_owner",
              "type": "t_address",
              "src": "@openzeppelin/contracts-upgradeable/access/OwnableUpgradeable.sol:24",
              "offset": 0,
              "slot": "0"
            }
          ],
          "erc7201:openzeppelin.storage.Initializable": [
            {
              "contract": "Initializable",
              "label": "_initialized",
              "type": "t_uint64",
              "src": "@openzeppelin/contracts-upgradeable/proxy/utils/Initializable.sol:69",
              "offset": 0,
              "slot": "0"
            },
            {
              "contract": "Initializable",
              "label": "_initializing",
              "type": "t_bool",
              "src": "@openzeppelin/contracts-upgradeable/proxy/utils/Initializable.sol:73",
              "offset": 8,
              "slot": "0"
            }
          ]
        }
      }
    },
    "66eb6f2d8ede00e248a0b07b4b2d70dca3a54184eda11c314dc7c3b9e0c15b5d": {
      "address": "0x40cc5B51b21d3e177379263c08c6E4E93b011C34",
      "txHash": "0xd83f92280f39ae066c6464d5b6b86de7bacf56e7255ca82b1860f90e9aace180",
      "layout": {
        "solcVersion": "0.8.28",
        "storage": [
          {
            "label": "spaceFactory",
            "offset": 0,
            "slot": "0",
            "type": "t_contract(IDAOSpaceFactory)9461",
            "contract": "DAOProposalsStorage",
            "src": "contracts/storage/DAOProposalsStorage.sol:61"
          },
          {
            "label": "directoryContract",
            "offset": 0,
            "slot": "1",
            "type": "t_contract(IDirectory)9469",
            "contract": "DAOProposalsStorage",
            "src": "contracts/storage/DAOProposalsStorage.sol:62"
          },
          {
            "label": "proposalCounter",
            "offset": 0,
            "slot": "2",
            "type": "t_uint256",
            "contract": "DAOProposalsStorage",
            "src": "contracts/storage/DAOProposalsStorage.sol:64"
          },
          {
            "label": "proposalsCoreData",
            "offset": 0,
            "slot": "3",
            "type": "t_mapping(t_uint256,t_struct(ProposalCore)9530_storage)",
            "contract": "DAOProposalsStorage",
            "src": "contracts/storage/DAOProposalsStorage.sol:83"
          },
          {
            "label": "proposalValues",
            "offset": 0,
            "slot": "4",
            "type": "t_mapping(t_uint256,t_uint256)",
            "contract": "DAOProposalsStorage",
            "src": "contracts/storage/DAOProposalsStorage.sol:85"
          },
          {
            "label": "__gap",
            "offset": 0,
            "slot": "5",
            "type": "t_array(t_uint256)48_storage",
            "contract": "DAOProposalsStorage",
            "src": "contracts/storage/DAOProposalsStorage.sol:91"
          },
          {
            "label": "spaceAddresses",
            "offset": 0,
            "slot": "53",
            "type": "t_mapping(t_uint256,t_address)",
            "contract": "DAOProposalsStorage",
            "src": "contracts/storage/DAOProposalsStorage.sol:94"
          }
        ],
        "types": {
          "t_address": {
            "label": "address",
            "numberOfBytes": "20"
          },
          "t_bool": {
            "label": "bool",
            "numberOfBytes": "1"
          },
          "t_struct(InitializableStorage)73_storage": {
            "label": "struct Initializable.InitializableStorage",
            "members": [
              {
                "label": "_initialized",
                "type": "t_uint64",
                "offset": 0,
                "slot": "0"
              },
              {
                "label": "_initializing",
                "type": "t_bool",
                "offset": 8,
                "slot": "0"
              }
            ],
            "numberOfBytes": "32"
          },
          "t_struct(OwnableStorage)13_storage": {
            "label": "struct OwnableUpgradeable.OwnableStorage",
            "members": [
              {
                "label": "_owner",
                "type": "t_address",
                "offset": 0,
                "slot": "0"
              }
            ],
            "numberOfBytes": "32"
          },
          "t_uint64": {
            "label": "uint64",
            "numberOfBytes": "8"
          },
          "t_array(t_struct(Transaction)8350_storage)dyn_storage": {
            "label": "struct IDAOProposals.Transaction[]",
            "numberOfBytes": "32"
          },
          "t_array(t_uint256)48_storage": {
            "label": "uint256[48]",
            "numberOfBytes": "1536"
          },
          "t_bytes_storage": {
            "label": "bytes",
            "numberOfBytes": "32"
          },
          "t_contract(IDAOSpaceFactory)9461": {
            "label": "contract IDAOSpaceFactory",
            "numberOfBytes": "20"
          },
          "t_contract(IDirectory)9469": {
            "label": "contract IDirectory",
            "numberOfBytes": "20"
          },
          "t_mapping(t_address,t_bool)": {
            "label": "mapping(address => bool)",
            "numberOfBytes": "32"
          },
          "t_mapping(t_address,t_uint256)": {
            "label": "mapping(address => uint256)",
            "numberOfBytes": "32"
          },
          "t_mapping(t_uint256,t_address)": {
            "label": "mapping(uint256 => address)",
            "numberOfBytes": "32"
          },
          "t_mapping(t_uint256,t_struct(ProposalCore)9530_storage)": {
            "label": "mapping(uint256 => struct DAOProposalsStorage.ProposalCore)",
            "numberOfBytes": "32"
          },
          "t_mapping(t_uint256,t_uint256)": {
            "label": "mapping(uint256 => uint256)",
            "numberOfBytes": "32"
          },
          "t_struct(ProposalCore)9530_storage": {
            "label": "struct DAOProposalsStorage.ProposalCore",
            "members": [
              {
                "label": "spaceId",
                "type": "t_uint256",
                "offset": 0,
                "slot": "0"
              },
              {
                "label": "startTime",
                "type": "t_uint256",
                "offset": 0,
                "slot": "1"
              },
              {
                "label": "duration",
                "type": "t_uint256",
                "offset": 0,
                "slot": "2"
              },
              {
                "label": "executed",
                "type": "t_bool",
                "offset": 0,
                "slot": "3"
              },
              {
                "label": "expired",
                "type": "t_bool",
                "offset": 1,
                "slot": "3"
              },
              {
                "label": "yesVotes",
                "type": "t_uint256",
                "offset": 0,
                "slot": "4"
              },
              {
                "label": "noVotes",
                "type": "t_uint256",
                "offset": 0,
                "slot": "5"
              },
              {
                "label": "totalVotingPowerAtSnapshot",
                "type": "t_uint256",
                "offset": 0,
                "slot": "6"
              },
              {
                "label": "creator",
                "type": "t_address",
                "offset": 0,
                "slot": "7"
              },
              {
                "label": "hasVoted",
                "type": "t_mapping(t_address,t_bool)",
                "offset": 0,
                "slot": "8"
              },
              {
                "label": "votingPowerAtSnapshot",
                "type": "t_mapping(t_address,t_uint256)",
                "offset": 0,
                "slot": "9"
              },
              {
                "label": "transactions",
                "type": "t_array(t_struct(Transaction)8350_storage)dyn_storage",
                "offset": 0,
                "slot": "10"
              }
            ],
            "numberOfBytes": "352"
          },
          "t_struct(Transaction)8350_storage": {
            "label": "struct IDAOProposals.Transaction",
            "members": [
              {
                "label": "target",
                "type": "t_address",
                "offset": 0,
                "slot": "0"
              },
              {
                "label": "value",
                "type": "t_uint256",
                "offset": 0,
                "slot": "1"
              },
              {
                "label": "data",
                "type": "t_bytes_storage",
                "offset": 0,
                "slot": "2"
              }
            ],
            "numberOfBytes": "96"
          },
          "t_uint256": {
            "label": "uint256",
            "numberOfBytes": "32"
          }
        },
        "namespaces": {
          "erc7201:openzeppelin.storage.Ownable": [
            {
              "contract": "OwnableUpgradeable",
              "label": "_owner",
              "type": "t_address",
              "src": "@openzeppelin/contracts-upgradeable/access/OwnableUpgradeable.sol:24",
              "offset": 0,
              "slot": "0"
            }
          ],
          "erc7201:openzeppelin.storage.Initializable": [
            {
              "contract": "Initializable",
              "label": "_initialized",
              "type": "t_uint64",
              "src": "@openzeppelin/contracts-upgradeable/proxy/utils/Initializable.sol:69",
              "offset": 0,
              "slot": "0"
            },
            {
              "contract": "Initializable",
              "label": "_initializing",
              "type": "t_bool",
              "src": "@openzeppelin/contracts-upgradeable/proxy/utils/Initializable.sol:73",
              "offset": 8,
              "slot": "0"
            }
          ]
        }
      }
    },
    "40458a4114cbfeffe313ea539a9c0926e071b6d65fc0c562ca931ea9ef353493": {
      "address": "0x0c10E2A1b5205D42e53259cEA677F846d51B40a3",
      "txHash": "0x0e4da9e35fca90135c2f1ba10baa03c357af42d89243f247cc6f7f258eca937e",
      "layout": {
        "solcVersion": "0.8.28",
        "storage": [
          {
            "label": "votingPowerSources",
            "offset": 0,
            "slot": "0",
            "type": "t_mapping(t_uint256,t_address)",
            "contract": "VotingPowerDirectoryStorage",
            "src": "contracts/storage/VotingPowerDirectoryStorage.sol:8"
          },
          {
            "label": "sourceCounter",
            "offset": 0,
            "slot": "1",
            "type": "t_uint256",
            "contract": "VotingPowerDirectoryStorage",
            "src": "contracts/storage/VotingPowerDirectoryStorage.sol:9"
          }
        ],
        "types": {
          "t_address": {
            "label": "address",
            "numberOfBytes": "20"
          },
          "t_bool": {
            "label": "bool",
            "numberOfBytes": "1"
          },
          "t_struct(InitializableStorage)73_storage": {
            "label": "struct Initializable.InitializableStorage",
            "members": [
              {
                "label": "_initialized",
                "type": "t_uint64",
                "offset": 0,
                "slot": "0"
              },
              {
                "label": "_initializing",
                "type": "t_bool",
                "offset": 8,
                "slot": "0"
              }
            ],
            "numberOfBytes": "32"
          },
          "t_struct(OwnableStorage)13_storage": {
            "label": "struct OwnableUpgradeable.OwnableStorage",
            "members": [
              {
                "label": "_owner",
                "type": "t_address",
                "offset": 0,
                "slot": "0"
              }
            ],
            "numberOfBytes": "32"
          },
          "t_uint64": {
            "label": "uint64",
            "numberOfBytes": "8"
          },
          "t_mapping(t_uint256,t_address)": {
            "label": "mapping(uint256 => address)",
            "numberOfBytes": "32"
          },
          "t_uint256": {
            "label": "uint256",
            "numberOfBytes": "32"
          }
        },
        "namespaces": {
          "erc7201:openzeppelin.storage.Ownable": [
            {
              "contract": "OwnableUpgradeable",
              "label": "_owner",
              "type": "t_address",
              "src": "@openzeppelin/contracts-upgradeable/access/OwnableUpgradeable.sol:24",
              "offset": 0,
              "slot": "0"
            }
          ],
          "erc7201:openzeppelin.storage.Initializable": [
            {
              "contract": "Initializable",
              "label": "_initialized",
              "type": "t_uint64",
              "src": "@openzeppelin/contracts-upgradeable/proxy/utils/Initializable.sol:69",
              "offset": 0,
              "slot": "0"
            },
            {
              "contract": "Initializable",
              "label": "_initializing",
              "type": "t_bool",
              "src": "@openzeppelin/contracts-upgradeable/proxy/utils/Initializable.sol:73",
              "offset": 8,
              "slot": "0"
            }
          ]
        }
      }
    },
    "5add2cc0387dca7e683ebbd778e4868f01652962afce415f8dd6782420f4ca74": {
      "address": "0xdef31Db275bfFA4DD3AD6d4E01420b6085235466",
      "txHash": "0x43b33718d7705f656f924924ca54ba0a51324e824cee52b63e7e1e6f1dfceee3",
      "layout": {
        "solcVersion": "0.8.28",
        "storage": [
          {
            "label": "spaceTokens",
            "offset": 0,
            "slot": "0",
            "type": "t_mapping(t_uint256,t_address)",
            "contract": "TokenVotingPowerStorage",
            "src": "contracts/storage/TokenVotingPowerStorage.sol:13"
          }
        ],
        "types": {
          "t_address": {
            "label": "address",
            "numberOfBytes": "20"
          },
          "t_bool": {
            "label": "bool",
            "numberOfBytes": "1"
          },
          "t_struct(InitializableStorage)73_storage": {
            "label": "struct Initializable.InitializableStorage",
            "members": [
              {
                "label": "_initialized",
                "type": "t_uint64",
                "offset": 0,
                "slot": "0"
              },
              {
                "label": "_initializing",
                "type": "t_bool",
                "offset": 8,
                "slot": "0"
              }
            ],
            "numberOfBytes": "32"
          },
          "t_struct(OwnableStorage)13_storage": {
            "label": "struct OwnableUpgradeable.OwnableStorage",
            "members": [
              {
                "label": "_owner",
                "type": "t_address",
                "offset": 0,
                "slot": "0"
              }
            ],
            "numberOfBytes": "32"
          },
          "t_uint64": {
            "label": "uint64",
            "numberOfBytes": "8"
          },
          "t_mapping(t_uint256,t_address)": {
            "label": "mapping(uint256 => address)",
            "numberOfBytes": "32"
          },
          "t_uint256": {
            "label": "uint256",
            "numberOfBytes": "32"
          }
        },
        "namespaces": {
          "erc7201:openzeppelin.storage.Ownable": [
            {
              "contract": "OwnableUpgradeable",
              "label": "_owner",
              "type": "t_address",
              "src": "@openzeppelin/contracts-upgradeable/access/OwnableUpgradeable.sol:24",
              "offset": 0,
              "slot": "0"
            }
          ],
          "erc7201:openzeppelin.storage.Initializable": [
            {
              "contract": "Initializable",
              "label": "_initialized",
              "type": "t_uint64",
              "src": "@openzeppelin/contracts-upgradeable/proxy/utils/Initializable.sol:69",
              "offset": 0,
              "slot": "0"
            },
            {
              "contract": "Initializable",
              "label": "_initializing",
              "type": "t_bool",
              "src": "@openzeppelin/contracts-upgradeable/proxy/utils/Initializable.sol:73",
              "offset": 8,
              "slot": "0"
            }
          ]
        }
      }
    },
    "b6e51c345e063c2cc61ac14b3e5c8f7d1058151fd24895e00155dfb6c1011108": {
      "address": "0x8be34601e393579A2A313f1E16fB84357038e5CD",
      "txHash": "0xc1eaaa53b95104a075c02874f7686fc04927ed4fb8a6f58c994baa632dc9dfdb",
      "layout": {
        "solcVersion": "0.8.28",
        "storage": [
          {
            "label": "spaceTokenRequirements",
            "offset": 0,
            "slot": "0",
            "type": "t_mapping(t_uint256,t_struct(TokenRequirement)9967_storage)",
            "contract": "TokenBalanceJoinStorage",
            "src": "contracts/storage/TokenBalanceJoinStorage.sol:21"
          },
          {
            "label": "daoSpaceFactory",
            "offset": 0,
            "slot": "1",
            "type": "t_contract(IDAOSpaceFactory)9960",
            "contract": "TokenBalanceJoinStorage",
            "src": "contracts/storage/TokenBalanceJoinStorage.sol:22"
          }
        ],
        "types": {
          "t_address": {
            "label": "address",
            "numberOfBytes": "20"
          },
          "t_bool": {
            "label": "bool",
            "numberOfBytes": "1"
          },
          "t_struct(InitializableStorage)73_storage": {
            "label": "struct Initializable.InitializableStorage",
            "members": [
              {
                "label": "_initialized",
                "type": "t_uint64",
                "offset": 0,
                "slot": "0"
              },
              {
                "label": "_initializing",
                "type": "t_bool",
                "offset": 8,
                "slot": "0"
              }
            ],
            "numberOfBytes": "32"
          },
          "t_struct(OwnableStorage)13_storage": {
            "label": "struct OwnableUpgradeable.OwnableStorage",
            "members": [
              {
                "label": "_owner",
                "type": "t_address",
                "offset": 0,
                "slot": "0"
              }
            ],
            "numberOfBytes": "32"
          },
          "t_uint64": {
            "label": "uint64",
            "numberOfBytes": "8"
          },
          "t_contract(IDAOSpaceFactory)9960": {
            "label": "contract IDAOSpaceFactory",
            "numberOfBytes": "20"
          },
          "t_mapping(t_uint256,t_struct(TokenRequirement)9967_storage)": {
            "label": "mapping(uint256 => struct TokenBalanceJoinStorage.TokenRequirement)",
            "numberOfBytes": "32"
          },
          "t_struct(TokenRequirement)9967_storage": {
            "label": "struct TokenBalanceJoinStorage.TokenRequirement",
            "members": [
              {
                "label": "token",
                "type": "t_address",
                "offset": 0,
                "slot": "0"
              },
              {
                "label": "requiredBalance",
                "type": "t_uint256",
                "offset": 0,
                "slot": "1"
              }
            ],
            "numberOfBytes": "64"
          },
          "t_uint256": {
            "label": "uint256",
            "numberOfBytes": "32"
          }
        },
        "namespaces": {
          "erc7201:openzeppelin.storage.Ownable": [
            {
              "contract": "OwnableUpgradeable",
              "label": "_owner",
              "type": "t_address",
              "src": "@openzeppelin/contracts-upgradeable/access/OwnableUpgradeable.sol:24",
              "offset": 0,
              "slot": "0"
            }
          ],
          "erc7201:openzeppelin.storage.Initializable": [
            {
              "contract": "Initializable",
              "label": "_initialized",
              "type": "t_uint64",
              "src": "@openzeppelin/contracts-upgradeable/proxy/utils/Initializable.sol:69",
              "offset": 0,
              "slot": "0"
            },
            {
              "contract": "Initializable",
              "label": "_initializing",
              "type": "t_bool",
              "src": "@openzeppelin/contracts-upgradeable/proxy/utils/Initializable.sol:73",
              "offset": 8,
              "slot": "0"
            }
          ]
        }
      }
    },
    "55fb6af5891b55a34d949de84f7058b6a95e4c1aa1bed776b38c43382baf0855": {
      "address": "0xaBeA2aEE24377fcd3bD13d910916FfaEC1467046",
      "txHash": "0x565172a83032da3093273d339aba83bcec67114b8c0feab389e52267682b34af",
      "layout": {
        "solcVersion": "0.8.28",
        "storage": [
          {
            "label": "spaceFactory",
            "offset": 0,
            "slot": "0",
            "type": "t_contract(IDAOSpaceFactory)9890",
            "contract": "SpaceVotingPowerStorage",
            "src": "contracts/storage/SpaceVotingPowerStorage.sol:12"
          }
        ],
        "types": {
          "t_address": {
            "label": "address",
            "numberOfBytes": "20"
          },
          "t_bool": {
            "label": "bool",
            "numberOfBytes": "1"
          },
          "t_struct(InitializableStorage)73_storage": {
            "label": "struct Initializable.InitializableStorage",
            "members": [
              {
                "label": "_initialized",
                "type": "t_uint64",
                "offset": 0,
                "slot": "0"
              },
              {
                "label": "_initializing",
                "type": "t_bool",
                "offset": 8,
                "slot": "0"
              }
            ],
            "numberOfBytes": "32"
          },
          "t_struct(OwnableStorage)13_storage": {
            "label": "struct OwnableUpgradeable.OwnableStorage",
            "members": [
              {
                "label": "_owner",
                "type": "t_address",
                "offset": 0,
                "slot": "0"
              }
            ],
            "numberOfBytes": "32"
          },
          "t_uint64": {
            "label": "uint64",
            "numberOfBytes": "8"
          },
          "t_contract(IDAOSpaceFactory)9890": {
            "label": "contract IDAOSpaceFactory",
            "numberOfBytes": "20"
          }
        },
        "namespaces": {
          "erc7201:openzeppelin.storage.Ownable": [
            {
              "contract": "OwnableUpgradeable",
              "label": "_owner",
              "type": "t_address",
              "src": "@openzeppelin/contracts-upgradeable/access/OwnableUpgradeable.sol:24",
              "offset": 0,
              "slot": "0"
            }
          ],
          "erc7201:openzeppelin.storage.Initializable": [
            {
              "contract": "Initializable",
              "label": "_initialized",
              "type": "t_uint64",
              "src": "@openzeppelin/contracts-upgradeable/proxy/utils/Initializable.sol:69",
              "offset": 0,
              "slot": "0"
            },
            {
              "contract": "Initializable",
              "label": "_initializing",
              "type": "t_bool",
              "src": "@openzeppelin/contracts-upgradeable/proxy/utils/Initializable.sol:73",
              "offset": 8,
              "slot": "0"
            }
          ]
        }
      }
    },
    "6c5698beaffe9e1e26bc171535368fb25a80ce64ed6360caf0c8259cd3e8380a": {
      "address": "0xA7F7e9a3894c77C736b552D3732cB4D5ACF2f0d4",
      "txHash": "0x1571fe06c598a2712d624f42c74ed05c0f1b6b2b9165ace01b967bdb37ba1679",
      "layout": {
        "solcVersion": "0.8.28",
        "storage": [
          {
            "label": "spaces",
            "offset": 0,
            "slot": "0",
            "type": "t_mapping(t_uint256,t_struct(Space)9572_storage)",
            "contract": "DAOSpaceFactoryStorage",
            "src": "contracts/storage/DAOSpaceFactoryStorage.sol:28"
          },
          {
            "label": "spaceCounter",
            "offset": 0,
            "slot": "1",
            "type": "t_uint256",
            "contract": "DAOSpaceFactoryStorage",
            "src": "contracts/storage/DAOSpaceFactoryStorage.sol:29"
          },
          {
            "label": "directoryContract",
            "offset": 0,
            "slot": "2",
            "type": "t_contract(IDirectory)9547",
            "contract": "DAOSpaceFactoryStorage",
            "src": "contracts/storage/DAOSpaceFactoryStorage.sol:30"
          },
          {
            "label": "tokenFactoryAddress",
            "offset": 0,
            "slot": "3",
            "type": "t_address",
            "contract": "DAOSpaceFactoryStorage",
            "src": "contracts/storage/DAOSpaceFactoryStorage.sol:31"
          },
          {
            "label": "joinMethodDirectoryAddress",
            "offset": 0,
            "slot": "4",
            "type": "t_address",
            "contract": "DAOSpaceFactoryStorage",
            "src": "contracts/storage/DAOSpaceFactoryStorage.sol:32"
          },
          {
            "label": "proposalManagerAddress",
            "offset": 0,
            "slot": "5",
            "type": "t_address",
            "contract": "DAOSpaceFactoryStorage",
            "src": "contracts/storage/DAOSpaceFactoryStorage.sol:33"
          },
          {
            "label": "exitMethodDirectoryAddress",
            "offset": 0,
            "slot": "6",
            "type": "t_address",
            "contract": "DAOSpaceFactoryStorage",
            "src": "contracts/storage/DAOSpaceFactoryStorage.sol:34"
          },
          {
            "label": "spaceMembers",
            "offset": 0,
            "slot": "7",
            "type": "t_mapping(t_uint256,t_struct(SpaceMembers)9598_storage)",
            "contract": "DAOSpaceFactoryStorage",
            "src": "contracts/storage/DAOSpaceFactoryStorage.sol:40"
          },
          {
            "label": "executorToSpaceId",
            "offset": 0,
            "slot": "8",
            "type": "t_mapping(t_address,t_uint256)",
            "contract": "DAOSpaceFactoryStorage",
            "src": "contracts/storage/DAOSpaceFactoryStorage.sol:41"
          },
          {
            "label": "memberSpaces",
            "offset": 0,
            "slot": "9",
            "type": "t_mapping(t_address,t_array(t_uint256)dyn_storage)",
            "contract": "DAOSpaceFactoryStorage",
            "src": "contracts/storage/DAOSpaceFactoryStorage.sol:44"
          },
          {
            "label": "proposalsContract",
            "offset": 0,
            "slot": "10",
            "type": "t_contract(IDAOProposals)8490",
            "contract": "DAOSpaceFactoryImplementation",
            "src": "contracts/DAOSpaceFactoryImplementation.sol:43"
          }
        ],
        "types": {
          "t_address": {
            "label": "address",
            "numberOfBytes": "20"
          },
          "t_bool": {
            "label": "bool",
            "numberOfBytes": "1"
          },
          "t_struct(InitializableStorage)73_storage": {
            "label": "struct Initializable.InitializableStorage",
            "members": [
              {
                "label": "_initialized",
                "type": "t_uint64",
                "offset": 0,
                "slot": "0"
              },
              {
                "label": "_initializing",
                "type": "t_bool",
                "offset": 8,
                "slot": "0"
              }
            ],
            "numberOfBytes": "32"
          },
          "t_struct(OwnableStorage)13_storage": {
            "label": "struct OwnableUpgradeable.OwnableStorage",
            "members": [
              {
                "label": "_owner",
                "type": "t_address",
                "offset": 0,
                "slot": "0"
              }
            ],
            "numberOfBytes": "32"
          },
          "t_uint64": {
            "label": "uint64",
            "numberOfBytes": "8"
          },
          "t_array(t_address)dyn_storage": {
            "label": "address[]",
            "numberOfBytes": "32"
          },
          "t_array(t_uint256)dyn_storage": {
            "label": "uint256[]",
            "numberOfBytes": "32"
          },
          "t_contract(IDAOProposals)8490": {
            "label": "contract IDAOProposals",
            "numberOfBytes": "20"
          },
          "t_contract(IDirectory)9547": {
            "label": "contract IDirectory",
            "numberOfBytes": "20"
          },
          "t_mapping(t_address,t_array(t_uint256)dyn_storage)": {
            "label": "mapping(address => uint256[])",
            "numberOfBytes": "32"
          },
          "t_mapping(t_address,t_bool)": {
            "label": "mapping(address => bool)",
            "numberOfBytes": "32"
          },
          "t_mapping(t_address,t_uint256)": {
            "label": "mapping(address => uint256)",
            "numberOfBytes": "32"
          },
          "t_mapping(t_uint256,t_struct(Space)9572_storage)": {
            "label": "mapping(uint256 => struct DAOSpaceFactoryStorage.Space)",
            "numberOfBytes": "32"
          },
          "t_mapping(t_uint256,t_struct(SpaceMembers)9598_storage)": {
            "label": "mapping(uint256 => struct DAOSpaceFactoryStorage.SpaceMembers)",
            "numberOfBytes": "32"
          },
          "t_struct(Space)9572_storage": {
            "label": "struct DAOSpaceFactoryStorage.Space",
            "members": [
              {
                "label": "unity",
                "type": "t_uint256",
                "offset": 0,
                "slot": "0"
              },
              {
                "label": "quorum",
                "type": "t_uint256",
                "offset": 0,
                "slot": "1"
              },
              {
                "label": "votingPowerSource",
                "type": "t_uint256",
                "offset": 0,
                "slot": "2"
              },
              {
                "label": "tokenAddresses",
                "type": "t_array(t_address)dyn_storage",
                "offset": 0,
                "slot": "3"
              },
              {
                "label": "members",
                "type": "t_array(t_address)dyn_storage",
                "offset": 0,
                "slot": "4"
              },
              {
                "label": "exitMethod",
                "type": "t_uint256",
                "offset": 0,
                "slot": "5"
              },
              {
                "label": "joinMethod",
                "type": "t_uint256",
                "offset": 0,
                "slot": "6"
              },
              {
                "label": "createdAt",
                "type": "t_uint256",
                "offset": 0,
                "slot": "7"
              },
              {
                "label": "creator",
                "type": "t_address",
                "offset": 0,
                "slot": "8"
              },
              {
                "label": "executor",
                "type": "t_address",
                "offset": 0,
                "slot": "9"
              }
            ],
            "numberOfBytes": "320"
          },
          "t_struct(SpaceMembers)9598_storage": {
            "label": "struct DAOSpaceFactoryStorage.SpaceMembers",
            "members": [
              {
                "label": "spaceMemberAddresses",
                "type": "t_array(t_address)dyn_storage",
                "offset": 0,
                "slot": "0"
              },
              {
                "label": "isSpaceMember",
                "type": "t_mapping(t_address,t_bool)",
                "offset": 0,
                "slot": "1"
              }
            ],
            "numberOfBytes": "64"
          },
          "t_uint256": {
            "label": "uint256",
            "numberOfBytes": "32"
          }
        },
        "namespaces": {
          "erc7201:openzeppelin.storage.Ownable": [
            {
              "contract": "OwnableUpgradeable",
              "label": "_owner",
              "type": "t_address",
              "src": "@openzeppelin/contracts-upgradeable/access/OwnableUpgradeable.sol:24",
              "offset": 0,
              "slot": "0"
            }
          ],
          "erc7201:openzeppelin.storage.Initializable": [
            {
              "contract": "Initializable",
              "label": "_initialized",
              "type": "t_uint64",
              "src": "@openzeppelin/contracts-upgradeable/proxy/utils/Initializable.sol:69",
              "offset": 0,
              "slot": "0"
            },
            {
              "contract": "Initializable",
              "label": "_initializing",
              "type": "t_bool",
              "src": "@openzeppelin/contracts-upgradeable/proxy/utils/Initializable.sol:73",
              "offset": 8,
              "slot": "0"
            }
          ]
        }
      }
    },
    "aefe073174a6a441d77b82feaa41772ec185f72344ac6ae3720b47ac46ea01b5": {
      "address": "0x667a753252266eD8E1d804A289E583f5E28691bb",
      "txHash": "0x1d9163c26e848042a49f3fb2b2bfd74c69c136b1ee043eb90c9a439a2c8cf587",
      "layout": {
        "solcVersion": "0.8.28",
        "storage": [
          {
            "label": "spaces",
            "offset": 0,
            "slot": "0",
            "type": "t_mapping(t_uint256,t_struct(Space)6705_storage)",
            "contract": "DAOSpaceFactoryStorage",
            "src": "contracts/storage/DAOSpaceFactoryStorage.sol:28"
          },
          {
            "label": "spaceCounter",
            "offset": 0,
            "slot": "1",
            "type": "t_uint256",
            "contract": "DAOSpaceFactoryStorage",
            "src": "contracts/storage/DAOSpaceFactoryStorage.sol:29"
          },
          {
            "label": "directoryContract",
            "offset": 0,
            "slot": "2",
            "type": "t_contract(IDirectory)6680",
            "contract": "DAOSpaceFactoryStorage",
            "src": "contracts/storage/DAOSpaceFactoryStorage.sol:30"
          },
          {
            "label": "tokenFactoryAddress",
            "offset": 0,
            "slot": "3",
            "type": "t_address",
            "contract": "DAOSpaceFactoryStorage",
            "src": "contracts/storage/DAOSpaceFactoryStorage.sol:31"
          },
          {
            "label": "joinMethodDirectoryAddress",
            "offset": 0,
            "slot": "4",
            "type": "t_address",
            "contract": "DAOSpaceFactoryStorage",
            "src": "contracts/storage/DAOSpaceFactoryStorage.sol:32"
          },
          {
            "label": "proposalManagerAddress",
            "offset": 0,
            "slot": "5",
            "type": "t_address",
            "contract": "DAOSpaceFactoryStorage",
            "src": "contracts/storage/DAOSpaceFactoryStorage.sol:33"
          },
          {
            "label": "exitMethodDirectoryAddress",
            "offset": 0,
            "slot": "6",
            "type": "t_address",
            "contract": "DAOSpaceFactoryStorage",
            "src": "contracts/storage/DAOSpaceFactoryStorage.sol:34"
          },
          {
            "label": "spaceMembers",
            "offset": 0,
            "slot": "7",
            "type": "t_mapping(t_uint256,t_struct(SpaceMembers)6731_storage)",
            "contract": "DAOSpaceFactoryStorage",
            "src": "contracts/storage/DAOSpaceFactoryStorage.sol:40"
          },
          {
            "label": "executorToSpaceId",
            "offset": 0,
            "slot": "8",
            "type": "t_mapping(t_address,t_uint256)",
            "contract": "DAOSpaceFactoryStorage",
            "src": "contracts/storage/DAOSpaceFactoryStorage.sol:41"
          },
          {
            "label": "memberSpaces",
            "offset": 0,
            "slot": "9",
            "type": "t_mapping(t_address,t_array(t_uint256)dyn_storage)",
            "contract": "DAOSpaceFactoryStorage",
            "src": "contracts/storage/DAOSpaceFactoryStorage.sol:44"
          },
          {
            "label": "proposalsContract",
            "offset": 0,
            "slot": "10",
            "type": "t_contract(IDAOProposals)6034",
            "contract": "DAOSpaceFactoryImplementation",
            "src": "contracts/DAOSpaceFactoryImplementation.sol:43"
          }
        ],
        "types": {
          "t_address": {
            "label": "address",
            "numberOfBytes": "20"
          },
          "t_bool": {
            "label": "bool",
            "numberOfBytes": "1"
          },
          "t_struct(InitializableStorage)73_storage": {
            "label": "struct Initializable.InitializableStorage",
            "members": [
              {
                "label": "_initialized",
                "type": "t_uint64",
                "offset": 0,
                "slot": "0"
              },
              {
                "label": "_initializing",
                "type": "t_bool",
                "offset": 8,
                "slot": "0"
              }
            ],
            "numberOfBytes": "32"
          },
          "t_struct(OwnableStorage)13_storage": {
            "label": "struct OwnableUpgradeable.OwnableStorage",
            "members": [
              {
                "label": "_owner",
                "type": "t_address",
                "offset": 0,
                "slot": "0"
              }
            ],
            "numberOfBytes": "32"
          },
          "t_uint64": {
            "label": "uint64",
            "numberOfBytes": "8"
          },
          "t_array(t_address)dyn_storage": {
            "label": "address[]",
            "numberOfBytes": "32"
          },
          "t_array(t_uint256)dyn_storage": {
            "label": "uint256[]",
            "numberOfBytes": "32"
          },
          "t_contract(IDAOProposals)6034": {
            "label": "contract IDAOProposals",
            "numberOfBytes": "20"
          },
          "t_contract(IDirectory)6680": {
            "label": "contract IDirectory",
            "numberOfBytes": "20"
          },
          "t_mapping(t_address,t_array(t_uint256)dyn_storage)": {
            "label": "mapping(address => uint256[])",
            "numberOfBytes": "32"
          },
          "t_mapping(t_address,t_bool)": {
            "label": "mapping(address => bool)",
            "numberOfBytes": "32"
          },
          "t_mapping(t_address,t_uint256)": {
            "label": "mapping(address => uint256)",
            "numberOfBytes": "32"
          },
          "t_mapping(t_uint256,t_struct(Space)6705_storage)": {
            "label": "mapping(uint256 => struct DAOSpaceFactoryStorage.Space)",
            "numberOfBytes": "32"
          },
          "t_mapping(t_uint256,t_struct(SpaceMembers)6731_storage)": {
            "label": "mapping(uint256 => struct DAOSpaceFactoryStorage.SpaceMembers)",
            "numberOfBytes": "32"
          },
          "t_struct(Space)6705_storage": {
            "label": "struct DAOSpaceFactoryStorage.Space",
            "members": [
              {
                "label": "unity",
                "type": "t_uint256",
                "offset": 0,
                "slot": "0"
              },
              {
                "label": "quorum",
                "type": "t_uint256",
                "offset": 0,
                "slot": "1"
              },
              {
                "label": "votingPowerSource",
                "type": "t_uint256",
                "offset": 0,
                "slot": "2"
              },
              {
                "label": "tokenAddresses",
                "type": "t_array(t_address)dyn_storage",
                "offset": 0,
                "slot": "3"
              },
              {
                "label": "members",
                "type": "t_array(t_address)dyn_storage",
                "offset": 0,
                "slot": "4"
              },
              {
                "label": "exitMethod",
                "type": "t_uint256",
                "offset": 0,
                "slot": "5"
              },
              {
                "label": "joinMethod",
                "type": "t_uint256",
                "offset": 0,
                "slot": "6"
              },
              {
                "label": "createdAt",
                "type": "t_uint256",
                "offset": 0,
                "slot": "7"
              },
              {
                "label": "creator",
                "type": "t_address",
                "offset": 0,
                "slot": "8"
              },
              {
                "label": "executor",
                "type": "t_address",
                "offset": 0,
                "slot": "9"
              }
            ],
            "numberOfBytes": "320"
          },
          "t_struct(SpaceMembers)6731_storage": {
            "label": "struct DAOSpaceFactoryStorage.SpaceMembers",
            "members": [
              {
                "label": "spaceMemberAddresses",
                "type": "t_array(t_address)dyn_storage",
                "offset": 0,
                "slot": "0"
              },
              {
                "label": "isSpaceMember",
                "type": "t_mapping(t_address,t_bool)",
                "offset": 0,
                "slot": "1"
              }
            ],
            "numberOfBytes": "64"
          },
          "t_uint256": {
            "label": "uint256",
            "numberOfBytes": "32"
          }
        },
        "namespaces": {
          "erc7201:openzeppelin.storage.Ownable": [
            {
              "contract": "OwnableUpgradeable",
              "label": "_owner",
              "type": "t_address",
              "src": "@openzeppelin/contracts-upgradeable/access/OwnableUpgradeable.sol:24",
              "offset": 0,
              "slot": "0"
            }
          ],
          "erc7201:openzeppelin.storage.Initializable": [
            {
              "contract": "Initializable",
              "label": "_initialized",
              "type": "t_uint64",
              "src": "@openzeppelin/contracts-upgradeable/proxy/utils/Initializable.sol:69",
              "offset": 0,
              "slot": "0"
            },
            {
              "contract": "Initializable",
              "label": "_initializing",
              "type": "t_bool",
              "src": "@openzeppelin/contracts-upgradeable/proxy/utils/Initializable.sol:73",
              "offset": 8,
              "slot": "0"
            }
          ]
        }
      }
    },
    "05d15873fb64d425c3c4edbca37407383edcb77891120baf1c829aca9929f3a3": {
      "address": "0x0A6bB8d5FE1042146a63f3C36261E97840b6eC00",
      "txHash": "0x5a66ea7955a0a78b397218b49f948e5269b552fa5579d7cd374bff5804d8bf3f",
      "layout": {
        "solcVersion": "0.8.28",
        "storage": [
          {
            "label": "spacesContract",
            "offset": 0,
            "slot": "0",
            "type": "t_address",
            "contract": "DecayingTokenFactoryStorage",
            "src": "contracts/storage/DecayingTokenFactoryStorage.sol:7"
          },
          {
            "label": "decayVotingPowerContract",
            "offset": 0,
            "slot": "1",
            "type": "t_address",
            "contract": "DecayingTokenFactoryStorage",
            "src": "contracts/storage/DecayingTokenFactoryStorage.sol:8"
          },
          {
            "label": "isTokenDeployedByFactory",
            "offset": 0,
            "slot": "2",
            "type": "t_mapping(t_address,t_bool)",
            "contract": "DecayingTokenFactoryStorage",
            "src": "contracts/storage/DecayingTokenFactoryStorage.sol:9"
          }
        ],
        "types": {
          "t_address": {
            "label": "address",
            "numberOfBytes": "20"
          },
          "t_bool": {
            "label": "bool",
            "numberOfBytes": "1"
          },
          "t_struct(InitializableStorage)73_storage": {
            "label": "struct Initializable.InitializableStorage",
            "members": [
              {
                "label": "_initialized",
                "type": "t_uint64",
                "offset": 0,
                "slot": "0"
              },
              {
                "label": "_initializing",
                "type": "t_bool",
                "offset": 8,
                "slot": "0"
              }
            ],
            "numberOfBytes": "32"
          },
          "t_struct(OwnableStorage)13_storage": {
            "label": "struct OwnableUpgradeable.OwnableStorage",
            "members": [
              {
                "label": "_owner",
                "type": "t_address",
                "offset": 0,
                "slot": "0"
              }
            ],
            "numberOfBytes": "32"
          },
          "t_uint64": {
            "label": "uint64",
            "numberOfBytes": "8"
          },
          "t_mapping(t_address,t_bool)": {
            "label": "mapping(address => bool)",
            "numberOfBytes": "32"
          }
        },
        "namespaces": {
          "erc7201:openzeppelin.storage.Ownable": [
            {
              "contract": "OwnableUpgradeable",
              "label": "_owner",
              "type": "t_address",
              "src": "@openzeppelin/contracts-upgradeable/access/OwnableUpgradeable.sol:24",
              "offset": 0,
              "slot": "0"
            }
          ],
          "erc7201:openzeppelin.storage.Initializable": [
            {
              "contract": "Initializable",
              "label": "_initialized",
              "type": "t_uint64",
              "src": "@openzeppelin/contracts-upgradeable/proxy/utils/Initializable.sol:69",
              "offset": 0,
              "slot": "0"
            },
            {
              "contract": "Initializable",
              "label": "_initializing",
              "type": "t_bool",
              "src": "@openzeppelin/contracts-upgradeable/proxy/utils/Initializable.sol:73",
              "offset": 8,
              "slot": "0"
            }
          ]
        }
      }
    },
    "2b8bdb46b024ca36bdec57b624753116e08f57d2754245a6dea6b49de757b6a7": {
      "address": "0x4A69fA38Ce35F9Fba16457d65760a6624f6E2AF8",
      "txHash": "0xccc324ba8ffc5271ddd4d5a87f3aac15a8df839fb38dd0293517ae993a59d37a",
      "layout": {
        "solcVersion": "0.8.28",
        "storage": [
          {
            "label": "spacesContract",
            "offset": 0,
            "slot": "0",
            "type": "t_address",
            "contract": "RegularTokenFactoryStorage",
            "src": "contracts/storage/RegularTokenFactoryStorage.sol:7"
          },
          {
            "label": "votingPowerContract",
            "offset": 0,
            "slot": "1",
            "type": "t_address",
            "contract": "RegularTokenFactoryStorage",
            "src": "contracts/storage/RegularTokenFactoryStorage.sol:8"
          },
          {
            "label": "isTokenDeployedByFactory",
            "offset": 0,
            "slot": "2",
            "type": "t_mapping(t_address,t_bool)",
            "contract": "RegularTokenFactoryStorage",
            "src": "contracts/storage/RegularTokenFactoryStorage.sol:9"
          }
        ],
        "types": {
          "t_address": {
            "label": "address",
            "numberOfBytes": "20"
          },
          "t_bool": {
            "label": "bool",
            "numberOfBytes": "1"
          },
          "t_struct(InitializableStorage)73_storage": {
            "label": "struct Initializable.InitializableStorage",
            "members": [
              {
                "label": "_initialized",
                "type": "t_uint64",
                "offset": 0,
                "slot": "0"
              },
              {
                "label": "_initializing",
                "type": "t_bool",
                "offset": 8,
                "slot": "0"
              }
            ],
            "numberOfBytes": "32"
          },
          "t_struct(OwnableStorage)13_storage": {
            "label": "struct OwnableUpgradeable.OwnableStorage",
            "members": [
              {
                "label": "_owner",
                "type": "t_address",
                "offset": 0,
                "slot": "0"
              }
            ],
            "numberOfBytes": "32"
          },
          "t_uint64": {
            "label": "uint64",
            "numberOfBytes": "8"
          },
          "t_mapping(t_address,t_bool)": {
            "label": "mapping(address => bool)",
            "numberOfBytes": "32"
          }
        },
        "namespaces": {
          "erc7201:openzeppelin.storage.Ownable": [
            {
              "contract": "OwnableUpgradeable",
              "label": "_owner",
              "type": "t_address",
              "src": "@openzeppelin/contracts-upgradeable/access/OwnableUpgradeable.sol:24",
              "offset": 0,
              "slot": "0"
            }
          ],
          "erc7201:openzeppelin.storage.Initializable": [
            {
              "contract": "Initializable",
              "label": "_initialized",
              "type": "t_uint64",
              "src": "@openzeppelin/contracts-upgradeable/proxy/utils/Initializable.sol:69",
              "offset": 0,
              "slot": "0"
            },
            {
              "contract": "Initializable",
              "label": "_initializing",
              "type": "t_bool",
              "src": "@openzeppelin/contracts-upgradeable/proxy/utils/Initializable.sol:73",
              "offset": 8,
              "slot": "0"
            }
          ]
        }
      }
    },
    "19304d3724065d3e898080721aa3dbbc5f065ec361384fda1c285e57bcad3512": {
      "address": "0x46BB9f068B96a29f1D4E2C379647231587fD6b74",
      "txHash": "0x8041b9546d9d99ac6f44e6a4219a674b981b2462ceb4c8c224c40a72d53ca604",
      "layout": {
        "solcVersion": "0.8.28",
        "storage": [
          {
            "label": "spaceTokens",
            "offset": 0,
            "slot": "0",
            "type": "t_mapping(t_uint256,t_address)",
            "contract": "TokenVotingPowerStorage",
            "src": "contracts/storage/TokenVotingPowerStorage.sol:13"
          },
          {
            "label": "decayTokenFactory",
            "offset": 0,
            "slot": "1",
            "type": "t_address",
            "contract": "VoteDecayTokenVotingPowerImplementation",
            "src": "contracts/VoteDecayTokenVotingPowerImplementation.sol:23"
          }
        ],
        "types": {
          "t_address": {
            "label": "address",
            "numberOfBytes": "20"
          },
          "t_bool": {
            "label": "bool",
            "numberOfBytes": "1"
          },
          "t_struct(InitializableStorage)73_storage": {
            "label": "struct Initializable.InitializableStorage",
            "members": [
              {
                "label": "_initialized",
                "type": "t_uint64",
                "offset": 0,
                "slot": "0"
              },
              {
                "label": "_initializing",
                "type": "t_bool",
                "offset": 8,
                "slot": "0"
              }
            ],
            "numberOfBytes": "32"
          },
          "t_struct(OwnableStorage)13_storage": {
            "label": "struct OwnableUpgradeable.OwnableStorage",
            "members": [
              {
                "label": "_owner",
                "type": "t_address",
                "offset": 0,
                "slot": "0"
              }
            ],
            "numberOfBytes": "32"
          },
          "t_uint64": {
            "label": "uint64",
            "numberOfBytes": "8"
          },
          "t_mapping(t_uint256,t_address)": {
            "label": "mapping(uint256 => address)",
            "numberOfBytes": "32"
          },
          "t_uint256": {
            "label": "uint256",
            "numberOfBytes": "32"
          }
        },
        "namespaces": {
          "erc7201:openzeppelin.storage.Ownable": [
            {
              "contract": "OwnableUpgradeable",
              "label": "_owner",
              "type": "t_address",
              "src": "@openzeppelin/contracts-upgradeable/access/OwnableUpgradeable.sol:24",
              "offset": 0,
              "slot": "0"
            }
          ],
          "erc7201:openzeppelin.storage.Initializable": [
            {
              "contract": "Initializable",
              "label": "_initialized",
              "type": "t_uint64",
              "src": "@openzeppelin/contracts-upgradeable/proxy/utils/Initializable.sol:69",
              "offset": 0,
              "slot": "0"
            },
            {
              "contract": "Initializable",
              "label": "_initializing",
              "type": "t_bool",
              "src": "@openzeppelin/contracts-upgradeable/proxy/utils/Initializable.sol:73",
              "offset": 8,
              "slot": "0"
            }
          ]
        }
      }
    },
    "cdf9154c313cf721e8b83c49b3e153dd66c0aaea48dba435b1aa3a8392ea319d": {
      "address": "0xACd3815Ff67Cb8EbCCAB0fe566A33893CA2ad5EF",
      "txHash": "0xcefba714700580403489fdf467f8b256db25c5d6330e75e444f1824015ada35b",
      "layout": {
        "solcVersion": "0.8.28",
        "storage": [
          {
            "label": "spaceFactory",
            "offset": 0,
            "slot": "0",
            "type": "t_contract(IDAOSpaceFactory)8490",
            "contract": "DAOProposalsStorage",
            "src": "contracts/storage/DAOProposalsStorage.sol:61"
          },
          {
            "label": "directoryContract",
            "offset": 0,
            "slot": "1",
            "type": "t_contract(IDirectory)8498",
            "contract": "DAOProposalsStorage",
            "src": "contracts/storage/DAOProposalsStorage.sol:62"
          },
          {
            "label": "proposalCounter",
            "offset": 0,
            "slot": "2",
            "type": "t_uint256",
            "contract": "DAOProposalsStorage",
            "src": "contracts/storage/DAOProposalsStorage.sol:64"
          },
          {
            "label": "proposalsCoreData",
            "offset": 0,
            "slot": "3",
            "type": "t_mapping(t_uint256,t_struct(ProposalCore)8559_storage)",
            "contract": "DAOProposalsStorage",
            "src": "contracts/storage/DAOProposalsStorage.sol:83"
          },
          {
            "label": "proposalValues",
            "offset": 0,
            "slot": "4",
            "type": "t_mapping(t_uint256,t_uint256)",
            "contract": "DAOProposalsStorage",
            "src": "contracts/storage/DAOProposalsStorage.sol:85"
          },
          {
            "label": "__gap",
            "offset": 0,
            "slot": "5",
            "type": "t_array(t_uint256)48_storage",
            "contract": "DAOProposalsStorage",
            "src": "contracts/storage/DAOProposalsStorage.sol:91"
          },
          {
            "label": "spaceAddresses",
            "offset": 0,
            "slot": "53",
            "type": "t_mapping(t_uint256,t_address)",
            "contract": "DAOProposalsStorage",
            "src": "contracts/storage/DAOProposalsStorage.sol:94"
          }
        ],
        "types": {
          "t_address": {
            "label": "address",
            "numberOfBytes": "20"
          },
          "t_bool": {
            "label": "bool",
            "numberOfBytes": "1"
          },
          "t_struct(InitializableStorage)73_storage": {
            "label": "struct Initializable.InitializableStorage",
            "members": [
              {
                "label": "_initialized",
                "type": "t_uint64",
                "offset": 0,
                "slot": "0"
              },
              {
                "label": "_initializing",
                "type": "t_bool",
                "offset": 8,
                "slot": "0"
              }
            ],
            "numberOfBytes": "32"
          },
          "t_struct(OwnableStorage)13_storage": {
            "label": "struct OwnableUpgradeable.OwnableStorage",
            "members": [
              {
                "label": "_owner",
                "type": "t_address",
                "offset": 0,
                "slot": "0"
              }
            ],
            "numberOfBytes": "32"
          },
          "t_uint64": {
            "label": "uint64",
            "numberOfBytes": "8"
          },
          "t_array(t_struct(Transaction)7554_storage)dyn_storage": {
            "label": "struct IDAOProposals.Transaction[]",
            "numberOfBytes": "32"
          },
          "t_array(t_uint256)48_storage": {
            "label": "uint256[48]",
            "numberOfBytes": "1536"
          },
          "t_bytes_storage": {
            "label": "bytes",
            "numberOfBytes": "32"
          },
          "t_contract(IDAOSpaceFactory)8490": {
            "label": "contract IDAOSpaceFactory",
            "numberOfBytes": "20"
          },
          "t_contract(IDirectory)8498": {
            "label": "contract IDirectory",
            "numberOfBytes": "20"
          },
          "t_mapping(t_address,t_bool)": {
            "label": "mapping(address => bool)",
            "numberOfBytes": "32"
          },
          "t_mapping(t_address,t_uint256)": {
            "label": "mapping(address => uint256)",
            "numberOfBytes": "32"
          },
          "t_mapping(t_uint256,t_address)": {
            "label": "mapping(uint256 => address)",
            "numberOfBytes": "32"
          },
          "t_mapping(t_uint256,t_struct(ProposalCore)8559_storage)": {
            "label": "mapping(uint256 => struct DAOProposalsStorage.ProposalCore)",
            "numberOfBytes": "32"
          },
          "t_mapping(t_uint256,t_uint256)": {
            "label": "mapping(uint256 => uint256)",
            "numberOfBytes": "32"
          },
          "t_struct(ProposalCore)8559_storage": {
            "label": "struct DAOProposalsStorage.ProposalCore",
            "members": [
              {
                "label": "spaceId",
                "type": "t_uint256",
                "offset": 0,
                "slot": "0"
              },
              {
                "label": "startTime",
                "type": "t_uint256",
                "offset": 0,
                "slot": "1"
              },
              {
                "label": "duration",
                "type": "t_uint256",
                "offset": 0,
                "slot": "2"
              },
              {
                "label": "executed",
                "type": "t_bool",
                "offset": 0,
                "slot": "3"
              },
              {
                "label": "expired",
                "type": "t_bool",
                "offset": 1,
                "slot": "3"
              },
              {
                "label": "yesVotes",
                "type": "t_uint256",
                "offset": 0,
                "slot": "4"
              },
              {
                "label": "noVotes",
                "type": "t_uint256",
                "offset": 0,
                "slot": "5"
              },
              {
                "label": "totalVotingPowerAtSnapshot",
                "type": "t_uint256",
                "offset": 0,
                "slot": "6"
              },
              {
                "label": "creator",
                "type": "t_address",
                "offset": 0,
                "slot": "7"
              },
              {
                "label": "hasVoted",
                "type": "t_mapping(t_address,t_bool)",
                "offset": 0,
                "slot": "8"
              },
              {
                "label": "votingPowerAtSnapshot",
                "type": "t_mapping(t_address,t_uint256)",
                "offset": 0,
                "slot": "9"
              },
              {
                "label": "transactions",
                "type": "t_array(t_struct(Transaction)7554_storage)dyn_storage",
                "offset": 0,
                "slot": "10"
              }
            ],
            "numberOfBytes": "352"
          },
          "t_struct(Transaction)7554_storage": {
            "label": "struct IDAOProposals.Transaction",
            "members": [
              {
                "label": "target",
                "type": "t_address",
                "offset": 0,
                "slot": "0"
              },
              {
                "label": "value",
                "type": "t_uint256",
                "offset": 0,
                "slot": "1"
              },
              {
                "label": "data",
                "type": "t_bytes_storage",
                "offset": 0,
                "slot": "2"
              }
            ],
            "numberOfBytes": "96"
          },
          "t_uint256": {
            "label": "uint256",
            "numberOfBytes": "32"
          }
        },
        "namespaces": {
          "erc7201:openzeppelin.storage.Ownable": [
            {
              "contract": "OwnableUpgradeable",
              "label": "_owner",
              "type": "t_address",
              "src": "@openzeppelin/contracts-upgradeable/access/OwnableUpgradeable.sol:24",
              "offset": 0,
              "slot": "0"
            }
          ],
          "erc7201:openzeppelin.storage.Initializable": [
            {
              "contract": "Initializable",
              "label": "_initialized",
              "type": "t_uint64",
              "src": "@openzeppelin/contracts-upgradeable/proxy/utils/Initializable.sol:69",
              "offset": 0,
              "slot": "0"
            },
            {
              "contract": "Initializable",
              "label": "_initializing",
              "type": "t_bool",
              "src": "@openzeppelin/contracts-upgradeable/proxy/utils/Initializable.sol:73",
              "offset": 8,
              "slot": "0"
            }
          ]
        }
      }
    },
    "d578f4602cddf0a5c8e813791c0ea4d4100c57d78b36afb535d6aa6ea41434b8": {
      "address": "0x7A343098cF68b4A21Bf377faD0aa4Fbea17A15Be",
      "txHash": "0x4ecc26b13dd42798d46a2a647f31c48ceb109ac23969086ece0c48349a81cc7a",
      "layout": {
        "solcVersion": "0.8.28",
        "storage": [
          {
            "label": "spaces",
            "offset": 0,
            "slot": "0",
            "type": "t_mapping(t_uint256,t_struct(Space)4202_storage)",
            "contract": "DAOSpaceFactoryStorage",
            "src": "contracts/storage/DAOSpaceFactoryStorage.sol:33"
          },
          {
            "label": "spaceCounter",
            "offset": 0,
            "slot": "1",
            "type": "t_uint256",
            "contract": "DAOSpaceFactoryStorage",
            "src": "contracts/storage/DAOSpaceFactoryStorage.sol:34"
          },
          {
            "label": "directoryContract",
            "offset": 0,
            "slot": "2",
            "type": "t_contract(IDirectory)4171",
            "contract": "DAOSpaceFactoryStorage",
            "src": "contracts/storage/DAOSpaceFactoryStorage.sol:35"
          },
          {
            "label": "tokenFactoryAddress",
            "offset": 0,
            "slot": "3",
            "type": "t_address",
            "contract": "DAOSpaceFactoryStorage",
            "src": "contracts/storage/DAOSpaceFactoryStorage.sol:36"
          },
          {
            "label": "joinMethodDirectoryAddress",
            "offset": 0,
            "slot": "4",
            "type": "t_address",
            "contract": "DAOSpaceFactoryStorage",
            "src": "contracts/storage/DAOSpaceFactoryStorage.sol:37"
          },
          {
            "label": "proposalManagerAddress",
            "offset": 0,
            "slot": "5",
            "type": "t_address",
            "contract": "DAOSpaceFactoryStorage",
            "src": "contracts/storage/DAOSpaceFactoryStorage.sol:38"
          },
          {
            "label": "exitMethodDirectoryAddress",
            "offset": 0,
            "slot": "6",
            "type": "t_address",
            "contract": "DAOSpaceFactoryStorage",
            "src": "contracts/storage/DAOSpaceFactoryStorage.sol:39"
          },
          {
            "label": "spaceMembers",
            "offset": 0,
            "slot": "7",
            "type": "t_mapping(t_uint256,t_struct(SpaceMembers)4228_storage)",
            "contract": "DAOSpaceFactoryStorage",
            "src": "contracts/storage/DAOSpaceFactoryStorage.sol:47"
          },
          {
            "label": "executorToSpaceId",
            "offset": 0,
            "slot": "8",
            "type": "t_mapping(t_address,t_uint256)",
            "contract": "DAOSpaceFactoryStorage",
            "src": "contracts/storage/DAOSpaceFactoryStorage.sol:48"
          },
          {
            "label": "memberSpaces",
            "offset": 0,
            "slot": "9",
            "type": "t_mapping(t_address,t_array(t_uint256)dyn_storage)",
            "contract": "DAOSpaceFactoryStorage",
            "src": "contracts/storage/DAOSpaceFactoryStorage.sol:51"
          },
          {
            "label": "proposalsContract",
            "offset": 0,
            "slot": "10",
            "type": "t_contract(IDAOProposals)3678",
            "contract": "DAOSpaceFactoryImplementation",
            "src": "contracts/DAOSpaceFactoryImplementation.sol:42"
          }
        ],
        "types": {
          "t_address": {
            "label": "address",
            "numberOfBytes": "20"
          },
          "t_bool": {
            "label": "bool",
            "numberOfBytes": "1"
          },
          "t_struct(InitializableStorage)73_storage": {
            "label": "struct Initializable.InitializableStorage",
            "members": [
              {
                "label": "_initialized",
                "type": "t_uint64",
                "offset": 0,
                "slot": "0"
              },
              {
                "label": "_initializing",
                "type": "t_bool",
                "offset": 8,
                "slot": "0"
              }
            ],
            "numberOfBytes": "32"
          },
          "t_struct(OwnableStorage)13_storage": {
            "label": "struct OwnableUpgradeable.OwnableStorage",
            "members": [
              {
                "label": "_owner",
                "type": "t_address",
                "offset": 0,
                "slot": "0"
              }
            ],
            "numberOfBytes": "32"
          },
          "t_uint64": {
            "label": "uint64",
            "numberOfBytes": "8"
          },
          "t_array(t_address)dyn_storage": {
            "label": "address[]",
            "numberOfBytes": "32"
          },
          "t_array(t_uint256)dyn_storage": {
            "label": "uint256[]",
            "numberOfBytes": "32"
          },
          "t_contract(IDAOProposals)3678": {
            "label": "contract IDAOProposals",
            "numberOfBytes": "20"
          },
          "t_contract(IDirectory)4171": {
            "label": "contract IDirectory",
            "numberOfBytes": "20"
          },
          "t_mapping(t_address,t_array(t_uint256)dyn_storage)": {
            "label": "mapping(address => uint256[])",
            "numberOfBytes": "32"
          },
          "t_mapping(t_address,t_bool)": {
            "label": "mapping(address => bool)",
            "numberOfBytes": "32"
          },
          "t_mapping(t_address,t_uint256)": {
            "label": "mapping(address => uint256)",
            "numberOfBytes": "32"
          },
          "t_mapping(t_uint256,t_struct(Space)4202_storage)": {
            "label": "mapping(uint256 => struct DAOSpaceFactoryStorage.Space)",
            "numberOfBytes": "32"
          },
          "t_mapping(t_uint256,t_struct(SpaceMembers)4228_storage)": {
            "label": "mapping(uint256 => struct DAOSpaceFactoryStorage.SpaceMembers)",
            "numberOfBytes": "32"
          },
          "t_struct(Space)4202_storage": {
            "label": "struct DAOSpaceFactoryStorage.Space",
            "members": [
              {
                "label": "unity",
                "type": "t_uint256",
                "offset": 0,
                "slot": "0"
              },
              {
                "label": "quorum",
                "type": "t_uint256",
                "offset": 0,
                "slot": "1"
              },
              {
                "label": "votingPowerSource",
                "type": "t_uint256",
                "offset": 0,
                "slot": "2"
              },
              {
                "label": "tokenAddresses",
                "type": "t_array(t_address)dyn_storage",
                "offset": 0,
                "slot": "3"
              },
              {
                "label": "members",
                "type": "t_array(t_address)dyn_storage",
                "offset": 0,
                "slot": "4"
              },
              {
                "label": "exitMethod",
                "type": "t_uint256",
                "offset": 0,
                "slot": "5"
              },
              {
                "label": "joinMethod",
                "type": "t_uint256",
                "offset": 0,
                "slot": "6"
              },
              {
                "label": "createdAt",
                "type": "t_uint256",
                "offset": 0,
                "slot": "7"
              },
              {
                "label": "creator",
                "type": "t_address",
                "offset": 0,
                "slot": "8"
              },
              {
                "label": "executor",
                "type": "t_address",
                "offset": 0,
                "slot": "9"
              }
            ],
            "numberOfBytes": "320"
          },
          "t_struct(SpaceMembers)4228_storage": {
            "label": "struct DAOSpaceFactoryStorage.SpaceMembers",
            "members": [
              {
                "label": "spaceMemberAddresses",
                "type": "t_array(t_address)dyn_storage",
                "offset": 0,
                "slot": "0"
              },
              {
                "label": "isSpaceMember",
                "type": "t_mapping(t_address,t_bool)",
                "offset": 0,
                "slot": "1"
              }
            ],
            "numberOfBytes": "64"
          },
          "t_uint256": {
            "label": "uint256",
            "numberOfBytes": "32"
          }
        },
        "namespaces": {
          "erc7201:openzeppelin.storage.Ownable": [
            {
              "contract": "OwnableUpgradeable",
              "label": "_owner",
              "type": "t_address",
              "src": "@openzeppelin/contracts-upgradeable/access/OwnableUpgradeable.sol:24",
              "offset": 0,
              "slot": "0"
            }
          ],
          "erc7201:openzeppelin.storage.Initializable": [
            {
              "contract": "Initializable",
              "label": "_initialized",
              "type": "t_uint64",
              "src": "@openzeppelin/contracts-upgradeable/proxy/utils/Initializable.sol:69",
              "offset": 0,
              "slot": "0"
            },
            {
              "contract": "Initializable",
              "label": "_initializing",
              "type": "t_bool",
              "src": "@openzeppelin/contracts-upgradeable/proxy/utils/Initializable.sol:73",
              "offset": 8,
              "slot": "0"
            }
          ]
        }
      }
    },
    "ed8df474a1b6f96a97a1983a8d3f43aaad2e174c1d911e2aa8c0471e05ddaac2": {
      "address": "0xF0188BE89a23217326C942C70b3813b5B4d47BEC",
      "txHash": "0xa67ec2616491572018df051f149f89b517d6d3fec5df63fa6abce614492ef3d5",
      "layout": {
        "solcVersion": "0.8.28",
        "storage": [
          {
            "label": "spaceTokens",
            "offset": 0,
            "slot": "0",
            "type": "t_mapping(t_uint256,t_address)",
            "contract": "TokenVotingPowerStorage",
            "src": "contracts/storage/TokenVotingPowerStorage.sol:14"
          },
          {
            "label": "decayTokenFactory",
            "offset": 0,
            "slot": "1",
            "type": "t_address",
            "contract": "DecayTokenVotingPowerStorage",
            "src": "contracts/storage/DecayTokenVotingPowerStorage.sol:13"
          }
        ],
        "types": {
          "t_address": {
            "label": "address",
            "numberOfBytes": "20"
          },
          "t_bool": {
            "label": "bool",
            "numberOfBytes": "1"
          },
          "t_struct(InitializableStorage)73_storage": {
            "label": "struct Initializable.InitializableStorage",
            "members": [
              {
                "label": "_initialized",
                "type": "t_uint64",
                "offset": 0,
                "slot": "0"
              },
              {
                "label": "_initializing",
                "type": "t_bool",
                "offset": 8,
                "slot": "0"
              }
            ],
            "numberOfBytes": "32"
          },
          "t_struct(OwnableStorage)13_storage": {
            "label": "struct OwnableUpgradeable.OwnableStorage",
            "members": [
              {
                "label": "_owner",
                "type": "t_address",
                "offset": 0,
                "slot": "0"
              }
            ],
            "numberOfBytes": "32"
          },
          "t_struct(ReentrancyGuardStorage)221_storage": {
            "label": "struct ReentrancyGuardUpgradeable.ReentrancyGuardStorage",
            "members": [
              {
                "label": "_status",
                "type": "t_uint256",
                "offset": 0,
                "slot": "0"
              }
            ],
            "numberOfBytes": "32"
          },
          "t_uint256": {
            "label": "uint256",
            "numberOfBytes": "32"
          },
          "t_uint64": {
            "label": "uint64",
            "numberOfBytes": "8"
          },
          "t_mapping(t_uint256,t_address)": {
            "label": "mapping(uint256 => address)",
            "numberOfBytes": "32"
          }
        },
        "namespaces": {
          "erc7201:openzeppelin.storage.ReentrancyGuard": [
            {
              "contract": "ReentrancyGuardUpgradeable",
              "label": "_status",
              "type": "t_uint256",
              "src": "@openzeppelin/contracts-upgradeable/utils/ReentrancyGuardUpgradeable.sol:43",
              "offset": 0,
              "slot": "0"
            }
          ],
          "erc7201:openzeppelin.storage.Ownable": [
            {
              "contract": "OwnableUpgradeable",
              "label": "_owner",
              "type": "t_address",
              "src": "@openzeppelin/contracts-upgradeable/access/OwnableUpgradeable.sol:24",
              "offset": 0,
              "slot": "0"
            }
          ],
          "erc7201:openzeppelin.storage.Initializable": [
            {
              "contract": "Initializable",
              "label": "_initialized",
              "type": "t_uint64",
              "src": "@openzeppelin/contracts-upgradeable/proxy/utils/Initializable.sol:69",
              "offset": 0,
              "slot": "0"
            },
            {
              "contract": "Initializable",
              "label": "_initializing",
              "type": "t_bool",
              "src": "@openzeppelin/contracts-upgradeable/proxy/utils/Initializable.sol:73",
              "offset": 8,
              "slot": "0"
            }
          ]
        }
      }
    },
    "aa39fcab57b614b0619d0bc445a6be125816e7fd2cb184b0fa2e5eeb2afa3938": {
      "address": "0x43cfaA3311C5F2baB6F82f5543E3a48F8007E87C",
      "txHash": "0xaa31cdff5cf7b0a6b6bb80b8f911ffa5ef3a00355efd91c642ebd5784c8cef5b",
      "layout": {
        "solcVersion": "0.8.28",
        "storage": [
          {
            "label": "spaceTokens",
            "offset": 0,
            "slot": "0",
            "type": "t_mapping(t_uint256,t_address)",
            "contract": "TokenVotingPowerStorage",
            "src": "contracts/storage/TokenVotingPowerStorage.sol:14"
          },
          {
            "label": "tokenFactory",
            "offset": 0,
            "slot": "1",
            "type": "t_address",
            "contract": "RegularTokenVotingPowerStorage",
            "src": "contracts/storage/RegularTokenVotingPowerStorage.sol:13"
          }
        ],
        "types": {
          "t_address": {
            "label": "address",
            "numberOfBytes": "20"
          },
          "t_bool": {
            "label": "bool",
            "numberOfBytes": "1"
          },
          "t_struct(InitializableStorage)73_storage": {
            "label": "struct Initializable.InitializableStorage",
            "members": [
              {
                "label": "_initialized",
                "type": "t_uint64",
                "offset": 0,
                "slot": "0"
              },
              {
                "label": "_initializing",
                "type": "t_bool",
                "offset": 8,
                "slot": "0"
              }
            ],
            "numberOfBytes": "32"
          },
          "t_struct(OwnableStorage)13_storage": {
            "label": "struct OwnableUpgradeable.OwnableStorage",
            "members": [
              {
                "label": "_owner",
                "type": "t_address",
                "offset": 0,
                "slot": "0"
              }
            ],
            "numberOfBytes": "32"
          },
          "t_uint64": {
            "label": "uint64",
            "numberOfBytes": "8"
          },
          "t_mapping(t_uint256,t_address)": {
            "label": "mapping(uint256 => address)",
            "numberOfBytes": "32"
          },
          "t_uint256": {
            "label": "uint256",
            "numberOfBytes": "32"
          }
        },
        "namespaces": {
          "erc7201:openzeppelin.storage.Ownable": [
            {
              "contract": "OwnableUpgradeable",
              "label": "_owner",
              "type": "t_address",
              "src": "@openzeppelin/contracts-upgradeable/access/OwnableUpgradeable.sol:24",
              "offset": 0,
              "slot": "0"
            }
          ],
          "erc7201:openzeppelin.storage.Initializable": [
            {
              "contract": "Initializable",
              "label": "_initialized",
              "type": "t_uint64",
              "src": "@openzeppelin/contracts-upgradeable/proxy/utils/Initializable.sol:69",
              "offset": 0,
              "slot": "0"
            },
            {
              "contract": "Initializable",
              "label": "_initializing",
              "type": "t_bool",
              "src": "@openzeppelin/contracts-upgradeable/proxy/utils/Initializable.sol:73",
              "offset": 8,
              "slot": "0"
            }
          ]
        }
      }
    },
    "c15550388c0e2709eedde8fe4940c6e6ecdb0fcff358ee7cde2c244a2526459a": {
      "address": "0x8e19AC1d68ECe72Ea8F50d3C8785344bCd0dA286",
      "txHash": "0x7e29c6fa5c9bde97043f41450cb83ae25de1004691b69c9909e9cb25c77f9a9a",
      "layout": {
        "solcVersion": "0.8.28",
        "storage": [
          {
            "label": "spaces",
            "offset": 0,
            "slot": "0",
            "type": "t_mapping(t_uint256,t_struct(Space)9483_storage)",
            "contract": "DAOSpaceFactoryStorage",
            "src": "contracts/storage/DAOSpaceFactoryStorage.sol:33"
          },
          {
            "label": "spaceCounter",
            "offset": 0,
            "slot": "1",
            "type": "t_uint256",
            "contract": "DAOSpaceFactoryStorage",
            "src": "contracts/storage/DAOSpaceFactoryStorage.sol:34"
          },
          {
            "label": "directoryContract",
            "offset": 0,
            "slot": "2",
            "type": "t_contract(IDirectory)9452",
            "contract": "DAOSpaceFactoryStorage",
            "src": "contracts/storage/DAOSpaceFactoryStorage.sol:35"
          },
          {
            "label": "tokenFactoryAddress",
            "offset": 0,
            "slot": "3",
            "type": "t_address",
            "contract": "DAOSpaceFactoryStorage",
            "src": "contracts/storage/DAOSpaceFactoryStorage.sol:36"
          },
          {
            "label": "joinMethodDirectoryAddress",
            "offset": 0,
            "slot": "4",
            "type": "t_address",
            "contract": "DAOSpaceFactoryStorage",
            "src": "contracts/storage/DAOSpaceFactoryStorage.sol:37"
          },
          {
            "label": "proposalManagerAddress",
            "offset": 0,
            "slot": "5",
            "type": "t_address",
            "contract": "DAOSpaceFactoryStorage",
            "src": "contracts/storage/DAOSpaceFactoryStorage.sol:38"
          },
          {
            "label": "exitMethodDirectoryAddress",
            "offset": 0,
            "slot": "6",
            "type": "t_address",
            "contract": "DAOSpaceFactoryStorage",
            "src": "contracts/storage/DAOSpaceFactoryStorage.sol:39"
          },
          {
            "label": "spaceMembers",
            "offset": 0,
            "slot": "7",
            "type": "t_mapping(t_uint256,t_struct(SpaceMembers)9509_storage)",
            "contract": "DAOSpaceFactoryStorage",
            "src": "contracts/storage/DAOSpaceFactoryStorage.sol:47"
          },
          {
            "label": "executorToSpaceId",
            "offset": 0,
            "slot": "8",
            "type": "t_mapping(t_address,t_uint256)",
            "contract": "DAOSpaceFactoryStorage",
            "src": "contracts/storage/DAOSpaceFactoryStorage.sol:48"
          },
          {
            "label": "memberSpaces",
            "offset": 0,
            "slot": "9",
            "type": "t_mapping(t_address,t_array(t_uint256)dyn_storage)",
            "contract": "DAOSpaceFactoryStorage",
            "src": "contracts/storage/DAOSpaceFactoryStorage.sol:51"
          },
          {
            "label": "proposalsContract",
            "offset": 0,
            "slot": "10",
            "type": "t_contract(IDAOProposals)8359",
            "contract": "DAOSpaceFactoryImplementation",
            "src": "contracts/DAOSpaceFactoryImplementation.sol:42"
          }
        ],
        "types": {
          "t_address": {
            "label": "address",
            "numberOfBytes": "20"
          },
          "t_bool": {
            "label": "bool",
            "numberOfBytes": "1"
          },
          "t_struct(InitializableStorage)73_storage": {
            "label": "struct Initializable.InitializableStorage",
            "members": [
              {
                "label": "_initialized",
                "type": "t_uint64",
                "offset": 0,
                "slot": "0"
              },
              {
                "label": "_initializing",
                "type": "t_bool",
                "offset": 8,
                "slot": "0"
              }
            ],
            "numberOfBytes": "32"
          },
          "t_struct(OwnableStorage)13_storage": {
            "label": "struct OwnableUpgradeable.OwnableStorage",
            "members": [
              {
                "label": "_owner",
                "type": "t_address",
                "offset": 0,
                "slot": "0"
              }
            ],
            "numberOfBytes": "32"
          },
          "t_uint64": {
            "label": "uint64",
            "numberOfBytes": "8"
          },
          "t_array(t_address)dyn_storage": {
            "label": "address[]",
            "numberOfBytes": "32"
          },
          "t_array(t_uint256)dyn_storage": {
            "label": "uint256[]",
            "numberOfBytes": "32"
          },
          "t_contract(IDAOProposals)8359": {
            "label": "contract IDAOProposals",
            "numberOfBytes": "20"
          },
          "t_contract(IDirectory)9452": {
            "label": "contract IDirectory",
            "numberOfBytes": "20"
          },
          "t_mapping(t_address,t_array(t_uint256)dyn_storage)": {
            "label": "mapping(address => uint256[])",
            "numberOfBytes": "32"
          },
          "t_mapping(t_address,t_bool)": {
            "label": "mapping(address => bool)",
            "numberOfBytes": "32"
          },
          "t_mapping(t_address,t_uint256)": {
            "label": "mapping(address => uint256)",
            "numberOfBytes": "32"
          },
          "t_mapping(t_uint256,t_struct(Space)9483_storage)": {
            "label": "mapping(uint256 => struct DAOSpaceFactoryStorage.Space)",
            "numberOfBytes": "32"
          },
          "t_mapping(t_uint256,t_struct(SpaceMembers)9509_storage)": {
            "label": "mapping(uint256 => struct DAOSpaceFactoryStorage.SpaceMembers)",
            "numberOfBytes": "32"
          },
          "t_struct(Space)9483_storage": {
            "label": "struct DAOSpaceFactoryStorage.Space",
            "members": [
              {
                "label": "unity",
                "type": "t_uint256",
                "offset": 0,
                "slot": "0"
              },
              {
                "label": "quorum",
                "type": "t_uint256",
                "offset": 0,
                "slot": "1"
              },
              {
                "label": "votingPowerSource",
                "type": "t_uint256",
                "offset": 0,
                "slot": "2"
              },
              {
                "label": "tokenAddresses",
                "type": "t_array(t_address)dyn_storage",
                "offset": 0,
                "slot": "3"
              },
              {
                "label": "members",
                "type": "t_array(t_address)dyn_storage",
                "offset": 0,
                "slot": "4"
              },
              {
                "label": "exitMethod",
                "type": "t_uint256",
                "offset": 0,
                "slot": "5"
              },
              {
                "label": "joinMethod",
                "type": "t_uint256",
                "offset": 0,
                "slot": "6"
              },
              {
                "label": "createdAt",
                "type": "t_uint256",
                "offset": 0,
                "slot": "7"
              },
              {
                "label": "creator",
                "type": "t_address",
                "offset": 0,
                "slot": "8"
              },
              {
                "label": "executor",
                "type": "t_address",
                "offset": 0,
                "slot": "9"
              }
            ],
            "numberOfBytes": "320"
          },
          "t_struct(SpaceMembers)9509_storage": {
            "label": "struct DAOSpaceFactoryStorage.SpaceMembers",
            "members": [
              {
                "label": "spaceMemberAddresses",
                "type": "t_array(t_address)dyn_storage",
                "offset": 0,
                "slot": "0"
              },
              {
                "label": "isSpaceMember",
                "type": "t_mapping(t_address,t_bool)",
                "offset": 0,
                "slot": "1"
              }
            ],
            "numberOfBytes": "64"
          },
          "t_uint256": {
            "label": "uint256",
            "numberOfBytes": "32"
          }
        },
        "namespaces": {
          "erc7201:openzeppelin.storage.Ownable": [
            {
              "contract": "OwnableUpgradeable",
              "label": "_owner",
              "type": "t_address",
              "src": "@openzeppelin/contracts-upgradeable/access/OwnableUpgradeable.sol:24",
              "offset": 0,
              "slot": "0"
            }
          ],
          "erc7201:openzeppelin.storage.Initializable": [
            {
              "contract": "Initializable",
              "label": "_initialized",
              "type": "t_uint64",
              "src": "@openzeppelin/contracts-upgradeable/proxy/utils/Initializable.sol:69",
              "offset": 0,
              "slot": "0"
            },
            {
              "contract": "Initializable",
              "label": "_initializing",
              "type": "t_bool",
              "src": "@openzeppelin/contracts-upgradeable/proxy/utils/Initializable.sol:73",
              "offset": 8,
              "slot": "0"
            }
          ]
        }
      }
    },
    "b529de243469d678b6b79b1539f0d3f5ef89ea4a972468adf2357b6006063253": {
      "address": "0xab22a2E396f612d98ac73e1e5f0A76B6C2aEB7c0",
      "txHash": "0x57c7be6c4d431fd2255907ec206e7b751a7997401d4d79d3130af538492626b6",
      "layout": {
        "solcVersion": "0.8.28",
        "storage": [
          {
            "label": "spaceFactory",
            "offset": 0,
            "slot": "0",
            "type": "t_contract(IDAOSpaceFactory)9334",
            "contract": "DAOProposalsStorage",
            "src": "contracts/storage/DAOProposalsStorage.sol:62"
          },
          {
            "label": "directoryContract",
            "offset": 0,
            "slot": "1",
            "type": "t_contract(IDirectory)9342",
            "contract": "DAOProposalsStorage",
            "src": "contracts/storage/DAOProposalsStorage.sol:63"
          },
          {
            "label": "proposalCounter",
            "offset": 0,
            "slot": "2",
            "type": "t_uint256",
            "contract": "DAOProposalsStorage",
            "src": "contracts/storage/DAOProposalsStorage.sol:65"
          },
          {
            "label": "proposalsCoreData",
            "offset": 0,
            "slot": "3",
            "type": "t_mapping(t_uint256,t_struct(ProposalCore)9403_storage)",
            "contract": "DAOProposalsStorage",
            "src": "contracts/storage/DAOProposalsStorage.sol:84"
          },
          {
            "label": "proposalValues",
            "offset": 0,
            "slot": "4",
            "type": "t_mapping(t_uint256,t_uint256)",
            "contract": "DAOProposalsStorage",
            "src": "contracts/storage/DAOProposalsStorage.sol:86"
          },
          {
            "label": "__gap",
            "offset": 0,
            "slot": "5",
            "type": "t_array(t_uint256)48_storage",
            "contract": "DAOProposalsStorage",
            "src": "contracts/storage/DAOProposalsStorage.sol:92"
          },
          {
            "label": "spaceAddresses",
            "offset": 0,
            "slot": "53",
            "type": "t_mapping(t_uint256,t_address)",
            "contract": "DAOProposalsStorage",
            "src": "contracts/storage/DAOProposalsStorage.sol:95"
          },
          {
            "label": "spaceTrialActivated",
            "offset": 0,
            "slot": "54",
            "type": "t_mapping(t_uint256,t_bool)",
            "contract": "DAOProposalsStorage",
            "src": "contracts/storage/DAOProposalsStorage.sol:98"
          },
          {
            "label": "paymentTracker",
            "offset": 0,
            "slot": "55",
            "type": "t_contract(ISpacePaymentTracker)9123",
            "contract": "DAOProposalsStorage",
            "src": "contracts/storage/DAOProposalsStorage.sol:100"
          },
          {
            "label": "spaceExecutedProposals",
            "offset": 0,
            "slot": "56",
            "type": "t_mapping(t_uint256,t_array(t_uint256)dyn_storage)",
            "contract": "DAOProposalsStorage",
            "src": "contracts/storage/DAOProposalsStorage.sol:103"
          },
          {
            "label": "allExecutedProposals",
            "offset": 0,
            "slot": "57",
            "type": "t_array(t_uint256)dyn_storage",
            "contract": "DAOProposalsStorage",
            "src": "contracts/storage/DAOProposalsStorage.sol:106"
          }
        ],
        "types": {
          "t_address": {
            "label": "address",
            "numberOfBytes": "20"
          },
          "t_bool": {
            "label": "bool",
            "numberOfBytes": "1"
          },
          "t_struct(InitializableStorage)73_storage": {
            "label": "struct Initializable.InitializableStorage",
            "members": [
              {
                "label": "_initialized",
                "type": "t_uint64",
                "offset": 0,
                "slot": "0"
              },
              {
                "label": "_initializing",
                "type": "t_bool",
                "offset": 8,
                "slot": "0"
              }
            ],
            "numberOfBytes": "32"
          },
          "t_struct(OwnableStorage)13_storage": {
            "label": "struct OwnableUpgradeable.OwnableStorage",
            "members": [
              {
                "label": "_owner",
                "type": "t_address",
                "offset": 0,
                "slot": "0"
              }
            ],
            "numberOfBytes": "32"
          },
          "t_uint64": {
            "label": "uint64",
            "numberOfBytes": "8"
          },
          "t_array(t_struct(Transaction)8206_storage)dyn_storage": {
            "label": "struct IDAOProposals.Transaction[]",
            "numberOfBytes": "32"
          },
          "t_array(t_uint256)48_storage": {
            "label": "uint256[48]",
            "numberOfBytes": "1536"
          },
          "t_array(t_uint256)dyn_storage": {
            "label": "uint256[]",
            "numberOfBytes": "32"
          },
          "t_bytes_storage": {
            "label": "bytes",
            "numberOfBytes": "32"
          },
          "t_contract(IDAOSpaceFactory)9334": {
            "label": "contract IDAOSpaceFactory",
            "numberOfBytes": "20"
          },
          "t_contract(IDirectory)9342": {
            "label": "contract IDirectory",
            "numberOfBytes": "20"
          },
          "t_contract(ISpacePaymentTracker)9123": {
            "label": "contract ISpacePaymentTracker",
            "numberOfBytes": "20"
          },
          "t_mapping(t_address,t_bool)": {
            "label": "mapping(address => bool)",
            "numberOfBytes": "32"
          },
          "t_mapping(t_address,t_uint256)": {
            "label": "mapping(address => uint256)",
            "numberOfBytes": "32"
          },
          "t_mapping(t_uint256,t_address)": {
            "label": "mapping(uint256 => address)",
            "numberOfBytes": "32"
          },
          "t_mapping(t_uint256,t_array(t_uint256)dyn_storage)": {
            "label": "mapping(uint256 => uint256[])",
            "numberOfBytes": "32"
          },
          "t_mapping(t_uint256,t_bool)": {
            "label": "mapping(uint256 => bool)",
            "numberOfBytes": "32"
          },
          "t_mapping(t_uint256,t_struct(ProposalCore)9403_storage)": {
            "label": "mapping(uint256 => struct DAOProposalsStorage.ProposalCore)",
            "numberOfBytes": "32"
          },
          "t_mapping(t_uint256,t_uint256)": {
            "label": "mapping(uint256 => uint256)",
            "numberOfBytes": "32"
          },
          "t_struct(ProposalCore)9403_storage": {
            "label": "struct DAOProposalsStorage.ProposalCore",
            "members": [
              {
                "label": "spaceId",
                "type": "t_uint256",
                "offset": 0,
                "slot": "0"
              },
              {
                "label": "startTime",
                "type": "t_uint256",
                "offset": 0,
                "slot": "1"
              },
              {
                "label": "duration",
                "type": "t_uint256",
                "offset": 0,
                "slot": "2"
              },
              {
                "label": "executed",
                "type": "t_bool",
                "offset": 0,
                "slot": "3"
              },
              {
                "label": "expired",
                "type": "t_bool",
                "offset": 1,
                "slot": "3"
              },
              {
                "label": "yesVotes",
                "type": "t_uint256",
                "offset": 0,
                "slot": "4"
              },
              {
                "label": "noVotes",
                "type": "t_uint256",
                "offset": 0,
                "slot": "5"
              },
              {
                "label": "totalVotingPowerAtSnapshot",
                "type": "t_uint256",
                "offset": 0,
                "slot": "6"
              },
              {
                "label": "creator",
                "type": "t_address",
                "offset": 0,
                "slot": "7"
              },
              {
                "label": "hasVoted",
                "type": "t_mapping(t_address,t_bool)",
                "offset": 0,
                "slot": "8"
              },
              {
                "label": "votingPowerAtSnapshot",
                "type": "t_mapping(t_address,t_uint256)",
                "offset": 0,
                "slot": "9"
              },
              {
                "label": "transactions",
                "type": "t_array(t_struct(Transaction)8206_storage)dyn_storage",
                "offset": 0,
                "slot": "10"
              }
            ],
            "numberOfBytes": "352"
          },
          "t_struct(Transaction)8206_storage": {
            "label": "struct IDAOProposals.Transaction",
            "members": [
              {
                "label": "target",
                "type": "t_address",
                "offset": 0,
                "slot": "0"
              },
              {
                "label": "value",
                "type": "t_uint256",
                "offset": 0,
                "slot": "1"
              },
              {
                "label": "data",
                "type": "t_bytes_storage",
                "offset": 0,
                "slot": "2"
              }
            ],
            "numberOfBytes": "96"
          },
          "t_uint256": {
            "label": "uint256",
            "numberOfBytes": "32"
          }
        },
        "namespaces": {
          "erc7201:openzeppelin.storage.Ownable": [
            {
              "contract": "OwnableUpgradeable",
              "label": "_owner",
              "type": "t_address",
              "src": "@openzeppelin/contracts-upgradeable/access/OwnableUpgradeable.sol:24",
              "offset": 0,
              "slot": "0"
            }
          ],
          "erc7201:openzeppelin.storage.Initializable": [
            {
              "contract": "Initializable",
              "label": "_initialized",
              "type": "t_uint64",
              "src": "@openzeppelin/contracts-upgradeable/proxy/utils/Initializable.sol:69",
              "offset": 0,
              "slot": "0"
            },
            {
              "contract": "Initializable",
              "label": "_initializing",
              "type": "t_bool",
              "src": "@openzeppelin/contracts-upgradeable/proxy/utils/Initializable.sol:73",
              "offset": 8,
              "slot": "0"
            }
          ]
        }
      }
    },
<<<<<<< HEAD
    "ea686219a35825473957d49428535ee6f3325caf0420cae45c9500366a479139": {
      "address": "0xaEC8FB8DB2CE69D3CA5BD45A4285a975a32226F5",
      "txHash": "0xfb4be3005bb8210d9692c0c99b893f27b47866c64f5e926d85d3ceeae9dd0a68",
=======
    "eb9714a688782e312ad4c041c1b626bfe6a7b00d877be74d4d5febbb5de5d905": {
      "address": "0x5c6C8e2Dd18F7F8a391dA20820fdBD7b57B1214c",
      "txHash": "0x6f058fc8cfa280b48b90e8a6fe0a648f6d4fd02874d64535463e25e1a8b38019",
      "layout": {
        "solcVersion": "0.8.28",
        "storage": [
          {
            "label": "spacesContract",
            "offset": 0,
            "slot": "0",
            "type": "t_address",
            "contract": "RegularTokenFactoryStorage",
            "src": "contracts/storage/RegularTokenFactoryStorage.sol:7"
          },
          {
            "label": "votingPowerContract",
            "offset": 0,
            "slot": "1",
            "type": "t_address",
            "contract": "RegularTokenFactoryStorage",
            "src": "contracts/storage/RegularTokenFactoryStorage.sol:8"
          },
          {
            "label": "isTokenDeployedByFactory",
            "offset": 0,
            "slot": "2",
            "type": "t_mapping(t_address,t_bool)",
            "contract": "RegularTokenFactoryStorage",
            "src": "contracts/storage/RegularTokenFactoryStorage.sol:9"
          },
          {
            "label": "spaceTokens",
            "offset": 0,
            "slot": "3",
            "type": "t_mapping(t_uint256,t_address)",
            "contract": "RegularTokenFactoryStorage",
            "src": "contracts/storage/RegularTokenFactoryStorage.sol:12"
          }
        ],
        "types": {
          "t_address": {
            "label": "address",
            "numberOfBytes": "20"
          },
          "t_bool": {
            "label": "bool",
            "numberOfBytes": "1"
          },
          "t_struct(InitializableStorage)73_storage": {
            "label": "struct Initializable.InitializableStorage",
            "members": [
              {
                "label": "_initialized",
                "type": "t_uint64",
                "offset": 0,
                "slot": "0"
              },
              {
                "label": "_initializing",
                "type": "t_bool",
                "offset": 8,
                "slot": "0"
              }
            ],
            "numberOfBytes": "32"
          },
          "t_struct(OwnableStorage)13_storage": {
            "label": "struct OwnableUpgradeable.OwnableStorage",
            "members": [
              {
                "label": "_owner",
                "type": "t_address",
                "offset": 0,
                "slot": "0"
              }
            ],
            "numberOfBytes": "32"
          },
          "t_uint64": {
            "label": "uint64",
            "numberOfBytes": "8"
          },
          "t_mapping(t_address,t_bool)": {
            "label": "mapping(address => bool)",
            "numberOfBytes": "32"
          },
          "t_mapping(t_uint256,t_address)": {
            "label": "mapping(uint256 => address)",
            "numberOfBytes": "32"
          },
          "t_uint256": {
            "label": "uint256",
            "numberOfBytes": "32"
          }
        },
        "namespaces": {
          "erc7201:openzeppelin.storage.Ownable": [
            {
              "contract": "OwnableUpgradeable",
              "label": "_owner",
              "type": "t_address",
              "src": "@openzeppelin/contracts-upgradeable/access/OwnableUpgradeable.sol:24",
              "offset": 0,
              "slot": "0"
            }
          ],
          "erc7201:openzeppelin.storage.Initializable": [
            {
              "contract": "Initializable",
              "label": "_initialized",
              "type": "t_uint64",
              "src": "@openzeppelin/contracts-upgradeable/proxy/utils/Initializable.sol:69",
              "offset": 0,
              "slot": "0"
            },
            {
              "contract": "Initializable",
              "label": "_initializing",
              "type": "t_bool",
              "src": "@openzeppelin/contracts-upgradeable/proxy/utils/Initializable.sol:73",
              "offset": 8,
              "slot": "0"
            }
          ]
        }
      }
    },
    "178408c65e2baee405fdde7426ee57a2348c1c4532af9e4df7e65e08a862331c": {
      "address": "0xaEC8FB8DB2CE69D3CA5BD45A4285a975a32226F5",
>>>>>>> fc909763
      "layout": {
        "solcVersion": "0.8.28",
        "storage": [
          {
<<<<<<< HEAD
            "label": "spacesContract",
            "offset": 0,
            "slot": "0",
            "type": "t_address",
            "contract": "OwnershipTokenFactoryStorage",
            "src": "contracts/storage/OwnershipTokenFactoryStorage.sol:7"
          },
          {
            "label": "votingPowerContract",
            "offset": 0,
            "slot": "1",
            "type": "t_address",
            "contract": "OwnershipTokenFactoryStorage",
            "src": "contracts/storage/OwnershipTokenFactoryStorage.sol:8"
          },
          {
            "label": "isTokenDeployedByFactory",
            "offset": 0,
            "slot": "2",
            "type": "t_mapping(t_address,t_bool)",
            "contract": "OwnershipTokenFactoryStorage",
            "src": "contracts/storage/OwnershipTokenFactoryStorage.sol:9"
=======
            "label": "spacesContract",
            "offset": 0,
            "slot": "0",
            "type": "t_address",
            "contract": "OwnershipTokenFactoryStorage",
            "src": "contracts/storage/OwnershipTokenFactoryStorage.sol:7"
          },
          {
            "label": "votingPowerContract",
            "offset": 0,
            "slot": "1",
            "type": "t_address",
            "contract": "OwnershipTokenFactoryStorage",
            "src": "contracts/storage/OwnershipTokenFactoryStorage.sol:8"
          },
          {
            "label": "isTokenDeployedByFactory",
            "offset": 0,
            "slot": "2",
            "type": "t_mapping(t_address,t_bool)",
            "contract": "OwnershipTokenFactoryStorage",
            "src": "contracts/storage/OwnershipTokenFactoryStorage.sol:9"
          },
          {
            "label": "spaceTokens",
            "offset": 0,
            "slot": "3",
            "type": "t_mapping(t_uint256,t_address)",
            "contract": "OwnershipTokenFactoryStorage",
            "src": "contracts/storage/OwnershipTokenFactoryStorage.sol:12"
          }
        ],
        "types": {
          "t_address": {
            "label": "address",
            "numberOfBytes": "20"
          },
          "t_bool": {
            "label": "bool",
            "numberOfBytes": "1"
          },
          "t_struct(InitializableStorage)73_storage": {
            "label": "struct Initializable.InitializableStorage",
            "members": [
              {
                "label": "_initialized",
                "type": "t_uint64",
                "offset": 0,
                "slot": "0"
              },
              {
                "label": "_initializing",
                "type": "t_bool",
                "offset": 8,
                "slot": "0"
              }
            ],
            "numberOfBytes": "32"
          },
          "t_struct(OwnableStorage)13_storage": {
            "label": "struct OwnableUpgradeable.OwnableStorage",
            "members": [
              {
                "label": "_owner",
                "type": "t_address",
                "offset": 0,
                "slot": "0"
              }
            ],
            "numberOfBytes": "32"
          },
          "t_uint64": {
            "label": "uint64",
            "numberOfBytes": "8"
          },
          "t_mapping(t_address,t_bool)": {
            "label": "mapping(address => bool)",
            "numberOfBytes": "32"
          },
          "t_mapping(t_uint256,t_address)": {
            "label": "mapping(uint256 => address)",
            "numberOfBytes": "32"
          },
          "t_uint256": {
            "label": "uint256",
            "numberOfBytes": "32"
          }
        },
        "namespaces": {
          "erc7201:openzeppelin.storage.Ownable": [
            {
              "contract": "OwnableUpgradeable",
              "label": "_owner",
              "type": "t_address",
              "src": "@openzeppelin/contracts-upgradeable/access/OwnableUpgradeable.sol:24",
              "offset": 0,
              "slot": "0"
            }
          ],
          "erc7201:openzeppelin.storage.Initializable": [
            {
              "contract": "Initializable",
              "label": "_initialized",
              "type": "t_uint64",
              "src": "@openzeppelin/contracts-upgradeable/proxy/utils/Initializable.sol:69",
              "offset": 0,
              "slot": "0"
            },
            {
              "contract": "Initializable",
              "label": "_initializing",
              "type": "t_bool",
              "src": "@openzeppelin/contracts-upgradeable/proxy/utils/Initializable.sol:73",
              "offset": 8,
              "slot": "0"
            }
          ]
        }
      }
    },
    "97d7002eb3fd79d7d5e9f3642acc0e03104e06740bd755edac0efa8b9da1806c": {
      "address": "0x0A6bB8d5FE1042146a63f3C36261E97840b6eC00",
      "layout": {
        "solcVersion": "0.8.28",
        "storage": [
          {
            "label": "spacesContract",
            "offset": 0,
            "slot": "0",
            "type": "t_address",
            "contract": "DecayingTokenFactoryStorage",
            "src": "contracts/storage/DecayingTokenFactoryStorage.sol:7"
          },
          {
            "label": "decayVotingPowerContract",
            "offset": 0,
            "slot": "1",
            "type": "t_address",
            "contract": "DecayingTokenFactoryStorage",
            "src": "contracts/storage/DecayingTokenFactoryStorage.sol:8"
          },
          {
            "label": "isTokenDeployedByFactory",
            "offset": 0,
            "slot": "2",
            "type": "t_mapping(t_address,t_bool)",
            "contract": "DecayingTokenFactoryStorage",
            "src": "contracts/storage/DecayingTokenFactoryStorage.sol:9"
          },
          {
            "label": "spaceTokens",
            "offset": 0,
            "slot": "3",
            "type": "t_mapping(t_uint256,t_address)",
            "contract": "DecayingTokenFactoryStorage",
            "src": "contracts/storage/DecayingTokenFactoryStorage.sol:12"
          }
        ],
        "types": {
          "t_address": {
            "label": "address",
            "numberOfBytes": "20"
          },
          "t_bool": {
            "label": "bool",
            "numberOfBytes": "1"
          },
          "t_struct(InitializableStorage)73_storage": {
            "label": "struct Initializable.InitializableStorage",
            "members": [
              {
                "label": "_initialized",
                "type": "t_uint64",
                "offset": 0,
                "slot": "0"
              },
              {
                "label": "_initializing",
                "type": "t_bool",
                "offset": 8,
                "slot": "0"
              }
            ],
            "numberOfBytes": "32"
          },
          "t_struct(OwnableStorage)13_storage": {
            "label": "struct OwnableUpgradeable.OwnableStorage",
            "members": [
              {
                "label": "_owner",
                "type": "t_address",
                "offset": 0,
                "slot": "0"
              }
            ],
            "numberOfBytes": "32"
          },
          "t_uint64": {
            "label": "uint64",
            "numberOfBytes": "8"
          },
          "t_mapping(t_address,t_bool)": {
            "label": "mapping(address => bool)",
            "numberOfBytes": "32"
          },
          "t_mapping(t_uint256,t_address)": {
            "label": "mapping(uint256 => address)",
            "numberOfBytes": "32"
          },
          "t_uint256": {
            "label": "uint256",
            "numberOfBytes": "32"
          }
        },
        "namespaces": {
          "erc7201:openzeppelin.storage.Ownable": [
            {
              "contract": "OwnableUpgradeable",
              "label": "_owner",
              "type": "t_address",
              "src": "@openzeppelin/contracts-upgradeable/access/OwnableUpgradeable.sol:24",
              "offset": 0,
              "slot": "0"
            }
          ],
          "erc7201:openzeppelin.storage.Initializable": [
            {
              "contract": "Initializable",
              "label": "_initialized",
              "type": "t_uint64",
              "src": "@openzeppelin/contracts-upgradeable/proxy/utils/Initializable.sol:69",
              "offset": 0,
              "slot": "0"
            },
            {
              "contract": "Initializable",
              "label": "_initializing",
              "type": "t_bool",
              "src": "@openzeppelin/contracts-upgradeable/proxy/utils/Initializable.sol:73",
              "offset": 8,
              "slot": "0"
            }
          ]
        }
      }
    },
    "47a7a6229bd3440080c7964adf3b61c0cca005b80d6deba88d04fc7f3c99f8ec": {
      "address": "0x1fBFDa1D64E96d792Eb53DB82BF482F1BdBEd8f4",
      "layout": {
        "solcVersion": "0.8.28",
        "storage": [
          {
            "label": "spaces",
            "offset": 0,
            "slot": "0",
            "type": "t_mapping(t_uint256,t_struct(Space)9883_storage)",
            "contract": "DAOSpaceFactoryStorage",
            "src": "contracts/storage/DAOSpaceFactoryStorage.sol:33"
          },
          {
            "label": "spaceCounter",
            "offset": 0,
            "slot": "1",
            "type": "t_uint256",
            "contract": "DAOSpaceFactoryStorage",
            "src": "contracts/storage/DAOSpaceFactoryStorage.sol:34"
          },
          {
            "label": "directoryContract",
            "offset": 0,
            "slot": "2",
            "type": "t_contract(IDirectory)9852",
            "contract": "DAOSpaceFactoryStorage",
            "src": "contracts/storage/DAOSpaceFactoryStorage.sol:35"
          },
          {
            "label": "tokenFactoryAddress",
            "offset": 0,
            "slot": "3",
            "type": "t_address",
            "contract": "DAOSpaceFactoryStorage",
            "src": "contracts/storage/DAOSpaceFactoryStorage.sol:36"
          },
          {
            "label": "joinMethodDirectoryAddress",
            "offset": 0,
            "slot": "4",
            "type": "t_address",
            "contract": "DAOSpaceFactoryStorage",
            "src": "contracts/storage/DAOSpaceFactoryStorage.sol:37"
          },
          {
            "label": "proposalManagerAddress",
            "offset": 0,
            "slot": "5",
            "type": "t_address",
            "contract": "DAOSpaceFactoryStorage",
            "src": "contracts/storage/DAOSpaceFactoryStorage.sol:38"
          },
          {
            "label": "exitMethodDirectoryAddress",
            "offset": 0,
            "slot": "6",
            "type": "t_address",
            "contract": "DAOSpaceFactoryStorage",
            "src": "contracts/storage/DAOSpaceFactoryStorage.sol:39"
          },
          {
            "label": "spaceMembers",
            "offset": 0,
            "slot": "7",
            "type": "t_mapping(t_uint256,t_struct(SpaceMembers)9909_storage)",
            "contract": "DAOSpaceFactoryStorage",
            "src": "contracts/storage/DAOSpaceFactoryStorage.sol:47"
          },
          {
            "label": "executorToSpaceId",
            "offset": 0,
            "slot": "8",
            "type": "t_mapping(t_address,t_uint256)",
            "contract": "DAOSpaceFactoryStorage",
            "src": "contracts/storage/DAOSpaceFactoryStorage.sol:48"
          },
          {
            "label": "memberSpaces",
            "offset": 0,
            "slot": "9",
            "type": "t_mapping(t_address,t_array(t_uint256)dyn_storage)",
            "contract": "DAOSpaceFactoryStorage",
            "src": "contracts/storage/DAOSpaceFactoryStorage.sol:51"
          },
          {
            "label": "proposalsContract",
            "offset": 0,
            "slot": "10",
            "type": "t_contract(IDAOProposals)8704",
            "contract": "DAOSpaceFactoryImplementation",
            "src": "contracts/DAOSpaceFactoryImplementation.sol:42"
          }
        ],
        "types": {
          "t_address": {
            "label": "address",
            "numberOfBytes": "20"
          },
          "t_bool": {
            "label": "bool",
            "numberOfBytes": "1"
          },
          "t_struct(InitializableStorage)73_storage": {
            "label": "struct Initializable.InitializableStorage",
            "members": [
              {
                "label": "_initialized",
                "type": "t_uint64",
                "offset": 0,
                "slot": "0"
              },
              {
                "label": "_initializing",
                "type": "t_bool",
                "offset": 8,
                "slot": "0"
              }
            ],
            "numberOfBytes": "32"
          },
          "t_struct(OwnableStorage)13_storage": {
            "label": "struct OwnableUpgradeable.OwnableStorage",
            "members": [
              {
                "label": "_owner",
                "type": "t_address",
                "offset": 0,
                "slot": "0"
              }
            ],
            "numberOfBytes": "32"
          },
          "t_uint64": {
            "label": "uint64",
            "numberOfBytes": "8"
          },
          "t_array(t_address)dyn_storage": {
            "label": "address[]",
            "numberOfBytes": "32"
          },
          "t_array(t_uint256)dyn_storage": {
            "label": "uint256[]",
            "numberOfBytes": "32"
          },
          "t_contract(IDAOProposals)8704": {
            "label": "contract IDAOProposals",
            "numberOfBytes": "20"
          },
          "t_contract(IDirectory)9852": {
            "label": "contract IDirectory",
            "numberOfBytes": "20"
          },
          "t_mapping(t_address,t_array(t_uint256)dyn_storage)": {
            "label": "mapping(address => uint256[])",
            "numberOfBytes": "32"
          },
          "t_mapping(t_address,t_bool)": {
            "label": "mapping(address => bool)",
            "numberOfBytes": "32"
          },
          "t_mapping(t_address,t_uint256)": {
            "label": "mapping(address => uint256)",
            "numberOfBytes": "32"
          },
          "t_mapping(t_uint256,t_struct(Space)9883_storage)": {
            "label": "mapping(uint256 => struct DAOSpaceFactoryStorage.Space)",
            "numberOfBytes": "32"
          },
          "t_mapping(t_uint256,t_struct(SpaceMembers)9909_storage)": {
            "label": "mapping(uint256 => struct DAOSpaceFactoryStorage.SpaceMembers)",
            "numberOfBytes": "32"
          },
          "t_struct(Space)9883_storage": {
            "label": "struct DAOSpaceFactoryStorage.Space",
            "members": [
              {
                "label": "unity",
                "type": "t_uint256",
                "offset": 0,
                "slot": "0"
              },
              {
                "label": "quorum",
                "type": "t_uint256",
                "offset": 0,
                "slot": "1"
              },
              {
                "label": "votingPowerSource",
                "type": "t_uint256",
                "offset": 0,
                "slot": "2"
              },
              {
                "label": "tokenAddresses",
                "type": "t_array(t_address)dyn_storage",
                "offset": 0,
                "slot": "3"
              },
              {
                "label": "members",
                "type": "t_array(t_address)dyn_storage",
                "offset": 0,
                "slot": "4"
              },
              {
                "label": "exitMethod",
                "type": "t_uint256",
                "offset": 0,
                "slot": "5"
              },
              {
                "label": "joinMethod",
                "type": "t_uint256",
                "offset": 0,
                "slot": "6"
              },
              {
                "label": "createdAt",
                "type": "t_uint256",
                "offset": 0,
                "slot": "7"
              },
              {
                "label": "creator",
                "type": "t_address",
                "offset": 0,
                "slot": "8"
              },
              {
                "label": "executor",
                "type": "t_address",
                "offset": 0,
                "slot": "9"
              }
            ],
            "numberOfBytes": "320"
          },
          "t_struct(SpaceMembers)9909_storage": {
            "label": "struct DAOSpaceFactoryStorage.SpaceMembers",
            "members": [
              {
                "label": "spaceMemberAddresses",
                "type": "t_array(t_address)dyn_storage",
                "offset": 0,
                "slot": "0"
              },
              {
                "label": "isSpaceMember",
                "type": "t_mapping(t_address,t_bool)",
                "offset": 0,
                "slot": "1"
              }
            ],
            "numberOfBytes": "64"
          },
          "t_uint256": {
            "label": "uint256",
            "numberOfBytes": "32"
          }
        },
        "namespaces": {
          "erc7201:openzeppelin.storage.Ownable": [
            {
              "contract": "OwnableUpgradeable",
              "label": "_owner",
              "type": "t_address",
              "src": "@openzeppelin/contracts-upgradeable/access/OwnableUpgradeable.sol:24",
              "offset": 0,
              "slot": "0"
            }
          ],
          "erc7201:openzeppelin.storage.Initializable": [
            {
              "contract": "Initializable",
              "label": "_initialized",
              "type": "t_uint64",
              "src": "@openzeppelin/contracts-upgradeable/proxy/utils/Initializable.sol:69",
              "offset": 0,
              "slot": "0"
            },
            {
              "contract": "Initializable",
              "label": "_initializing",
              "type": "t_bool",
              "src": "@openzeppelin/contracts-upgradeable/proxy/utils/Initializable.sol:73",
              "offset": 8,
              "slot": "0"
            }
          ]
        }
      }
    },
    "f78544b55a903e6add1da6f8985f90be70f5b2547170e3f61f6a7de91ec130ee": {
      "address": "0x3084A41460cBA0b82324299e08c532d92313B83F",
      "txHash": "0x53f69da4bd38eb510b220e9db4be910393f739f75dfaa5cccd2145451637f006",
      "layout": {
        "solcVersion": "0.8.28",
        "storage": [
          {
            "label": "spaces",
            "offset": 0,
            "slot": "0",
            "type": "t_mapping(t_uint256,t_struct(Space)9883_storage)",
            "contract": "DAOSpaceFactoryStorage",
            "src": "contracts/storage/DAOSpaceFactoryStorage.sol:33"
          },
          {
            "label": "spaceCounter",
            "offset": 0,
            "slot": "1",
            "type": "t_uint256",
            "contract": "DAOSpaceFactoryStorage",
            "src": "contracts/storage/DAOSpaceFactoryStorage.sol:34"
          },
          {
            "label": "directoryContract",
            "offset": 0,
            "slot": "2",
            "type": "t_contract(IDirectory)9852",
            "contract": "DAOSpaceFactoryStorage",
            "src": "contracts/storage/DAOSpaceFactoryStorage.sol:35"
          },
          {
            "label": "tokenFactoryAddress",
            "offset": 0,
            "slot": "3",
            "type": "t_address",
            "contract": "DAOSpaceFactoryStorage",
            "src": "contracts/storage/DAOSpaceFactoryStorage.sol:36"
          },
          {
            "label": "joinMethodDirectoryAddress",
            "offset": 0,
            "slot": "4",
            "type": "t_address",
            "contract": "DAOSpaceFactoryStorage",
            "src": "contracts/storage/DAOSpaceFactoryStorage.sol:37"
          },
          {
            "label": "proposalManagerAddress",
            "offset": 0,
            "slot": "5",
            "type": "t_address",
            "contract": "DAOSpaceFactoryStorage",
            "src": "contracts/storage/DAOSpaceFactoryStorage.sol:38"
          },
          {
            "label": "exitMethodDirectoryAddress",
            "offset": 0,
            "slot": "6",
            "type": "t_address",
            "contract": "DAOSpaceFactoryStorage",
            "src": "contracts/storage/DAOSpaceFactoryStorage.sol:39"
          },
          {
            "label": "spaceMembers",
            "offset": 0,
            "slot": "7",
            "type": "t_mapping(t_uint256,t_struct(SpaceMembers)9909_storage)",
            "contract": "DAOSpaceFactoryStorage",
            "src": "contracts/storage/DAOSpaceFactoryStorage.sol:47"
          },
          {
            "label": "executorToSpaceId",
            "offset": 0,
            "slot": "8",
            "type": "t_mapping(t_address,t_uint256)",
            "contract": "DAOSpaceFactoryStorage",
            "src": "contracts/storage/DAOSpaceFactoryStorage.sol:48"
          },
          {
            "label": "memberSpaces",
            "offset": 0,
            "slot": "9",
            "type": "t_mapping(t_address,t_array(t_uint256)dyn_storage)",
            "contract": "DAOSpaceFactoryStorage",
            "src": "contracts/storage/DAOSpaceFactoryStorage.sol:51"
          },
          {
            "label": "proposalsContract",
            "offset": 0,
            "slot": "10",
            "type": "t_contract(IDAOProposals)8704",
            "contract": "DAOSpaceFactoryImplementation",
            "src": "contracts/DAOSpaceFactoryImplementation.sol:42"
          }
        ],
        "types": {
          "t_address": {
            "label": "address",
            "numberOfBytes": "20"
          },
          "t_bool": {
            "label": "bool",
            "numberOfBytes": "1"
          },
          "t_struct(InitializableStorage)73_storage": {
            "label": "struct Initializable.InitializableStorage",
            "members": [
              {
                "label": "_initialized",
                "type": "t_uint64",
                "offset": 0,
                "slot": "0"
              },
              {
                "label": "_initializing",
                "type": "t_bool",
                "offset": 8,
                "slot": "0"
              }
            ],
            "numberOfBytes": "32"
          },
          "t_struct(OwnableStorage)13_storage": {
            "label": "struct OwnableUpgradeable.OwnableStorage",
            "members": [
              {
                "label": "_owner",
                "type": "t_address",
                "offset": 0,
                "slot": "0"
              }
            ],
            "numberOfBytes": "32"
          },
          "t_uint64": {
            "label": "uint64",
            "numberOfBytes": "8"
          },
          "t_array(t_address)dyn_storage": {
            "label": "address[]",
            "numberOfBytes": "32"
          },
          "t_array(t_uint256)dyn_storage": {
            "label": "uint256[]",
            "numberOfBytes": "32"
          },
          "t_contract(IDAOProposals)8704": {
            "label": "contract IDAOProposals",
            "numberOfBytes": "20"
          },
          "t_contract(IDirectory)9852": {
            "label": "contract IDirectory",
            "numberOfBytes": "20"
          },
          "t_mapping(t_address,t_array(t_uint256)dyn_storage)": {
            "label": "mapping(address => uint256[])",
            "numberOfBytes": "32"
          },
          "t_mapping(t_address,t_bool)": {
            "label": "mapping(address => bool)",
            "numberOfBytes": "32"
          },
          "t_mapping(t_address,t_uint256)": {
            "label": "mapping(address => uint256)",
            "numberOfBytes": "32"
          },
          "t_mapping(t_uint256,t_struct(Space)9883_storage)": {
            "label": "mapping(uint256 => struct DAOSpaceFactoryStorage.Space)",
            "numberOfBytes": "32"
          },
          "t_mapping(t_uint256,t_struct(SpaceMembers)9909_storage)": {
            "label": "mapping(uint256 => struct DAOSpaceFactoryStorage.SpaceMembers)",
            "numberOfBytes": "32"
          },
          "t_struct(Space)9883_storage": {
            "label": "struct DAOSpaceFactoryStorage.Space",
            "members": [
              {
                "label": "unity",
                "type": "t_uint256",
                "offset": 0,
                "slot": "0"
              },
              {
                "label": "quorum",
                "type": "t_uint256",
                "offset": 0,
                "slot": "1"
              },
              {
                "label": "votingPowerSource",
                "type": "t_uint256",
                "offset": 0,
                "slot": "2"
              },
              {
                "label": "tokenAddresses",
                "type": "t_array(t_address)dyn_storage",
                "offset": 0,
                "slot": "3"
              },
              {
                "label": "members",
                "type": "t_array(t_address)dyn_storage",
                "offset": 0,
                "slot": "4"
              },
              {
                "label": "exitMethod",
                "type": "t_uint256",
                "offset": 0,
                "slot": "5"
              },
              {
                "label": "joinMethod",
                "type": "t_uint256",
                "offset": 0,
                "slot": "6"
              },
              {
                "label": "createdAt",
                "type": "t_uint256",
                "offset": 0,
                "slot": "7"
              },
              {
                "label": "creator",
                "type": "t_address",
                "offset": 0,
                "slot": "8"
              },
              {
                "label": "executor",
                "type": "t_address",
                "offset": 0,
                "slot": "9"
              }
            ],
            "numberOfBytes": "320"
          },
          "t_struct(SpaceMembers)9909_storage": {
            "label": "struct DAOSpaceFactoryStorage.SpaceMembers",
            "members": [
              {
                "label": "spaceMemberAddresses",
                "type": "t_array(t_address)dyn_storage",
                "offset": 0,
                "slot": "0"
              },
              {
                "label": "isSpaceMember",
                "type": "t_mapping(t_address,t_bool)",
                "offset": 0,
                "slot": "1"
              }
            ],
            "numberOfBytes": "64"
          },
          "t_uint256": {
            "label": "uint256",
            "numberOfBytes": "32"
          }
        },
        "namespaces": {
          "erc7201:openzeppelin.storage.Ownable": [
            {
              "contract": "OwnableUpgradeable",
              "label": "_owner",
              "type": "t_address",
              "src": "@openzeppelin/contracts-upgradeable/access/OwnableUpgradeable.sol:24",
              "offset": 0,
              "slot": "0"
            }
          ],
          "erc7201:openzeppelin.storage.Initializable": [
            {
              "contract": "Initializable",
              "label": "_initialized",
              "type": "t_uint64",
              "src": "@openzeppelin/contracts-upgradeable/proxy/utils/Initializable.sol:69",
              "offset": 0,
              "slot": "0"
            },
            {
              "contract": "Initializable",
              "label": "_initializing",
              "type": "t_bool",
              "src": "@openzeppelin/contracts-upgradeable/proxy/utils/Initializable.sol:73",
              "offset": 8,
              "slot": "0"
            }
          ]
        }
      }
    },
    "2ce0fdd33f03fee25a8b50397aae897f2e2a36887ab4e4ab441508ee5a7cf44e": {
      "address": "0xe0E79d4ABb93c8EbDf31D25724d794C616248bD5",
      "layout": {
        "solcVersion": "0.8.28",
        "storage": [
          {
            "label": "spaceFactory",
            "offset": 0,
            "slot": "0",
            "type": "t_contract(IDAOSpaceFactory)9745",
            "contract": "DAOProposalsStorage",
            "src": "contracts/storage/DAOProposalsStorage.sol:62"
          },
          {
            "label": "directoryContract",
            "offset": 0,
            "slot": "1",
            "type": "t_contract(IDirectory)9753",
            "contract": "DAOProposalsStorage",
            "src": "contracts/storage/DAOProposalsStorage.sol:63"
          },
          {
            "label": "proposalCounter",
            "offset": 0,
            "slot": "2",
            "type": "t_uint256",
            "contract": "DAOProposalsStorage",
            "src": "contracts/storage/DAOProposalsStorage.sol:65"
          },
          {
            "label": "proposalsCoreData",
            "offset": 0,
            "slot": "3",
            "type": "t_mapping(t_uint256,t_struct(ProposalCore)9814_storage)",
            "contract": "DAOProposalsStorage",
            "src": "contracts/storage/DAOProposalsStorage.sol:84"
          },
          {
            "label": "proposalValues",
            "offset": 0,
            "slot": "4",
            "type": "t_mapping(t_uint256,t_uint256)",
            "contract": "DAOProposalsStorage",
            "src": "contracts/storage/DAOProposalsStorage.sol:86"
          },
          {
            "label": "__gap",
            "offset": 0,
            "slot": "5",
            "type": "t_array(t_uint256)48_storage",
            "contract": "DAOProposalsStorage",
            "src": "contracts/storage/DAOProposalsStorage.sol:92"
          },
          {
            "label": "spaceAddresses",
            "offset": 0,
            "slot": "53",
            "type": "t_mapping(t_uint256,t_address)",
            "contract": "DAOProposalsStorage",
            "src": "contracts/storage/DAOProposalsStorage.sol:95"
          },
          {
            "label": "spaceTrialActivated",
            "offset": 0,
            "slot": "54",
            "type": "t_mapping(t_uint256,t_bool)",
            "contract": "DAOProposalsStorage",
            "src": "contracts/storage/DAOProposalsStorage.sol:98"
          },
          {
            "label": "paymentTracker",
            "offset": 0,
            "slot": "55",
            "type": "t_contract(ISpacePaymentTracker)9512",
            "contract": "DAOProposalsStorage",
            "src": "contracts/storage/DAOProposalsStorage.sol:100"
          },
          {
            "label": "spaceExecutedProposals",
            "offset": 0,
            "slot": "56",
            "type": "t_mapping(t_uint256,t_array(t_uint256)dyn_storage)",
            "contract": "DAOProposalsStorage",
            "src": "contracts/storage/DAOProposalsStorage.sol:103"
          },
          {
            "label": "allExecutedProposals",
            "offset": 0,
            "slot": "57",
            "type": "t_array(t_uint256)dyn_storage",
            "contract": "DAOProposalsStorage",
            "src": "contracts/storage/DAOProposalsStorage.sol:106"
          }
        ],
        "types": {
          "t_address": {
            "label": "address",
            "numberOfBytes": "20"
          },
          "t_bool": {
            "label": "bool",
            "numberOfBytes": "1"
          },
          "t_struct(InitializableStorage)73_storage": {
            "label": "struct Initializable.InitializableStorage",
            "members": [
              {
                "label": "_initialized",
                "type": "t_uint64",
                "offset": 0,
                "slot": "0"
              },
              {
                "label": "_initializing",
                "type": "t_bool",
                "offset": 8,
                "slot": "0"
              }
            ],
            "numberOfBytes": "32"
          },
          "t_struct(OwnableStorage)13_storage": {
            "label": "struct OwnableUpgradeable.OwnableStorage",
            "members": [
              {
                "label": "_owner",
                "type": "t_address",
                "offset": 0,
                "slot": "0"
              }
            ],
            "numberOfBytes": "32"
          },
          "t_uint64": {
            "label": "uint64",
            "numberOfBytes": "8"
          },
          "t_array(t_struct(Transaction)8562_storage)dyn_storage": {
            "label": "struct IDAOProposals.Transaction[]",
            "numberOfBytes": "32"
          },
          "t_array(t_uint256)48_storage": {
            "label": "uint256[48]",
            "numberOfBytes": "1536"
          },
          "t_array(t_uint256)dyn_storage": {
            "label": "uint256[]",
            "numberOfBytes": "32"
          },
          "t_bytes_storage": {
            "label": "bytes",
            "numberOfBytes": "32"
          },
          "t_contract(IDAOSpaceFactory)9745": {
            "label": "contract IDAOSpaceFactory",
            "numberOfBytes": "20"
          },
          "t_contract(IDirectory)9753": {
            "label": "contract IDirectory",
            "numberOfBytes": "20"
          },
          "t_contract(ISpacePaymentTracker)9512": {
            "label": "contract ISpacePaymentTracker",
            "numberOfBytes": "20"
          },
          "t_mapping(t_address,t_bool)": {
            "label": "mapping(address => bool)",
            "numberOfBytes": "32"
          },
          "t_mapping(t_address,t_uint256)": {
            "label": "mapping(address => uint256)",
            "numberOfBytes": "32"
          },
          "t_mapping(t_uint256,t_address)": {
            "label": "mapping(uint256 => address)",
            "numberOfBytes": "32"
          },
          "t_mapping(t_uint256,t_array(t_uint256)dyn_storage)": {
            "label": "mapping(uint256 => uint256[])",
            "numberOfBytes": "32"
          },
          "t_mapping(t_uint256,t_bool)": {
            "label": "mapping(uint256 => bool)",
            "numberOfBytes": "32"
          },
          "t_mapping(t_uint256,t_struct(ProposalCore)9814_storage)": {
            "label": "mapping(uint256 => struct DAOProposalsStorage.ProposalCore)",
            "numberOfBytes": "32"
          },
          "t_mapping(t_uint256,t_uint256)": {
            "label": "mapping(uint256 => uint256)",
            "numberOfBytes": "32"
          },
          "t_struct(ProposalCore)9814_storage": {
            "label": "struct DAOProposalsStorage.ProposalCore",
            "members": [
              {
                "label": "spaceId",
                "type": "t_uint256",
                "offset": 0,
                "slot": "0"
              },
              {
                "label": "startTime",
                "type": "t_uint256",
                "offset": 0,
                "slot": "1"
              },
              {
                "label": "duration",
                "type": "t_uint256",
                "offset": 0,
                "slot": "2"
              },
              {
                "label": "executed",
                "type": "t_bool",
                "offset": 0,
                "slot": "3"
              },
              {
                "label": "expired",
                "type": "t_bool",
                "offset": 1,
                "slot": "3"
              },
              {
                "label": "yesVotes",
                "type": "t_uint256",
                "offset": 0,
                "slot": "4"
              },
              {
                "label": "noVotes",
                "type": "t_uint256",
                "offset": 0,
                "slot": "5"
              },
              {
                "label": "totalVotingPowerAtSnapshot",
                "type": "t_uint256",
                "offset": 0,
                "slot": "6"
              },
              {
                "label": "creator",
                "type": "t_address",
                "offset": 0,
                "slot": "7"
              },
              {
                "label": "hasVoted",
                "type": "t_mapping(t_address,t_bool)",
                "offset": 0,
                "slot": "8"
              },
              {
                "label": "votingPowerAtSnapshot",
                "type": "t_mapping(t_address,t_uint256)",
                "offset": 0,
                "slot": "9"
              },
              {
                "label": "transactions",
                "type": "t_array(t_struct(Transaction)8562_storage)dyn_storage",
                "offset": 0,
                "slot": "10"
              }
            ],
            "numberOfBytes": "352"
          },
          "t_struct(Transaction)8562_storage": {
            "label": "struct IDAOProposals.Transaction",
            "members": [
              {
                "label": "target",
                "type": "t_address",
                "offset": 0,
                "slot": "0"
              },
              {
                "label": "value",
                "type": "t_uint256",
                "offset": 0,
                "slot": "1"
              },
              {
                "label": "data",
                "type": "t_bytes_storage",
                "offset": 0,
                "slot": "2"
              }
            ],
            "numberOfBytes": "96"
          },
          "t_uint256": {
            "label": "uint256",
            "numberOfBytes": "32"
          }
        },
        "namespaces": {
          "erc7201:openzeppelin.storage.Ownable": [
            {
              "contract": "OwnableUpgradeable",
              "label": "_owner",
              "type": "t_address",
              "src": "@openzeppelin/contracts-upgradeable/access/OwnableUpgradeable.sol:24",
              "offset": 0,
              "slot": "0"
            }
          ],
          "erc7201:openzeppelin.storage.Initializable": [
            {
              "contract": "Initializable",
              "label": "_initialized",
              "type": "t_uint64",
              "src": "@openzeppelin/contracts-upgradeable/proxy/utils/Initializable.sol:69",
              "offset": 0,
              "slot": "0"
            },
            {
              "contract": "Initializable",
              "label": "_initializing",
              "type": "t_bool",
              "src": "@openzeppelin/contracts-upgradeable/proxy/utils/Initializable.sol:73",
              "offset": 8,
              "slot": "0"
            }
          ]
        }
      }
    },
    "7a0cda130cdbe2ea027eb7caac94b09d107304987f5edccf54cac6b9bcfd2909": {
      "address": "0xDA1fA0F4412d611486E892326Db5F873Df8EDd60",
      "txHash": "0x5ca3fef81711356c93564948350a6154bc6fb7b3e5509c60660fbea6d37074f1",
      "layout": {
        "solcVersion": "0.8.28",
        "storage": [
          {
            "label": "spaceFactory",
            "offset": 0,
            "slot": "0",
            "type": "t_contract(IDAOSpaceFactory)2675",
            "contract": "DAOProposalsStorage",
            "src": "contracts/storage/DAOProposalsStorage.sol:62"
          },
          {
            "label": "directoryContract",
            "offset": 0,
            "slot": "1",
            "type": "t_contract(IDirectory)2683",
            "contract": "DAOProposalsStorage",
            "src": "contracts/storage/DAOProposalsStorage.sol:63"
          },
          {
            "label": "proposalCounter",
            "offset": 0,
            "slot": "2",
            "type": "t_uint256",
            "contract": "DAOProposalsStorage",
            "src": "contracts/storage/DAOProposalsStorage.sol:65"
          },
          {
            "label": "proposalsCoreData",
            "offset": 0,
            "slot": "3",
            "type": "t_mapping(t_uint256,t_struct(ProposalCore)2744_storage)",
            "contract": "DAOProposalsStorage",
            "src": "contracts/storage/DAOProposalsStorage.sol:84"
          },
          {
            "label": "proposalValues",
            "offset": 0,
            "slot": "4",
            "type": "t_mapping(t_uint256,t_uint256)",
            "contract": "DAOProposalsStorage",
            "src": "contracts/storage/DAOProposalsStorage.sol:86"
          },
          {
            "label": "__gap",
            "offset": 0,
            "slot": "5",
            "type": "t_array(t_uint256)48_storage",
            "contract": "DAOProposalsStorage",
            "src": "contracts/storage/DAOProposalsStorage.sol:92"
          },
          {
            "label": "spaceAddresses",
            "offset": 0,
            "slot": "53",
            "type": "t_mapping(t_uint256,t_address)",
            "contract": "DAOProposalsStorage",
            "src": "contracts/storage/DAOProposalsStorage.sol:95"
          },
          {
            "label": "spaceTrialActivated",
            "offset": 0,
            "slot": "54",
            "type": "t_mapping(t_uint256,t_bool)",
            "contract": "DAOProposalsStorage",
            "src": "contracts/storage/DAOProposalsStorage.sol:98"
          },
          {
            "label": "paymentTracker",
            "offset": 0,
            "slot": "55",
            "type": "t_contract(ISpacePaymentTracker)2610",
            "contract": "DAOProposalsStorage",
            "src": "contracts/storage/DAOProposalsStorage.sol:100"
          },
          {
            "label": "spaceExecutedProposals",
            "offset": 0,
            "slot": "56",
            "type": "t_mapping(t_uint256,t_array(t_uint256)dyn_storage)",
            "contract": "DAOProposalsStorage",
            "src": "contracts/storage/DAOProposalsStorage.sol:103"
          },
          {
            "label": "allExecutedProposals",
            "offset": 0,
            "slot": "57",
            "type": "t_array(t_uint256)dyn_storage",
            "contract": "DAOProposalsStorage",
            "src": "contracts/storage/DAOProposalsStorage.sol:106"
>>>>>>> fc909763
          }
        ],
        "types": {
          "t_address": {
            "label": "address",
            "numberOfBytes": "20"
          },
          "t_bool": {
            "label": "bool",
            "numberOfBytes": "1"
          },
          "t_struct(InitializableStorage)73_storage": {
            "label": "struct Initializable.InitializableStorage",
            "members": [
              {
                "label": "_initialized",
                "type": "t_uint64",
                "offset": 0,
                "slot": "0"
              },
              {
                "label": "_initializing",
                "type": "t_bool",
                "offset": 8,
                "slot": "0"
              }
            ],
            "numberOfBytes": "32"
          },
          "t_struct(OwnableStorage)13_storage": {
            "label": "struct OwnableUpgradeable.OwnableStorage",
            "members": [
              {
                "label": "_owner",
                "type": "t_address",
                "offset": 0,
                "slot": "0"
              }
            ],
            "numberOfBytes": "32"
          },
          "t_uint64": {
            "label": "uint64",
            "numberOfBytes": "8"
          },
<<<<<<< HEAD
          "t_mapping(t_address,t_bool)": {
            "label": "mapping(address => bool)",
            "numberOfBytes": "32"
=======
          "t_array(t_struct(Transaction)2344_storage)dyn_storage": {
            "label": "struct IDAOProposals.Transaction[]",
            "numberOfBytes": "32"
          },
          "t_array(t_uint256)48_storage": {
            "label": "uint256[48]",
            "numberOfBytes": "1536"
          },
          "t_array(t_uint256)dyn_storage": {
            "label": "uint256[]",
            "numberOfBytes": "32"
          },
          "t_bytes_storage": {
            "label": "bytes",
            "numberOfBytes": "32"
          },
          "t_contract(IDAOSpaceFactory)2675": {
            "label": "contract IDAOSpaceFactory",
            "numberOfBytes": "20"
          },
          "t_contract(IDirectory)2683": {
            "label": "contract IDirectory",
            "numberOfBytes": "20"
          },
          "t_contract(ISpacePaymentTracker)2610": {
            "label": "contract ISpacePaymentTracker",
            "numberOfBytes": "20"
          },
          "t_mapping(t_address,t_bool)": {
            "label": "mapping(address => bool)",
            "numberOfBytes": "32"
          },
          "t_mapping(t_address,t_uint256)": {
            "label": "mapping(address => uint256)",
            "numberOfBytes": "32"
          },
          "t_mapping(t_uint256,t_address)": {
            "label": "mapping(uint256 => address)",
            "numberOfBytes": "32"
          },
          "t_mapping(t_uint256,t_array(t_uint256)dyn_storage)": {
            "label": "mapping(uint256 => uint256[])",
            "numberOfBytes": "32"
          },
          "t_mapping(t_uint256,t_bool)": {
            "label": "mapping(uint256 => bool)",
            "numberOfBytes": "32"
          },
          "t_mapping(t_uint256,t_struct(ProposalCore)2744_storage)": {
            "label": "mapping(uint256 => struct DAOProposalsStorage.ProposalCore)",
            "numberOfBytes": "32"
          },
          "t_mapping(t_uint256,t_uint256)": {
            "label": "mapping(uint256 => uint256)",
            "numberOfBytes": "32"
          },
          "t_struct(ProposalCore)2744_storage": {
            "label": "struct DAOProposalsStorage.ProposalCore",
            "members": [
              {
                "label": "spaceId",
                "type": "t_uint256",
                "offset": 0,
                "slot": "0"
              },
              {
                "label": "startTime",
                "type": "t_uint256",
                "offset": 0,
                "slot": "1"
              },
              {
                "label": "duration",
                "type": "t_uint256",
                "offset": 0,
                "slot": "2"
              },
              {
                "label": "executed",
                "type": "t_bool",
                "offset": 0,
                "slot": "3"
              },
              {
                "label": "expired",
                "type": "t_bool",
                "offset": 1,
                "slot": "3"
              },
              {
                "label": "yesVotes",
                "type": "t_uint256",
                "offset": 0,
                "slot": "4"
              },
              {
                "label": "noVotes",
                "type": "t_uint256",
                "offset": 0,
                "slot": "5"
              },
              {
                "label": "totalVotingPowerAtSnapshot",
                "type": "t_uint256",
                "offset": 0,
                "slot": "6"
              },
              {
                "label": "creator",
                "type": "t_address",
                "offset": 0,
                "slot": "7"
              },
              {
                "label": "hasVoted",
                "type": "t_mapping(t_address,t_bool)",
                "offset": 0,
                "slot": "8"
              },
              {
                "label": "votingPowerAtSnapshot",
                "type": "t_mapping(t_address,t_uint256)",
                "offset": 0,
                "slot": "9"
              },
              {
                "label": "transactions",
                "type": "t_array(t_struct(Transaction)2344_storage)dyn_storage",
                "offset": 0,
                "slot": "10"
              }
            ],
            "numberOfBytes": "352"
          },
          "t_struct(Transaction)2344_storage": {
            "label": "struct IDAOProposals.Transaction",
            "members": [
              {
                "label": "target",
                "type": "t_address",
                "offset": 0,
                "slot": "0"
              },
              {
                "label": "value",
                "type": "t_uint256",
                "offset": 0,
                "slot": "1"
              },
              {
                "label": "data",
                "type": "t_bytes_storage",
                "offset": 0,
                "slot": "2"
              }
            ],
            "numberOfBytes": "96"
          },
          "t_uint256": {
            "label": "uint256",
            "numberOfBytes": "32"
>>>>>>> fc909763
          }
        },
        "namespaces": {
          "erc7201:openzeppelin.storage.Ownable": [
            {
              "contract": "OwnableUpgradeable",
              "label": "_owner",
              "type": "t_address",
              "src": "@openzeppelin/contracts-upgradeable/access/OwnableUpgradeable.sol:24",
              "offset": 0,
              "slot": "0"
            }
          ],
          "erc7201:openzeppelin.storage.Initializable": [
            {
              "contract": "Initializable",
              "label": "_initialized",
              "type": "t_uint64",
              "src": "@openzeppelin/contracts-upgradeable/proxy/utils/Initializable.sol:69",
              "offset": 0,
              "slot": "0"
            },
            {
              "contract": "Initializable",
              "label": "_initializing",
              "type": "t_bool",
              "src": "@openzeppelin/contracts-upgradeable/proxy/utils/Initializable.sol:73",
              "offset": 8,
              "slot": "0"
            }
          ]
        }
      }
    },
<<<<<<< HEAD
    "edebc93ed430e6d76fdfc17d6f6ec4c522d0be12e6f4349f1ffe6b775ef1365b": {
      "address": "0x6905A51Ca71b25f6A5F0a93DdBa5C9F469cB61f5",
      "txHash": "0x67d616c3a1289316513efde2d4387a73f6c737664ae4e699d810db24e43d7e04",
=======
    "9f65edd998a04c1b81f17fc6b4dde1febf8fdd2efe32f46265807fe9965042f5": {
      "address": "0x11e4B464Cd3d9F37ef49A865B05b8ef0ff7f6E20",
      "txHash": "0x4a9bd058111236e9dd3ce9a176d1f12835824cf529f26d5402b90ebba393abe0",
>>>>>>> fc909763
      "layout": {
        "solcVersion": "0.8.28",
        "storage": [
          {
<<<<<<< HEAD
            "label": "escrowCounter",
            "offset": 0,
            "slot": "0",
            "type": "t_uint256",
            "contract": "EscrowStorage",
            "src": "contracts/storage/EscrowStorage.sol:9"
          },
          {
            "label": "escrows",
            "offset": 0,
            "slot": "1",
            "type": "t_mapping(t_uint256,t_struct(EscrowData)10066_storage)",
            "contract": "EscrowStorage",
            "src": "contracts/storage/EscrowStorage.sol:12"
          },
          {
            "label": "escrowFunds",
            "offset": 0,
            "slot": "2",
            "type": "t_mapping(t_uint256,t_mapping(t_address,t_uint256))",
            "contract": "EscrowStorage",
            "src": "contracts/storage/EscrowStorage.sol:15"
          },
          {
            "label": "__gap",
            "offset": 0,
            "slot": "3",
            "type": "t_array(t_uint256)49_storage",
            "contract": "EscrowStorage",
            "src": "contracts/storage/EscrowStorage.sol:21"
=======
            "label": "spaceFactory",
            "offset": 0,
            "slot": "0",
            "type": "t_contract(IDAOSpaceFactory)9818",
            "contract": "DAOProposalsStorage",
            "src": "contracts/storage/DAOProposalsStorage.sol:62"
          },
          {
            "label": "directoryContract",
            "offset": 0,
            "slot": "1",
            "type": "t_contract(IDirectory)9826",
            "contract": "DAOProposalsStorage",
            "src": "contracts/storage/DAOProposalsStorage.sol:63"
          },
          {
            "label": "proposalCounter",
            "offset": 0,
            "slot": "2",
            "type": "t_uint256",
            "contract": "DAOProposalsStorage",
            "src": "contracts/storage/DAOProposalsStorage.sol:65"
          },
          {
            "label": "proposalsCoreData",
            "offset": 0,
            "slot": "3",
            "type": "t_mapping(t_uint256,t_struct(ProposalCore)9887_storage)",
            "contract": "DAOProposalsStorage",
            "src": "contracts/storage/DAOProposalsStorage.sol:84"
          },
          {
            "label": "proposalValues",
            "offset": 0,
            "slot": "4",
            "type": "t_mapping(t_uint256,t_uint256)",
            "contract": "DAOProposalsStorage",
            "src": "contracts/storage/DAOProposalsStorage.sol:86"
          },
          {
            "label": "__gap",
            "offset": 0,
            "slot": "5",
            "type": "t_array(t_uint256)48_storage",
            "contract": "DAOProposalsStorage",
            "src": "contracts/storage/DAOProposalsStorage.sol:92"
          },
          {
            "label": "spaceAddresses",
            "offset": 0,
            "slot": "53",
            "type": "t_mapping(t_uint256,t_address)",
            "contract": "DAOProposalsStorage",
            "src": "contracts/storage/DAOProposalsStorage.sol:95"
          },
          {
            "label": "spaceTrialActivated",
            "offset": 0,
            "slot": "54",
            "type": "t_mapping(t_uint256,t_bool)",
            "contract": "DAOProposalsStorage",
            "src": "contracts/storage/DAOProposalsStorage.sol:98"
          },
          {
            "label": "paymentTracker",
            "offset": 0,
            "slot": "55",
            "type": "t_contract(ISpacePaymentTracker)9585",
            "contract": "DAOProposalsStorage",
            "src": "contracts/storage/DAOProposalsStorage.sol:100"
          },
          {
            "label": "spaceExecutedProposals",
            "offset": 0,
            "slot": "56",
            "type": "t_mapping(t_uint256,t_array(t_uint256)dyn_storage)",
            "contract": "DAOProposalsStorage",
            "src": "contracts/storage/DAOProposalsStorage.sol:103"
          },
          {
            "label": "allExecutedProposals",
            "offset": 0,
            "slot": "57",
            "type": "t_array(t_uint256)dyn_storage",
            "contract": "DAOProposalsStorage",
            "src": "contracts/storage/DAOProposalsStorage.sol:106"
          },
          {
            "label": "spaceAcceptedProposals",
            "offset": 0,
            "slot": "58",
            "type": "t_mapping(t_uint256,t_array(t_uint256)dyn_storage)",
            "contract": "DAOProposalsStorage",
            "src": "contracts/storage/DAOProposalsStorage.sol:109"
          },
          {
            "label": "spaceRejectedProposals",
            "offset": 0,
            "slot": "59",
            "type": "t_mapping(t_uint256,t_array(t_uint256)dyn_storage)",
            "contract": "DAOProposalsStorage",
            "src": "contracts/storage/DAOProposalsStorage.sol:110"
>>>>>>> fc909763
          }
        ],
        "types": {
          "t_address": {
            "label": "address",
            "numberOfBytes": "20"
          },
          "t_bool": {
            "label": "bool",
            "numberOfBytes": "1"
          },
          "t_struct(InitializableStorage)73_storage": {
            "label": "struct Initializable.InitializableStorage",
            "members": [
              {
                "label": "_initialized",
                "type": "t_uint64",
                "offset": 0,
                "slot": "0"
              },
              {
                "label": "_initializing",
                "type": "t_bool",
                "offset": 8,
                "slot": "0"
              }
            ],
            "numberOfBytes": "32"
          },
          "t_struct(OwnableStorage)13_storage": {
            "label": "struct OwnableUpgradeable.OwnableStorage",
            "members": [
              {
                "label": "_owner",
                "type": "t_address",
                "offset": 0,
                "slot": "0"
              }
            ],
            "numberOfBytes": "32"
          },
<<<<<<< HEAD
          "t_struct(ReentrancyGuardStorage)221_storage": {
            "label": "struct ReentrancyGuardUpgradeable.ReentrancyGuardStorage",
            "members": [
              {
                "label": "_status",
                "type": "t_uint256",
                "offset": 0,
                "slot": "0"
              }
            ],
            "numberOfBytes": "32"
          },
          "t_uint256": {
            "label": "uint256",
            "numberOfBytes": "32"
          },
          "t_uint64": {
            "label": "uint64",
            "numberOfBytes": "8"
          },
          "t_array(t_uint256)49_storage": {
            "label": "uint256[49]",
            "numberOfBytes": "1568"
=======
          "t_uint64": {
            "label": "uint64",
            "numberOfBytes": "8"
          },
          "t_array(t_struct(Transaction)8616_storage)dyn_storage": {
            "label": "struct IDAOProposals.Transaction[]",
            "numberOfBytes": "32"
          },
          "t_array(t_uint256)48_storage": {
            "label": "uint256[48]",
            "numberOfBytes": "1536"
          },
          "t_array(t_uint256)dyn_storage": {
            "label": "uint256[]",
            "numberOfBytes": "32"
          },
          "t_bytes_storage": {
            "label": "bytes",
            "numberOfBytes": "32"
          },
          "t_contract(IDAOSpaceFactory)9818": {
            "label": "contract IDAOSpaceFactory",
            "numberOfBytes": "20"
          },
          "t_contract(IDirectory)9826": {
            "label": "contract IDirectory",
            "numberOfBytes": "20"
          },
          "t_contract(ISpacePaymentTracker)9585": {
            "label": "contract ISpacePaymentTracker",
            "numberOfBytes": "20"
          },
          "t_mapping(t_address,t_bool)": {
            "label": "mapping(address => bool)",
            "numberOfBytes": "32"
>>>>>>> fc909763
          },
          "t_mapping(t_address,t_uint256)": {
            "label": "mapping(address => uint256)",
            "numberOfBytes": "32"
          },
<<<<<<< HEAD
          "t_mapping(t_uint256,t_mapping(t_address,t_uint256))": {
            "label": "mapping(uint256 => mapping(address => uint256))",
            "numberOfBytes": "32"
          },
          "t_mapping(t_uint256,t_struct(EscrowData)10066_storage)": {
            "label": "mapping(uint256 => struct IEscrow.EscrowData)",
            "numberOfBytes": "32"
          },
          "t_struct(EscrowData)10066_storage": {
            "label": "struct IEscrow.EscrowData",
            "members": [
              {
                "label": "creator",
                "type": "t_address",
=======
          "t_mapping(t_uint256,t_address)": {
            "label": "mapping(uint256 => address)",
            "numberOfBytes": "32"
          },
          "t_mapping(t_uint256,t_array(t_uint256)dyn_storage)": {
            "label": "mapping(uint256 => uint256[])",
            "numberOfBytes": "32"
          },
          "t_mapping(t_uint256,t_bool)": {
            "label": "mapping(uint256 => bool)",
            "numberOfBytes": "32"
          },
          "t_mapping(t_uint256,t_struct(ProposalCore)9887_storage)": {
            "label": "mapping(uint256 => struct DAOProposalsStorage.ProposalCore)",
            "numberOfBytes": "32"
          },
          "t_mapping(t_uint256,t_uint256)": {
            "label": "mapping(uint256 => uint256)",
            "numberOfBytes": "32"
          },
          "t_struct(ProposalCore)9887_storage": {
            "label": "struct DAOProposalsStorage.ProposalCore",
            "members": [
              {
                "label": "spaceId",
                "type": "t_uint256",
>>>>>>> fc909763
                "offset": 0,
                "slot": "0"
              },
              {
<<<<<<< HEAD
                "label": "partyA",
                "type": "t_address",
=======
                "label": "startTime",
                "type": "t_uint256",
>>>>>>> fc909763
                "offset": 0,
                "slot": "1"
              },
              {
<<<<<<< HEAD
                "label": "partyB",
                "type": "t_address",
=======
                "label": "duration",
                "type": "t_uint256",
>>>>>>> fc909763
                "offset": 0,
                "slot": "2"
              },
              {
<<<<<<< HEAD
                "label": "tokenA",
                "type": "t_address",
=======
                "label": "executed",
                "type": "t_bool",
>>>>>>> fc909763
                "offset": 0,
                "slot": "3"
              },
              {
<<<<<<< HEAD
                "label": "tokenB",
                "type": "t_address",
=======
                "label": "expired",
                "type": "t_bool",
                "offset": 1,
                "slot": "3"
              },
              {
                "label": "yesVotes",
                "type": "t_uint256",
>>>>>>> fc909763
                "offset": 0,
                "slot": "4"
              },
              {
<<<<<<< HEAD
                "label": "amountA",
=======
                "label": "noVotes",
>>>>>>> fc909763
                "type": "t_uint256",
                "offset": 0,
                "slot": "5"
              },
              {
<<<<<<< HEAD
                "label": "amountB",
=======
                "label": "totalVotingPowerAtSnapshot",
>>>>>>> fc909763
                "type": "t_uint256",
                "offset": 0,
                "slot": "6"
              },
              {
<<<<<<< HEAD
                "label": "isPartyAFunded",
                "type": "t_bool",
=======
                "label": "creator",
                "type": "t_address",
>>>>>>> fc909763
                "offset": 0,
                "slot": "7"
              },
              {
<<<<<<< HEAD
                "label": "isPartyBFunded",
                "type": "t_bool",
                "offset": 1,
                "slot": "7"
              },
              {
                "label": "isCompleted",
                "type": "t_bool",
                "offset": 2,
                "slot": "7"
              },
              {
                "label": "isCancelled",
                "type": "t_bool",
                "offset": 3,
                "slot": "7"
              }
            ],
            "numberOfBytes": "256"
          }
        },
        "namespaces": {
          "erc7201:openzeppelin.storage.ReentrancyGuard": [
            {
              "contract": "ReentrancyGuardUpgradeable",
              "label": "_status",
              "type": "t_uint256",
              "src": "@openzeppelin/contracts-upgradeable/utils/ReentrancyGuardUpgradeable.sol:43",
              "offset": 0,
              "slot": "0"
            }
          ],
=======
                "label": "hasVoted",
                "type": "t_mapping(t_address,t_bool)",
                "offset": 0,
                "slot": "8"
              },
              {
                "label": "votingPowerAtSnapshot",
                "type": "t_mapping(t_address,t_uint256)",
                "offset": 0,
                "slot": "9"
              },
              {
                "label": "transactions",
                "type": "t_array(t_struct(Transaction)8616_storage)dyn_storage",
                "offset": 0,
                "slot": "10"
              }
            ],
            "numberOfBytes": "352"
          },
          "t_struct(Transaction)8616_storage": {
            "label": "struct IDAOProposals.Transaction",
            "members": [
              {
                "label": "target",
                "type": "t_address",
                "offset": 0,
                "slot": "0"
              },
              {
                "label": "value",
                "type": "t_uint256",
                "offset": 0,
                "slot": "1"
              },
              {
                "label": "data",
                "type": "t_bytes_storage",
                "offset": 0,
                "slot": "2"
              }
            ],
            "numberOfBytes": "96"
          },
          "t_uint256": {
            "label": "uint256",
            "numberOfBytes": "32"
          }
        },
        "namespaces": {
>>>>>>> fc909763
          "erc7201:openzeppelin.storage.Ownable": [
            {
              "contract": "OwnableUpgradeable",
              "label": "_owner",
              "type": "t_address",
              "src": "@openzeppelin/contracts-upgradeable/access/OwnableUpgradeable.sol:24",
              "offset": 0,
              "slot": "0"
            }
          ],
          "erc7201:openzeppelin.storage.Initializable": [
            {
              "contract": "Initializable",
              "label": "_initialized",
              "type": "t_uint64",
              "src": "@openzeppelin/contracts-upgradeable/proxy/utils/Initializable.sol:69",
              "offset": 0,
              "slot": "0"
            },
            {
              "contract": "Initializable",
              "label": "_initializing",
              "type": "t_bool",
              "src": "@openzeppelin/contracts-upgradeable/proxy/utils/Initializable.sol:73",
              "offset": 8,
              "slot": "0"
            }
          ]
        }
      }
    }
  }
}<|MERGE_RESOLUTION|>--- conflicted
+++ resolved
@@ -82,15 +82,6 @@
       "kind": "uups"
     },
     {
-<<<<<<< HEAD
-      "address": "0xA1eDf096B72226ae2f7BDEb12E9c9C82152BccB6",
-      "txHash": "0xa99d9bc6560a062bbecac5962164a69dceb7cdc9d0e44bc5dc1a07389a6d9eaa",
-      "kind": "uups"
-    },
-    {
-      "address": "0x447A317cA5516933264Cdd6aeee0633Fa954B576",
-      "txHash": "0x7d643a2ad9c044a40caa648fcff605c643a2e30855a4306ea0abfa81374d4748",
-=======
       "address": "0xcD8e43786EC71b24aBe2859B410cB928E6DB0F0c",
       "txHash": "0x8ea3a4f9a0a69f30e5252c7d541586b9233ee100bcb2c10f205e2b0efc24dcba",
       "kind": "uups"
@@ -119,7 +110,6 @@
     },
     {
       "address": "0x001bA7a00a259Fb12d7936455e292a60FC2bef14",
->>>>>>> fc909763
       "kind": "uups"
     }
   ],
@@ -7095,11 +7085,6 @@
         }
       }
     },
-<<<<<<< HEAD
-    "ea686219a35825473957d49428535ee6f3325caf0420cae45c9500366a479139": {
-      "address": "0xaEC8FB8DB2CE69D3CA5BD45A4285a975a32226F5",
-      "txHash": "0xfb4be3005bb8210d9692c0c99b893f27b47866c64f5e926d85d3ceeae9dd0a68",
-=======
     "eb9714a688782e312ad4c041c1b626bfe6a7b00d877be74d4d5febbb5de5d905": {
       "address": "0x5c6C8e2Dd18F7F8a391dA20820fdBD7b57B1214c",
       "txHash": "0x6f058fc8cfa280b48b90e8a6fe0a648f6d4fd02874d64535463e25e1a8b38019",
@@ -7229,35 +7214,10 @@
     },
     "178408c65e2baee405fdde7426ee57a2348c1c4532af9e4df7e65e08a862331c": {
       "address": "0xaEC8FB8DB2CE69D3CA5BD45A4285a975a32226F5",
->>>>>>> fc909763
       "layout": {
         "solcVersion": "0.8.28",
         "storage": [
           {
-<<<<<<< HEAD
-            "label": "spacesContract",
-            "offset": 0,
-            "slot": "0",
-            "type": "t_address",
-            "contract": "OwnershipTokenFactoryStorage",
-            "src": "contracts/storage/OwnershipTokenFactoryStorage.sol:7"
-          },
-          {
-            "label": "votingPowerContract",
-            "offset": 0,
-            "slot": "1",
-            "type": "t_address",
-            "contract": "OwnershipTokenFactoryStorage",
-            "src": "contracts/storage/OwnershipTokenFactoryStorage.sol:8"
-          },
-          {
-            "label": "isTokenDeployedByFactory",
-            "offset": 0,
-            "slot": "2",
-            "type": "t_mapping(t_address,t_bool)",
-            "contract": "OwnershipTokenFactoryStorage",
-            "src": "contracts/storage/OwnershipTokenFactoryStorage.sol:9"
-=======
             "label": "spacesContract",
             "offset": 0,
             "slot": "0",
@@ -8517,8 +8477,7 @@
             "slot": "57",
             "type": "t_array(t_uint256)dyn_storage",
             "contract": "DAOProposalsStorage",
-            "src": "contracts/storage/DAOProposalsStorage.sol:106"
->>>>>>> fc909763
+            "src": "contracts/storage/DAOProposalsStorage.sol:106"     
           }
         ],
         "types": {
@@ -8564,11 +8523,6 @@
             "label": "uint64",
             "numberOfBytes": "8"
           },
-<<<<<<< HEAD
-          "t_mapping(t_address,t_bool)": {
-            "label": "mapping(address => bool)",
-            "numberOfBytes": "32"
-=======
           "t_array(t_struct(Transaction)2344_storage)dyn_storage": {
             "label": "struct IDAOProposals.Transaction[]",
             "numberOfBytes": "32"
@@ -8730,7 +8684,6 @@
           "t_uint256": {
             "label": "uint256",
             "numberOfBytes": "32"
->>>>>>> fc909763
           }
         },
         "namespaces": {
@@ -8765,20 +8718,13 @@
         }
       }
     },
-<<<<<<< HEAD
     "edebc93ed430e6d76fdfc17d6f6ec4c522d0be12e6f4349f1ffe6b775ef1365b": {
       "address": "0x6905A51Ca71b25f6A5F0a93DdBa5C9F469cB61f5",
       "txHash": "0x67d616c3a1289316513efde2d4387a73f6c737664ae4e699d810db24e43d7e04",
-=======
-    "9f65edd998a04c1b81f17fc6b4dde1febf8fdd2efe32f46265807fe9965042f5": {
-      "address": "0x11e4B464Cd3d9F37ef49A865B05b8ef0ff7f6E20",
-      "txHash": "0x4a9bd058111236e9dd3ce9a176d1f12835824cf529f26d5402b90ebba393abe0",
->>>>>>> fc909763
       "layout": {
         "solcVersion": "0.8.28",
         "storage": [
           {
-<<<<<<< HEAD
             "label": "escrowCounter",
             "offset": 0,
             "slot": "0",
@@ -8809,110 +8755,6 @@
             "type": "t_array(t_uint256)49_storage",
             "contract": "EscrowStorage",
             "src": "contracts/storage/EscrowStorage.sol:21"
-=======
-            "label": "spaceFactory",
-            "offset": 0,
-            "slot": "0",
-            "type": "t_contract(IDAOSpaceFactory)9818",
-            "contract": "DAOProposalsStorage",
-            "src": "contracts/storage/DAOProposalsStorage.sol:62"
-          },
-          {
-            "label": "directoryContract",
-            "offset": 0,
-            "slot": "1",
-            "type": "t_contract(IDirectory)9826",
-            "contract": "DAOProposalsStorage",
-            "src": "contracts/storage/DAOProposalsStorage.sol:63"
-          },
-          {
-            "label": "proposalCounter",
-            "offset": 0,
-            "slot": "2",
-            "type": "t_uint256",
-            "contract": "DAOProposalsStorage",
-            "src": "contracts/storage/DAOProposalsStorage.sol:65"
-          },
-          {
-            "label": "proposalsCoreData",
-            "offset": 0,
-            "slot": "3",
-            "type": "t_mapping(t_uint256,t_struct(ProposalCore)9887_storage)",
-            "contract": "DAOProposalsStorage",
-            "src": "contracts/storage/DAOProposalsStorage.sol:84"
-          },
-          {
-            "label": "proposalValues",
-            "offset": 0,
-            "slot": "4",
-            "type": "t_mapping(t_uint256,t_uint256)",
-            "contract": "DAOProposalsStorage",
-            "src": "contracts/storage/DAOProposalsStorage.sol:86"
-          },
-          {
-            "label": "__gap",
-            "offset": 0,
-            "slot": "5",
-            "type": "t_array(t_uint256)48_storage",
-            "contract": "DAOProposalsStorage",
-            "src": "contracts/storage/DAOProposalsStorage.sol:92"
-          },
-          {
-            "label": "spaceAddresses",
-            "offset": 0,
-            "slot": "53",
-            "type": "t_mapping(t_uint256,t_address)",
-            "contract": "DAOProposalsStorage",
-            "src": "contracts/storage/DAOProposalsStorage.sol:95"
-          },
-          {
-            "label": "spaceTrialActivated",
-            "offset": 0,
-            "slot": "54",
-            "type": "t_mapping(t_uint256,t_bool)",
-            "contract": "DAOProposalsStorage",
-            "src": "contracts/storage/DAOProposalsStorage.sol:98"
-          },
-          {
-            "label": "paymentTracker",
-            "offset": 0,
-            "slot": "55",
-            "type": "t_contract(ISpacePaymentTracker)9585",
-            "contract": "DAOProposalsStorage",
-            "src": "contracts/storage/DAOProposalsStorage.sol:100"
-          },
-          {
-            "label": "spaceExecutedProposals",
-            "offset": 0,
-            "slot": "56",
-            "type": "t_mapping(t_uint256,t_array(t_uint256)dyn_storage)",
-            "contract": "DAOProposalsStorage",
-            "src": "contracts/storage/DAOProposalsStorage.sol:103"
-          },
-          {
-            "label": "allExecutedProposals",
-            "offset": 0,
-            "slot": "57",
-            "type": "t_array(t_uint256)dyn_storage",
-            "contract": "DAOProposalsStorage",
-            "src": "contracts/storage/DAOProposalsStorage.sol:106"
-          },
-          {
-            "label": "spaceAcceptedProposals",
-            "offset": 0,
-            "slot": "58",
-            "type": "t_mapping(t_uint256,t_array(t_uint256)dyn_storage)",
-            "contract": "DAOProposalsStorage",
-            "src": "contracts/storage/DAOProposalsStorage.sol:109"
-          },
-          {
-            "label": "spaceRejectedProposals",
-            "offset": 0,
-            "slot": "59",
-            "type": "t_mapping(t_uint256,t_array(t_uint256)dyn_storage)",
-            "contract": "DAOProposalsStorage",
-            "src": "contracts/storage/DAOProposalsStorage.sol:110"
->>>>>>> fc909763
           }
         ],
         "types": {
@@ -8954,7 +8796,6 @@
             ],
             "numberOfBytes": "32"
           },
-<<<<<<< HEAD
           "t_struct(ReentrancyGuardStorage)221_storage": {
             "label": "struct ReentrancyGuardUpgradeable.ReentrancyGuardStorage",
             "members": [
@@ -8978,49 +8819,11 @@
           "t_array(t_uint256)49_storage": {
             "label": "uint256[49]",
             "numberOfBytes": "1568"
-=======
-          "t_uint64": {
-            "label": "uint64",
-            "numberOfBytes": "8"
-          },
-          "t_array(t_struct(Transaction)8616_storage)dyn_storage": {
-            "label": "struct IDAOProposals.Transaction[]",
-            "numberOfBytes": "32"
-          },
-          "t_array(t_uint256)48_storage": {
-            "label": "uint256[48]",
-            "numberOfBytes": "1536"
-          },
-          "t_array(t_uint256)dyn_storage": {
-            "label": "uint256[]",
-            "numberOfBytes": "32"
-          },
-          "t_bytes_storage": {
-            "label": "bytes",
-            "numberOfBytes": "32"
-          },
-          "t_contract(IDAOSpaceFactory)9818": {
-            "label": "contract IDAOSpaceFactory",
-            "numberOfBytes": "20"
-          },
-          "t_contract(IDirectory)9826": {
-            "label": "contract IDirectory",
-            "numberOfBytes": "20"
-          },
-          "t_contract(ISpacePaymentTracker)9585": {
-            "label": "contract ISpacePaymentTracker",
-            "numberOfBytes": "20"
-          },
-          "t_mapping(t_address,t_bool)": {
-            "label": "mapping(address => bool)",
-            "numberOfBytes": "32"
->>>>>>> fc909763
           },
           "t_mapping(t_address,t_uint256)": {
             "label": "mapping(address => uint256)",
             "numberOfBytes": "32"
           },
-<<<<<<< HEAD
           "t_mapping(t_uint256,t_mapping(t_address,t_uint256))": {
             "label": "mapping(uint256 => mapping(address => uint256))",
             "numberOfBytes": "32"
@@ -9035,120 +8838,52 @@
               {
                 "label": "creator",
                 "type": "t_address",
-=======
-          "t_mapping(t_uint256,t_address)": {
-            "label": "mapping(uint256 => address)",
-            "numberOfBytes": "32"
-          },
-          "t_mapping(t_uint256,t_array(t_uint256)dyn_storage)": {
-            "label": "mapping(uint256 => uint256[])",
-            "numberOfBytes": "32"
-          },
-          "t_mapping(t_uint256,t_bool)": {
-            "label": "mapping(uint256 => bool)",
-            "numberOfBytes": "32"
-          },
-          "t_mapping(t_uint256,t_struct(ProposalCore)9887_storage)": {
-            "label": "mapping(uint256 => struct DAOProposalsStorage.ProposalCore)",
-            "numberOfBytes": "32"
-          },
-          "t_mapping(t_uint256,t_uint256)": {
-            "label": "mapping(uint256 => uint256)",
-            "numberOfBytes": "32"
-          },
-          "t_struct(ProposalCore)9887_storage": {
-            "label": "struct DAOProposalsStorage.ProposalCore",
-            "members": [
-              {
-                "label": "spaceId",
-                "type": "t_uint256",
->>>>>>> fc909763
-                "offset": 0,
-                "slot": "0"
-              },
-              {
-<<<<<<< HEAD
+                "offset": 0,
+                "slot": "0"
+              },
+              {
                 "label": "partyA",
                 "type": "t_address",
-=======
-                "label": "startTime",
-                "type": "t_uint256",
->>>>>>> fc909763
                 "offset": 0,
                 "slot": "1"
               },
               {
-<<<<<<< HEAD
                 "label": "partyB",
                 "type": "t_address",
-=======
-                "label": "duration",
-                "type": "t_uint256",
->>>>>>> fc909763
                 "offset": 0,
                 "slot": "2"
               },
               {
-<<<<<<< HEAD
                 "label": "tokenA",
                 "type": "t_address",
-=======
-                "label": "executed",
-                "type": "t_bool",
->>>>>>> fc909763
                 "offset": 0,
                 "slot": "3"
               },
               {
-<<<<<<< HEAD
                 "label": "tokenB",
                 "type": "t_address",
-=======
-                "label": "expired",
-                "type": "t_bool",
-                "offset": 1,
-                "slot": "3"
-              },
-              {
-                "label": "yesVotes",
-                "type": "t_uint256",
->>>>>>> fc909763
                 "offset": 0,
                 "slot": "4"
               },
               {
-<<<<<<< HEAD
                 "label": "amountA",
-=======
-                "label": "noVotes",
->>>>>>> fc909763
                 "type": "t_uint256",
                 "offset": 0,
                 "slot": "5"
               },
               {
-<<<<<<< HEAD
                 "label": "amountB",
-=======
-                "label": "totalVotingPowerAtSnapshot",
->>>>>>> fc909763
                 "type": "t_uint256",
                 "offset": 0,
                 "slot": "6"
               },
               {
-<<<<<<< HEAD
                 "label": "isPartyAFunded",
                 "type": "t_bool",
-=======
-                "label": "creator",
-                "type": "t_address",
->>>>>>> fc909763
                 "offset": 0,
                 "slot": "7"
               },
               {
-<<<<<<< HEAD
                 "label": "isPartyBFunded",
                 "type": "t_bool",
                 "offset": 1,
@@ -9181,7 +8916,305 @@
               "slot": "0"
             }
           ],
-=======
+          "erc7201:openzeppelin.storage.Ownable": [
+            {
+              "contract": "OwnableUpgradeable",
+              "label": "_owner",
+              "type": "t_address",
+              "src": "@openzeppelin/contracts-upgradeable/access/OwnableUpgradeable.sol:24",
+              "offset": 0,
+              "slot": "0"
+            }
+          ],
+          "erc7201:openzeppelin.storage.Initializable": [
+            {
+              "contract": "Initializable",
+              "label": "_initialized",
+              "type": "t_uint64",
+              "src": "@openzeppelin/contracts-upgradeable/proxy/utils/Initializable.sol:69",
+              "offset": 0,
+              "slot": "0"
+            },
+            {
+              "contract": "Initializable",
+              "label": "_initializing",
+              "type": "t_bool",
+              "src": "@openzeppelin/contracts-upgradeable/proxy/utils/Initializable.sol:73",
+              "offset": 8,
+              "slot": "0"
+            }
+          ]
+        }
+      }
+    },
+    "9f65edd998a04c1b81f17fc6b4dde1febf8fdd2efe32f46265807fe9965042f5": {
+      "address": "0x11e4B464Cd3d9F37ef49A865B05b8ef0ff7f6E20",
+      "txHash": "0x4a9bd058111236e9dd3ce9a176d1f12835824cf529f26d5402b90ebba393abe0",
+      "layout": {
+        "solcVersion": "0.8.28",
+        "storage": [
+          {
+            "label": "spaceFactory",
+            "offset": 0,
+            "slot": "0",
+            "type": "t_contract(IDAOSpaceFactory)9818",
+            "contract": "DAOProposalsStorage",
+            "src": "contracts/storage/DAOProposalsStorage.sol:62"
+          },
+          {
+            "label": "directoryContract",
+            "offset": 0,
+            "slot": "1",
+            "type": "t_contract(IDirectory)9826",
+            "contract": "DAOProposalsStorage",
+            "src": "contracts/storage/DAOProposalsStorage.sol:63"
+          },
+          {
+            "label": "proposalCounter",
+            "offset": 0,
+            "slot": "2",
+            "type": "t_uint256",
+            "contract": "DAOProposalsStorage",
+            "src": "contracts/storage/DAOProposalsStorage.sol:65"
+          },
+          {
+            "label": "proposalsCoreData",
+            "offset": 0,
+            "slot": "3",
+            "type": "t_mapping(t_uint256,t_struct(ProposalCore)9887_storage)",
+            "contract": "DAOProposalsStorage",
+            "src": "contracts/storage/DAOProposalsStorage.sol:84"
+          },
+          {
+            "label": "proposalValues",
+            "offset": 0,
+            "slot": "4",
+            "type": "t_mapping(t_uint256,t_uint256)",
+            "contract": "DAOProposalsStorage",
+            "src": "contracts/storage/DAOProposalsStorage.sol:86"
+          },
+          {
+            "label": "__gap",
+            "offset": 0,
+            "slot": "5",
+            "type": "t_array(t_uint256)48_storage",
+            "contract": "DAOProposalsStorage",
+            "src": "contracts/storage/DAOProposalsStorage.sol:92"
+          },
+          {
+            "label": "spaceAddresses",
+            "offset": 0,
+            "slot": "53",
+            "type": "t_mapping(t_uint256,t_address)",
+            "contract": "DAOProposalsStorage",
+            "src": "contracts/storage/DAOProposalsStorage.sol:95"
+          },
+          {
+            "label": "spaceTrialActivated",
+            "offset": 0,
+            "slot": "54",
+            "type": "t_mapping(t_uint256,t_bool)",
+            "contract": "DAOProposalsStorage",
+            "src": "contracts/storage/DAOProposalsStorage.sol:98"
+          },
+          {
+            "label": "paymentTracker",
+            "offset": 0,
+            "slot": "55",
+            "type": "t_contract(ISpacePaymentTracker)9585",
+            "contract": "DAOProposalsStorage",
+            "src": "contracts/storage/DAOProposalsStorage.sol:100"
+          },
+          {
+            "label": "spaceExecutedProposals",
+            "offset": 0,
+            "slot": "56",
+            "type": "t_mapping(t_uint256,t_array(t_uint256)dyn_storage)",
+            "contract": "DAOProposalsStorage",
+            "src": "contracts/storage/DAOProposalsStorage.sol:103"
+          },
+          {
+            "label": "allExecutedProposals",
+            "offset": 0,
+            "slot": "57",
+            "type": "t_array(t_uint256)dyn_storage",
+            "contract": "DAOProposalsStorage",
+            "src": "contracts/storage/DAOProposalsStorage.sol:106"
+          },
+          {
+            "label": "spaceAcceptedProposals",
+            "offset": 0,
+            "slot": "58",
+            "type": "t_mapping(t_uint256,t_array(t_uint256)dyn_storage)",
+            "contract": "DAOProposalsStorage",
+            "src": "contracts/storage/DAOProposalsStorage.sol:109"
+          },
+          {
+            "label": "spaceRejectedProposals",
+            "offset": 0,
+            "slot": "59",
+            "type": "t_mapping(t_uint256,t_array(t_uint256)dyn_storage)",
+            "contract": "DAOProposalsStorage",
+            "src": "contracts/storage/DAOProposalsStorage.sol:110"
+          }
+        ],
+        "types": {
+          "t_address": {
+            "label": "address",
+            "numberOfBytes": "20"
+          },
+          "t_bool": {
+            "label": "bool",
+            "numberOfBytes": "1"
+          },
+          "t_struct(InitializableStorage)73_storage": {
+            "label": "struct Initializable.InitializableStorage",
+            "members": [
+              {
+                "label": "_initialized",
+                "type": "t_uint64",
+                "offset": 0,
+                "slot": "0"
+              },
+              {
+                "label": "_initializing",
+                "type": "t_bool",
+                "offset": 8,
+                "slot": "0"
+              }
+            ],
+            "numberOfBytes": "32"
+          },
+          "t_struct(OwnableStorage)13_storage": {
+            "label": "struct OwnableUpgradeable.OwnableStorage",
+            "members": [
+              {
+                "label": "_owner",
+                "type": "t_address",
+                "offset": 0,
+                "slot": "0"
+              }
+            ],
+            "numberOfBytes": "32"
+          },
+          "t_uint64": {
+            "label": "uint64",
+            "numberOfBytes": "8"
+          },
+          "t_array(t_struct(Transaction)8616_storage)dyn_storage": {
+            "label": "struct IDAOProposals.Transaction[]",
+            "numberOfBytes": "32"
+          },
+          "t_array(t_uint256)48_storage": {
+            "label": "uint256[48]",
+            "numberOfBytes": "1536"
+          },
+          "t_array(t_uint256)dyn_storage": {
+            "label": "uint256[]",
+            "numberOfBytes": "32"
+          },
+          "t_bytes_storage": {
+            "label": "bytes",
+            "numberOfBytes": "32"
+          },
+          "t_contract(IDAOSpaceFactory)9818": {
+            "label": "contract IDAOSpaceFactory",
+            "numberOfBytes": "20"
+          },
+          "t_contract(IDirectory)9826": {
+            "label": "contract IDirectory",
+            "numberOfBytes": "20"
+          },
+          "t_contract(ISpacePaymentTracker)9585": {
+            "label": "contract ISpacePaymentTracker",
+            "numberOfBytes": "20"
+          },
+          "t_mapping(t_address,t_bool)": {
+            "label": "mapping(address => bool)",
+            "numberOfBytes": "32"
+          },
+          "t_mapping(t_address,t_uint256)": {
+            "label": "mapping(address => uint256)",
+            "numberOfBytes": "32"
+          },
+          "t_mapping(t_uint256,t_address)": {
+            "label": "mapping(uint256 => address)",
+            "numberOfBytes": "32"
+          },
+          "t_mapping(t_uint256,t_array(t_uint256)dyn_storage)": {
+            "label": "mapping(uint256 => uint256[])",
+            "numberOfBytes": "32"
+          },
+          "t_mapping(t_uint256,t_bool)": {
+            "label": "mapping(uint256 => bool)",
+            "numberOfBytes": "32"
+          },
+          "t_mapping(t_uint256,t_struct(ProposalCore)9887_storage)": {
+            "label": "mapping(uint256 => struct DAOProposalsStorage.ProposalCore)",
+            "numberOfBytes": "32"
+          },
+          "t_mapping(t_uint256,t_uint256)": {
+            "label": "mapping(uint256 => uint256)",
+            "numberOfBytes": "32"
+          },
+          "t_struct(ProposalCore)9887_storage": {
+            "label": "struct DAOProposalsStorage.ProposalCore",
+            "members": [
+              {
+                "label": "spaceId",
+                "type": "t_uint256",
+                "offset": 0,
+                "slot": "0"
+              },
+              {
+                "label": "startTime",
+                "type": "t_uint256",
+                "offset": 0,
+                "slot": "1"
+              },
+              {
+                "label": "duration",
+                "type": "t_uint256",
+                "offset": 0,
+                "slot": "2"
+              },
+              {
+                "label": "executed",
+                "type": "t_bool",
+                "offset": 0,
+                "slot": "3"
+              },
+              {
+                "label": "expired",
+                "type": "t_bool",
+                "offset": 1,
+                "slot": "3"
+              },
+              {
+                "label": "yesVotes",
+                "type": "t_uint256",
+                "offset": 0,
+                "slot": "4"
+              },
+              {
+                "label": "noVotes",
+                "type": "t_uint256",
+                "offset": 0,
+                "slot": "5"
+              },
+              {
+                "label": "totalVotingPowerAtSnapshot",
+                "type": "t_uint256",
+                "offset": 0,
+                "slot": "6"
+              },
+              {
+                "label": "creator",
+                "type": "t_address",
+                "offset": 0,
+                "slot": "7"
+              },
+              {
                 "label": "hasVoted",
                 "type": "t_mapping(t_address,t_bool)",
                 "offset": 0,
@@ -9232,7 +9265,6 @@
           }
         },
         "namespaces": {
->>>>>>> fc909763
           "erc7201:openzeppelin.storage.Ownable": [
             {
               "contract": "OwnableUpgradeable",
