{
  "manifestVersion": "3.2",
  "proxies": [
    {
      "address": "0x1BAB6b37B3646d348AF8F3F43B9735Ff6b13cF0f",
      "txHash": "0x83638f28ba64c10011ff354d4dc05b4ad4b3daa5cc20eaaf7daf105c10812fec",
      "kind": "uups"
    },
    {
      "address": "0xBf97ADAcF9d28171cCedBB9189b912f607577B29",
      "txHash": "0x612f1208c92f3ddb436e41873b5eccee1e0c070dcb7c0ae450f4104b8284397c",
      "kind": "uups"
    },
    {
      "address": "0xaa86924F59852f48dD5185469D146BdcF8448D56",
      "txHash": "0x6ab33c8880285ba9e9be5af5e64d9e6cde9b6f7df83573a589f0a4317c8d375f",
      "kind": "uups"
    },
    {
      "address": "0x811F1f2f7e78EB8738eda8Aa90eA33210C0d6f76",
      "txHash": "0x04885d727e71ac254784f703632d30ba28669514d804c84c03e6431ab500d023",
      "kind": "uups"
    },
    {
      "address": "0x830ed2DAcF264dD7Fc9BC11E34674AC937B04A06",
      "txHash": "0xadc9641e4865e1b64dd471148f6e0d98b343b8e364d314a5deccd0e3760a24ff",
      "kind": "uups"
    },
    {
      "address": "0xeA9BD28eBB2e6996c5C84eACC64e661f83905eD0",
      "txHash": "0xba888e39ce1daa68802bb6fdda89d1085cf4effaceca276bb4a2971a947be882",
      "kind": "uups"
    },
    {
      "address": "0xaC840F8A96EC6A6f9FbfdAae8daF8d9D679fd48B",
      "txHash": "0xae99ebc1bf7de4fa4929e0fd6ade44831c1d6506987349fb8357a528fc80b7d9",
      "kind": "uups"
    },
    {
      "address": "0x9780a96B4382bdd0Aa6fC41B6b6A68A04c5C5727",
      "txHash": "0x5aa9d21d36b9aba99015ad538168fd6ddea371b29e29750eb04af6fc53dc8c17",
      "kind": "uups"
    },
    {
      "address": "0x3214DE1Eb858799Db626Bd9699e78c2E6E33D2BE",
      "txHash": "0x8d30ef7c5088b9d21a692bc5a18d1dae23e227f099d2d4f6ab923674c5b47987",
      "kind": "uups"
    },
    {
      "address": "0x41cD69A3a3715B16598415df336a8Cc533CCAF76",
      "txHash": "0x36deed0a712c5b6c6075a76eff8f4c27bc9bc68d12954d74a3839222d94d799f",
      "kind": "uups"
    },
    {
      "address": "0x5577611f915514F0E34b065C11B395Ef008B04F3",
      "txHash": "0xffa6e741d2cc6f291bc9334094c947d32a12d856e1510395f6f9fa84eee77fa7",
      "kind": "uups"
    },
    {
      "address": "0x87537f0B5B8f34D689d484E743e83F82636E14a7",
      "txHash": "0x8e4301cf56cb2bc6e1070d0da84880f95449f7450a87d3ecc4b1a07d9d03b5e6",
      "kind": "uups"
    },
    {
      "address": "0x299f4D2327933c1f363301dbd2a28379ccD5539b",
      "txHash": "0xdf9f6ba7536fa52fa8a0dcd6f7a432aef5e93bab44c874dd35714abbc143f6ce",
      "kind": "uups"
    },
    {
      "address": "0x95A33EC94de2189893884DaD63eAa19f7390144a",
      "txHash": "0x23f29553f9d2eb30ae8cb21e196f3eb8bb05a5f9bd1fc876c4822eeb6a9569e2",
      "kind": "uups"
    },
    {
      "address": "0x6dB5E05B21c68550B63a7404a3B68F81c159DAee",
      "txHash": "0x83ac78c4f2f004ebcba6193766a8404d375e952bdfd5a3c60e4724d8b07a06fc",
      "kind": "uups"
    },
    {
      "address": "0xD472c59835f70B4dBf156A0715D01C392a754117",
      "txHash": "0x1c275efb0891b9f6bfe6b83a46b6c1cd31a161e6233237fbf2a90c87c4ffc96a",
      "kind": "uups"
    },
    {
      "address": "0xbb9f405c0313A0393e04aE30e92f5e5b07ca6af1",
      "txHash": "0x213dc98789dfc3bf1ccca668ec94ed2400790b95d927352e7eb29493368a2ecd",
      "kind": "uups"
    },
    {
      "address": "0x83B5d4F555A68126bB302685e67767Bb7a2985F0",
      "txHash": "0xce4c9738d4b35f3e22c8f537cca7519f2f0c518b9f45f6feb7a942e3ac6d597f",
      "kind": "uups"
    },
    {
      "address": "0xF5a7Ca524882124B1CD13dB74C8f56A96044c763",
      "txHash": "0x5d3911f045072099ba4d1be53b0b66db630a5b617ecd466d1f0296df88bb7fe7",
      "kind": "uups"
    },
    {
      "address": "0x255c7b5DaC3696199fEF7A8CC6Cc87190bc36eFd",
      "txHash": "0x3b6bd427d42f0a7f672d4b0f5b72430d48c3634408fa46954020d23ee0556460",
      "kind": "uups"
    },
    {
<<<<<<< HEAD
      "address": "0x8b93862835C36e9689E9bb1Ab21De3982e266CD3",
=======
      "address": "0x4B61250c8F19BA96C473c65022453E95176b0139",
      "txHash": "0x350b0103eebeb1b366cc96b201ae8596bc26195d2fe03ee4e3afa0b48887da75",
      "kind": "uups"
    },
    {
      "address": "0x8b93862835C36e9689E9bb1Ab21De3982e266CD3",
      "txHash": "0x281006d7610ae77ff9e989ee69ced832b60db81b3ea9080c79b0a324fd83b99b",
      "kind": "uups"
    },
    {
      "address": "0x001bA7a00a259Fb12d7936455e292a60FC2bef14",
>>>>>>> 528397a4
      "kind": "uups"
    }
  ],
  "impls": {
    "2db1a93fbbbad76e5b84e1d588909593c553bcb42e837c9472c8d0055e8976b3": {
      "address": "0x3E5c0aD86e0fCa6A22e66cd3B819d942cF1d985C",
      "txHash": "0xb8cab5bf8ea22b09730cc25351fcb07aa883a143e55ddaf3fa52c4bcfa68e3f8",
      "layout": {
        "solcVersion": "0.8.28",
        "storage": [
          {
            "label": "count",
            "offset": 0,
            "slot": "0",
            "type": "t_uint256",
            "contract": "Counter",
            "src": "contracts/Counter.sol:10"
          }
        ],
        "types": {
          "t_address": {
            "label": "address",
            "numberOfBytes": "20"
          },
          "t_bool": {
            "label": "bool",
            "numberOfBytes": "1"
          },
          "t_struct(InitializableStorage)73_storage": {
            "label": "struct Initializable.InitializableStorage",
            "members": [
              {
                "label": "_initialized",
                "type": "t_uint64",
                "offset": 0,
                "slot": "0"
              },
              {
                "label": "_initializing",
                "type": "t_bool",
                "offset": 8,
                "slot": "0"
              }
            ],
            "numberOfBytes": "32"
          },
          "t_struct(OwnableStorage)13_storage": {
            "label": "struct OwnableUpgradeable.OwnableStorage",
            "members": [
              {
                "label": "_owner",
                "type": "t_address",
                "offset": 0,
                "slot": "0"
              }
            ],
            "numberOfBytes": "32"
          },
          "t_uint64": {
            "label": "uint64",
            "numberOfBytes": "8"
          },
          "t_uint256": {
            "label": "uint256",
            "numberOfBytes": "32"
          }
        },
        "namespaces": {
          "erc7201:openzeppelin.storage.Ownable": [
            {
              "contract": "OwnableUpgradeable",
              "label": "_owner",
              "type": "t_address",
              "src": "@openzeppelin/contracts-upgradeable/access/OwnableUpgradeable.sol:24",
              "offset": 0,
              "slot": "0"
            }
          ],
          "erc7201:openzeppelin.storage.Initializable": [
            {
              "contract": "Initializable",
              "label": "_initialized",
              "type": "t_uint64",
              "src": "@openzeppelin/contracts-upgradeable/proxy/utils/Initializable.sol:69",
              "offset": 0,
              "slot": "0"
            },
            {
              "contract": "Initializable",
              "label": "_initializing",
              "type": "t_bool",
              "src": "@openzeppelin/contracts-upgradeable/proxy/utils/Initializable.sol:73",
              "offset": 8,
              "slot": "0"
            }
          ]
        }
      }
    },
    "0154a344559291546eed58945cd50dbae3dd429fbf0a59fa72c6d313780813da": {
      "address": "0x3CA53811d774c3634aCc02F5d33bCfF95Ac60874",
      "txHash": "0xb30459d868bbf1a2f58b7d14fdec0a93ca00f95b0994070f7bbee1b3b99a108e",
      "layout": {
        "solcVersion": "0.8.28",
        "storage": [
          {
            "label": "spaces",
            "offset": 0,
            "slot": "0",
            "type": "t_mapping(t_uint256,t_struct(Space)10334_storage)",
            "contract": "DAOSpaceFactoryStorage",
            "src": "contracts/storage/DAOSpaceFactoryStorage.sol:27"
          },
          {
            "label": "spaceCounter",
            "offset": 0,
            "slot": "1",
            "type": "t_uint256",
            "contract": "DAOSpaceFactoryStorage",
            "src": "contracts/storage/DAOSpaceFactoryStorage.sol:28"
          },
          {
            "label": "directoryContract",
            "offset": 0,
            "slot": "2",
            "type": "t_contract(IDirectory)10303",
            "contract": "DAOSpaceFactoryStorage",
            "src": "contracts/storage/DAOSpaceFactoryStorage.sol:29"
          },
          {
            "label": "tokenFactoryAddress",
            "offset": 0,
            "slot": "3",
            "type": "t_address",
            "contract": "DAOSpaceFactoryStorage",
            "src": "contracts/storage/DAOSpaceFactoryStorage.sol:30"
          },
          {
            "label": "joinMethodDirectoryAddress",
            "offset": 0,
            "slot": "4",
            "type": "t_address",
            "contract": "DAOSpaceFactoryStorage",
            "src": "contracts/storage/DAOSpaceFactoryStorage.sol:31"
          },
          {
            "label": "proposalManagerAddress",
            "offset": 0,
            "slot": "5",
            "type": "t_address",
            "contract": "DAOSpaceFactoryStorage",
            "src": "contracts/storage/DAOSpaceFactoryStorage.sol:32"
          },
          {
            "label": "spaceMembers",
            "offset": 0,
            "slot": "6",
            "type": "t_mapping(t_uint256,t_struct(SpaceMembers)10358_storage)",
            "contract": "DAOSpaceFactoryStorage",
            "src": "contracts/storage/DAOSpaceFactoryStorage.sol:38"
          },
          {
            "label": "executorToSpaceId",
            "offset": 0,
            "slot": "7",
            "type": "t_mapping(t_address,t_uint256)",
            "contract": "DAOSpaceFactoryStorage",
            "src": "contracts/storage/DAOSpaceFactoryStorage.sol:39"
          },
          {
            "label": "exitMethodDirectoryAddress",
            "offset": 0,
            "slot": "8",
            "type": "t_address",
            "contract": "DAOSpaceFactoryStorage",
            "src": "contracts/storage/DAOSpaceFactoryStorage.sol:40"
          }
        ],
        "types": {
          "t_address": {
            "label": "address",
            "numberOfBytes": "20"
          },
          "t_bool": {
            "label": "bool",
            "numberOfBytes": "1"
          },
          "t_struct(InitializableStorage)73_storage": {
            "label": "struct Initializable.InitializableStorage",
            "members": [
              {
                "label": "_initialized",
                "type": "t_uint64",
                "offset": 0,
                "slot": "0"
              },
              {
                "label": "_initializing",
                "type": "t_bool",
                "offset": 8,
                "slot": "0"
              }
            ],
            "numberOfBytes": "32"
          },
          "t_struct(OwnableStorage)13_storage": {
            "label": "struct OwnableUpgradeable.OwnableStorage",
            "members": [
              {
                "label": "_owner",
                "type": "t_address",
                "offset": 0,
                "slot": "0"
              }
            ],
            "numberOfBytes": "32"
          },
          "t_uint64": {
            "label": "uint64",
            "numberOfBytes": "8"
          },
          "t_array(t_address)dyn_storage": {
            "label": "address[]",
            "numberOfBytes": "32"
          },
          "t_contract(IDirectory)10303": {
            "label": "contract IDirectory",
            "numberOfBytes": "20"
          },
          "t_mapping(t_address,t_bool)": {
            "label": "mapping(address => bool)",
            "numberOfBytes": "32"
          },
          "t_mapping(t_address,t_uint256)": {
            "label": "mapping(address => uint256)",
            "numberOfBytes": "32"
          },
          "t_mapping(t_uint256,t_struct(Space)10334_storage)": {
            "label": "mapping(uint256 => struct DAOSpaceFactoryStorage.Space)",
            "numberOfBytes": "32"
          },
          "t_mapping(t_uint256,t_struct(SpaceMembers)10358_storage)": {
            "label": "mapping(uint256 => struct DAOSpaceFactoryStorage.SpaceMembers)",
            "numberOfBytes": "32"
          },
          "t_string_storage": {
            "label": "string",
            "numberOfBytes": "32"
          },
          "t_struct(Space)10334_storage": {
            "label": "struct DAOSpaceFactoryStorage.Space",
            "members": [
              {
                "label": "name",
                "type": "t_string_storage",
                "offset": 0,
                "slot": "0"
              },
              {
                "label": "description",
                "type": "t_string_storage",
                "offset": 0,
                "slot": "1"
              },
              {
                "label": "imageUrl",
                "type": "t_string_storage",
                "offset": 0,
                "slot": "2"
              },
              {
                "label": "unity",
                "type": "t_uint256",
                "offset": 0,
                "slot": "3"
              },
              {
                "label": "quorum",
                "type": "t_uint256",
                "offset": 0,
                "slot": "4"
              },
              {
                "label": "votingPowerSource",
                "type": "t_uint256",
                "offset": 0,
                "slot": "5"
              },
              {
                "label": "tokenAddresses",
                "type": "t_array(t_address)dyn_storage",
                "offset": 0,
                "slot": "6"
              },
              {
                "label": "members",
                "type": "t_array(t_address)dyn_storage",
                "offset": 0,
                "slot": "7"
              },
              {
                "label": "exitMethod",
                "type": "t_uint256",
                "offset": 0,
                "slot": "8"
              },
              {
                "label": "joinMethod",
                "type": "t_uint256",
                "offset": 0,
                "slot": "9"
              },
              {
                "label": "createdAt",
                "type": "t_uint256",
                "offset": 0,
                "slot": "10"
              },
              {
                "label": "creator",
                "type": "t_address",
                "offset": 0,
                "slot": "11"
              },
              {
                "label": "executor",
                "type": "t_address",
                "offset": 0,
                "slot": "12"
              }
            ],
            "numberOfBytes": "416"
          },
          "t_struct(SpaceMembers)10358_storage": {
            "label": "struct DAOSpaceFactoryStorage.SpaceMembers",
            "members": [
              {
                "label": "spaceMemberAddresses",
                "type": "t_array(t_address)dyn_storage",
                "offset": 0,
                "slot": "0"
              },
              {
                "label": "isSpaceMember",
                "type": "t_mapping(t_address,t_bool)",
                "offset": 0,
                "slot": "1"
              }
            ],
            "numberOfBytes": "64"
          },
          "t_uint256": {
            "label": "uint256",
            "numberOfBytes": "32"
          }
        },
        "namespaces": {
          "erc7201:openzeppelin.storage.Ownable": [
            {
              "contract": "OwnableUpgradeable",
              "label": "_owner",
              "type": "t_address",
              "src": "@openzeppelin/contracts-upgradeable/access/OwnableUpgradeable.sol:24",
              "offset": 0,
              "slot": "0"
            }
          ],
          "erc7201:openzeppelin.storage.Initializable": [
            {
              "contract": "Initializable",
              "label": "_initialized",
              "type": "t_uint64",
              "src": "@openzeppelin/contracts-upgradeable/proxy/utils/Initializable.sol:69",
              "offset": 0,
              "slot": "0"
            },
            {
              "contract": "Initializable",
              "label": "_initializing",
              "type": "t_bool",
              "src": "@openzeppelin/contracts-upgradeable/proxy/utils/Initializable.sol:73",
              "offset": 8,
              "slot": "0"
            }
          ]
        }
      }
    },
    "8a591fac0523c41a385bc6109956f73761aa8283e14296d6486feb7cbade1aa2": {
      "address": "0x30EDe3f4E2cA04547a1e9649e3D96A1Ca6172425",
      "txHash": "0xe2d91590ef9d5d5ba3ba0e7c5b0af292ab82fc4460c95e4adf07843a01235dbb",
      "layout": {
        "solcVersion": "0.8.28",
        "storage": [
          {
            "label": "spaces",
            "offset": 0,
            "slot": "0",
            "type": "t_mapping(t_uint256,t_struct(Space)9778_storage)",
            "contract": "DAOSpaceFactoryStorage",
            "src": "contracts/storage/DAOSpaceFactoryStorage.sol:28"
          },
          {
            "label": "spaceCounter",
            "offset": 0,
            "slot": "1",
            "type": "t_uint256",
            "contract": "DAOSpaceFactoryStorage",
            "src": "contracts/storage/DAOSpaceFactoryStorage.sol:29"
          },
          {
            "label": "directoryContract",
            "offset": 0,
            "slot": "2",
            "type": "t_contract(IDirectory)9753",
            "contract": "DAOSpaceFactoryStorage",
            "src": "contracts/storage/DAOSpaceFactoryStorage.sol:30"
          },
          {
            "label": "tokenFactoryAddress",
            "offset": 0,
            "slot": "3",
            "type": "t_address",
            "contract": "DAOSpaceFactoryStorage",
            "src": "contracts/storage/DAOSpaceFactoryStorage.sol:31"
          },
          {
            "label": "joinMethodDirectoryAddress",
            "offset": 0,
            "slot": "4",
            "type": "t_address",
            "contract": "DAOSpaceFactoryStorage",
            "src": "contracts/storage/DAOSpaceFactoryStorage.sol:32"
          },
          {
            "label": "proposalManagerAddress",
            "offset": 0,
            "slot": "5",
            "type": "t_address",
            "contract": "DAOSpaceFactoryStorage",
            "src": "contracts/storage/DAOSpaceFactoryStorage.sol:33"
          },
          {
            "label": "exitMethodDirectoryAddress",
            "offset": 0,
            "slot": "6",
            "type": "t_address",
            "contract": "DAOSpaceFactoryStorage",
            "src": "contracts/storage/DAOSpaceFactoryStorage.sol:34"
          },
          {
            "label": "spaceMembers",
            "offset": 0,
            "slot": "7",
            "type": "t_mapping(t_uint256,t_struct(SpaceMembers)9804_storage)",
            "contract": "DAOSpaceFactoryStorage",
            "src": "contracts/storage/DAOSpaceFactoryStorage.sol:40"
          },
          {
            "label": "executorToSpaceId",
            "offset": 0,
            "slot": "8",
            "type": "t_mapping(t_address,t_uint256)",
            "contract": "DAOSpaceFactoryStorage",
            "src": "contracts/storage/DAOSpaceFactoryStorage.sol:41"
          }
        ],
        "types": {
          "t_address": {
            "label": "address",
            "numberOfBytes": "20"
          },
          "t_bool": {
            "label": "bool",
            "numberOfBytes": "1"
          },
          "t_struct(InitializableStorage)73_storage": {
            "label": "struct Initializable.InitializableStorage",
            "members": [
              {
                "label": "_initialized",
                "type": "t_uint64",
                "offset": 0,
                "slot": "0"
              },
              {
                "label": "_initializing",
                "type": "t_bool",
                "offset": 8,
                "slot": "0"
              }
            ],
            "numberOfBytes": "32"
          },
          "t_struct(OwnableStorage)13_storage": {
            "label": "struct OwnableUpgradeable.OwnableStorage",
            "members": [
              {
                "label": "_owner",
                "type": "t_address",
                "offset": 0,
                "slot": "0"
              }
            ],
            "numberOfBytes": "32"
          },
          "t_uint64": {
            "label": "uint64",
            "numberOfBytes": "8"
          },
          "t_array(t_address)dyn_storage": {
            "label": "address[]",
            "numberOfBytes": "32"
          },
          "t_contract(IDirectory)9753": {
            "label": "contract IDirectory",
            "numberOfBytes": "20"
          },
          "t_mapping(t_address,t_bool)": {
            "label": "mapping(address => bool)",
            "numberOfBytes": "32"
          },
          "t_mapping(t_address,t_uint256)": {
            "label": "mapping(address => uint256)",
            "numberOfBytes": "32"
          },
          "t_mapping(t_uint256,t_struct(Space)9778_storage)": {
            "label": "mapping(uint256 => struct DAOSpaceFactoryStorage.Space)",
            "numberOfBytes": "32"
          },
          "t_mapping(t_uint256,t_struct(SpaceMembers)9804_storage)": {
            "label": "mapping(uint256 => struct DAOSpaceFactoryStorage.SpaceMembers)",
            "numberOfBytes": "32"
          },
          "t_struct(Space)9778_storage": {
            "label": "struct DAOSpaceFactoryStorage.Space",
            "members": [
              {
                "label": "unity",
                "type": "t_uint256",
                "offset": 0,
                "slot": "0"
              },
              {
                "label": "quorum",
                "type": "t_uint256",
                "offset": 0,
                "slot": "1"
              },
              {
                "label": "votingPowerSource",
                "type": "t_uint256",
                "offset": 0,
                "slot": "2"
              },
              {
                "label": "tokenAddresses",
                "type": "t_array(t_address)dyn_storage",
                "offset": 0,
                "slot": "3"
              },
              {
                "label": "members",
                "type": "t_array(t_address)dyn_storage",
                "offset": 0,
                "slot": "4"
              },
              {
                "label": "exitMethod",
                "type": "t_uint256",
                "offset": 0,
                "slot": "5"
              },
              {
                "label": "joinMethod",
                "type": "t_uint256",
                "offset": 0,
                "slot": "6"
              },
              {
                "label": "createdAt",
                "type": "t_uint256",
                "offset": 0,
                "slot": "7"
              },
              {
                "label": "creator",
                "type": "t_address",
                "offset": 0,
                "slot": "8"
              },
              {
                "label": "executor",
                "type": "t_address",
                "offset": 0,
                "slot": "9"
              }
            ],
            "numberOfBytes": "320"
          },
          "t_struct(SpaceMembers)9804_storage": {
            "label": "struct DAOSpaceFactoryStorage.SpaceMembers",
            "members": [
              {
                "label": "spaceMemberAddresses",
                "type": "t_array(t_address)dyn_storage",
                "offset": 0,
                "slot": "0"
              },
              {
                "label": "isSpaceMember",
                "type": "t_mapping(t_address,t_bool)",
                "offset": 0,
                "slot": "1"
              }
            ],
            "numberOfBytes": "64"
          },
          "t_uint256": {
            "label": "uint256",
            "numberOfBytes": "32"
          }
        },
        "namespaces": {
          "erc7201:openzeppelin.storage.Ownable": [
            {
              "contract": "OwnableUpgradeable",
              "label": "_owner",
              "type": "t_address",
              "src": "@openzeppelin/contracts-upgradeable/access/OwnableUpgradeable.sol:24",
              "offset": 0,
              "slot": "0"
            }
          ],
          "erc7201:openzeppelin.storage.Initializable": [
            {
              "contract": "Initializable",
              "label": "_initialized",
              "type": "t_uint64",
              "src": "@openzeppelin/contracts-upgradeable/proxy/utils/Initializable.sol:69",
              "offset": 0,
              "slot": "0"
            },
            {
              "contract": "Initializable",
              "label": "_initializing",
              "type": "t_bool",
              "src": "@openzeppelin/contracts-upgradeable/proxy/utils/Initializable.sol:73",
              "offset": 8,
              "slot": "0"
            }
          ]
        }
      }
    },
    "d4dade9fe8c577ef0e06c7b0395e4c254d6b52a3e23d411f129ba8693a851a8e": {
      "address": "0x79375b2A8dB7699672c7aA0E6F02f3404c51c062",
      "txHash": "0x4d5e8fe5444737868db8f366980be570dc2b4a087dba0ae18de69c23d42fc4df",
      "layout": {
        "solcVersion": "0.8.28",
        "storage": [
          {
            "label": "spaceFactory",
            "offset": 0,
            "slot": "0",
            "type": "t_contract(IDAOSpaceFactory)9908",
            "contract": "JoinMethodDirectoryStorage",
            "src": "contracts/storage/JoinMethodDirectoryStorage.sol:17"
          },
          {
            "label": "joinMethods",
            "offset": 0,
            "slot": "1",
            "type": "t_mapping(t_uint256,t_contract(IJoinMethod)9898)",
            "contract": "JoinMethodDirectoryStorage",
            "src": "contracts/storage/JoinMethodDirectoryStorage.sol:20"
          }
        ],
        "types": {
          "t_address": {
            "label": "address",
            "numberOfBytes": "20"
          },
          "t_bool": {
            "label": "bool",
            "numberOfBytes": "1"
          },
          "t_struct(InitializableStorage)73_storage": {
            "label": "struct Initializable.InitializableStorage",
            "members": [
              {
                "label": "_initialized",
                "type": "t_uint64",
                "offset": 0,
                "slot": "0"
              },
              {
                "label": "_initializing",
                "type": "t_bool",
                "offset": 8,
                "slot": "0"
              }
            ],
            "numberOfBytes": "32"
          },
          "t_struct(OwnableStorage)13_storage": {
            "label": "struct OwnableUpgradeable.OwnableStorage",
            "members": [
              {
                "label": "_owner",
                "type": "t_address",
                "offset": 0,
                "slot": "0"
              }
            ],
            "numberOfBytes": "32"
          },
          "t_uint64": {
            "label": "uint64",
            "numberOfBytes": "8"
          },
          "t_contract(IDAOSpaceFactory)9908": {
            "label": "contract IDAOSpaceFactory",
            "numberOfBytes": "20"
          },
          "t_contract(IJoinMethod)9898": {
            "label": "contract IJoinMethod",
            "numberOfBytes": "20"
          },
          "t_mapping(t_uint256,t_contract(IJoinMethod)9898)": {
            "label": "mapping(uint256 => contract IJoinMethod)",
            "numberOfBytes": "32"
          },
          "t_uint256": {
            "label": "uint256",
            "numberOfBytes": "32"
          }
        },
        "namespaces": {
          "erc7201:openzeppelin.storage.Ownable": [
            {
              "contract": "OwnableUpgradeable",
              "label": "_owner",
              "type": "t_address",
              "src": "@openzeppelin/contracts-upgradeable/access/OwnableUpgradeable.sol:24",
              "offset": 0,
              "slot": "0"
            }
          ],
          "erc7201:openzeppelin.storage.Initializable": [
            {
              "contract": "Initializable",
              "label": "_initialized",
              "type": "t_uint64",
              "src": "@openzeppelin/contracts-upgradeable/proxy/utils/Initializable.sol:69",
              "offset": 0,
              "slot": "0"
            },
            {
              "contract": "Initializable",
              "label": "_initializing",
              "type": "t_bool",
              "src": "@openzeppelin/contracts-upgradeable/proxy/utils/Initializable.sol:73",
              "offset": 8,
              "slot": "0"
            }
          ]
        }
      }
    },
    "c10bb1ae0e4471423ad4edf95bf3d39f532220b0779b906289bf7877a7bf8e81": {
      "address": "0x11656C017DA88c328C1816dB877895f46EA96B1e",
      "txHash": "0x3ff6f933c27e16d59fab667174d89037415184e1a28ac62784d05a71f1b3adba",
      "layout": {
        "solcVersion": "0.8.28",
        "storage": [
          {
            "label": "spaces",
            "offset": 0,
            "slot": "0",
            "type": "t_mapping(t_uint256,t_struct(Space)9705_storage)",
            "contract": "DAOSpaceFactoryStorage",
            "src": "contracts/storage/DAOSpaceFactoryStorage.sol:28"
          },
          {
            "label": "spaceCounter",
            "offset": 0,
            "slot": "1",
            "type": "t_uint256",
            "contract": "DAOSpaceFactoryStorage",
            "src": "contracts/storage/DAOSpaceFactoryStorage.sol:29"
          },
          {
            "label": "directoryContract",
            "offset": 0,
            "slot": "2",
            "type": "t_contract(IDirectory)9680",
            "contract": "DAOSpaceFactoryStorage",
            "src": "contracts/storage/DAOSpaceFactoryStorage.sol:30"
          },
          {
            "label": "tokenFactoryAddress",
            "offset": 0,
            "slot": "3",
            "type": "t_address",
            "contract": "DAOSpaceFactoryStorage",
            "src": "contracts/storage/DAOSpaceFactoryStorage.sol:31"
          },
          {
            "label": "joinMethodDirectoryAddress",
            "offset": 0,
            "slot": "4",
            "type": "t_address",
            "contract": "DAOSpaceFactoryStorage",
            "src": "contracts/storage/DAOSpaceFactoryStorage.sol:32"
          },
          {
            "label": "proposalManagerAddress",
            "offset": 0,
            "slot": "5",
            "type": "t_address",
            "contract": "DAOSpaceFactoryStorage",
            "src": "contracts/storage/DAOSpaceFactoryStorage.sol:33"
          },
          {
            "label": "exitMethodDirectoryAddress",
            "offset": 0,
            "slot": "6",
            "type": "t_address",
            "contract": "DAOSpaceFactoryStorage",
            "src": "contracts/storage/DAOSpaceFactoryStorage.sol:34"
          },
          {
            "label": "spaceMembers",
            "offset": 0,
            "slot": "7",
            "type": "t_mapping(t_uint256,t_struct(SpaceMembers)9731_storage)",
            "contract": "DAOSpaceFactoryStorage",
            "src": "contracts/storage/DAOSpaceFactoryStorage.sol:40"
          },
          {
            "label": "executorToSpaceId",
            "offset": 0,
            "slot": "8",
            "type": "t_mapping(t_address,t_uint256)",
            "contract": "DAOSpaceFactoryStorage",
            "src": "contracts/storage/DAOSpaceFactoryStorage.sol:41"
          }
        ],
        "types": {
          "t_address": {
            "label": "address",
            "numberOfBytes": "20"
          },
          "t_bool": {
            "label": "bool",
            "numberOfBytes": "1"
          },
          "t_struct(InitializableStorage)73_storage": {
            "label": "struct Initializable.InitializableStorage",
            "members": [
              {
                "label": "_initialized",
                "type": "t_uint64",
                "offset": 0,
                "slot": "0"
              },
              {
                "label": "_initializing",
                "type": "t_bool",
                "offset": 8,
                "slot": "0"
              }
            ],
            "numberOfBytes": "32"
          },
          "t_struct(OwnableStorage)13_storage": {
            "label": "struct OwnableUpgradeable.OwnableStorage",
            "members": [
              {
                "label": "_owner",
                "type": "t_address",
                "offset": 0,
                "slot": "0"
              }
            ],
            "numberOfBytes": "32"
          },
          "t_uint64": {
            "label": "uint64",
            "numberOfBytes": "8"
          },
          "t_array(t_address)dyn_storage": {
            "label": "address[]",
            "numberOfBytes": "32"
          },
          "t_contract(IDirectory)9680": {
            "label": "contract IDirectory",
            "numberOfBytes": "20"
          },
          "t_mapping(t_address,t_bool)": {
            "label": "mapping(address => bool)",
            "numberOfBytes": "32"
          },
          "t_mapping(t_address,t_uint256)": {
            "label": "mapping(address => uint256)",
            "numberOfBytes": "32"
          },
          "t_mapping(t_uint256,t_struct(Space)9705_storage)": {
            "label": "mapping(uint256 => struct DAOSpaceFactoryStorage.Space)",
            "numberOfBytes": "32"
          },
          "t_mapping(t_uint256,t_struct(SpaceMembers)9731_storage)": {
            "label": "mapping(uint256 => struct DAOSpaceFactoryStorage.SpaceMembers)",
            "numberOfBytes": "32"
          },
          "t_struct(Space)9705_storage": {
            "label": "struct DAOSpaceFactoryStorage.Space",
            "members": [
              {
                "label": "unity",
                "type": "t_uint256",
                "offset": 0,
                "slot": "0"
              },
              {
                "label": "quorum",
                "type": "t_uint256",
                "offset": 0,
                "slot": "1"
              },
              {
                "label": "votingPowerSource",
                "type": "t_uint256",
                "offset": 0,
                "slot": "2"
              },
              {
                "label": "tokenAddresses",
                "type": "t_array(t_address)dyn_storage",
                "offset": 0,
                "slot": "3"
              },
              {
                "label": "members",
                "type": "t_array(t_address)dyn_storage",
                "offset": 0,
                "slot": "4"
              },
              {
                "label": "exitMethod",
                "type": "t_uint256",
                "offset": 0,
                "slot": "5"
              },
              {
                "label": "joinMethod",
                "type": "t_uint256",
                "offset": 0,
                "slot": "6"
              },
              {
                "label": "createdAt",
                "type": "t_uint256",
                "offset": 0,
                "slot": "7"
              },
              {
                "label": "creator",
                "type": "t_address",
                "offset": 0,
                "slot": "8"
              },
              {
                "label": "executor",
                "type": "t_address",
                "offset": 0,
                "slot": "9"
              }
            ],
            "numberOfBytes": "320"
          },
          "t_struct(SpaceMembers)9731_storage": {
            "label": "struct DAOSpaceFactoryStorage.SpaceMembers",
            "members": [
              {
                "label": "spaceMemberAddresses",
                "type": "t_array(t_address)dyn_storage",
                "offset": 0,
                "slot": "0"
              },
              {
                "label": "isSpaceMember",
                "type": "t_mapping(t_address,t_bool)",
                "offset": 0,
                "slot": "1"
              }
            ],
            "numberOfBytes": "64"
          },
          "t_uint256": {
            "label": "uint256",
            "numberOfBytes": "32"
          }
        },
        "namespaces": {
          "erc7201:openzeppelin.storage.Ownable": [
            {
              "contract": "OwnableUpgradeable",
              "label": "_owner",
              "type": "t_address",
              "src": "@openzeppelin/contracts-upgradeable/access/OwnableUpgradeable.sol:24",
              "offset": 0,
              "slot": "0"
            }
          ],
          "erc7201:openzeppelin.storage.Initializable": [
            {
              "contract": "Initializable",
              "label": "_initialized",
              "type": "t_uint64",
              "src": "@openzeppelin/contracts-upgradeable/proxy/utils/Initializable.sol:69",
              "offset": 0,
              "slot": "0"
            },
            {
              "contract": "Initializable",
              "label": "_initializing",
              "type": "t_bool",
              "src": "@openzeppelin/contracts-upgradeable/proxy/utils/Initializable.sol:73",
              "offset": 8,
              "slot": "0"
            }
          ]
        }
      }
    },
    "f6179141246ee5da7ea685d53f9c6cdad4a5ca684fa57f1fc5ea89c61653c0e2": {
      "address": "0xF0c72A793b9CF411b495b1A880E118f8412c94F2",
      "txHash": "0xcb023ba953eee9fd05a1b4c06805248b15604d6d326926aaf3ef1ee314bc4f65",
      "layout": {
        "solcVersion": "0.8.28",
        "storage": [
          {
            "label": "spaces",
            "offset": 0,
            "slot": "0",
            "type": "t_mapping(t_uint256,t_struct(Space)9639_storage)",
            "contract": "DAOSpaceFactoryStorage",
            "src": "contracts/storage/DAOSpaceFactoryStorage.sol:28"
          },
          {
            "label": "spaceCounter",
            "offset": 0,
            "slot": "1",
            "type": "t_uint256",
            "contract": "DAOSpaceFactoryStorage",
            "src": "contracts/storage/DAOSpaceFactoryStorage.sol:29"
          },
          {
            "label": "directoryContract",
            "offset": 0,
            "slot": "2",
            "type": "t_contract(IDirectory)9614",
            "contract": "DAOSpaceFactoryStorage",
            "src": "contracts/storage/DAOSpaceFactoryStorage.sol:30"
          },
          {
            "label": "tokenFactoryAddress",
            "offset": 0,
            "slot": "3",
            "type": "t_address",
            "contract": "DAOSpaceFactoryStorage",
            "src": "contracts/storage/DAOSpaceFactoryStorage.sol:31"
          },
          {
            "label": "joinMethodDirectoryAddress",
            "offset": 0,
            "slot": "4",
            "type": "t_address",
            "contract": "DAOSpaceFactoryStorage",
            "src": "contracts/storage/DAOSpaceFactoryStorage.sol:32"
          },
          {
            "label": "proposalManagerAddress",
            "offset": 0,
            "slot": "5",
            "type": "t_address",
            "contract": "DAOSpaceFactoryStorage",
            "src": "contracts/storage/DAOSpaceFactoryStorage.sol:33"
          },
          {
            "label": "exitMethodDirectoryAddress",
            "offset": 0,
            "slot": "6",
            "type": "t_address",
            "contract": "DAOSpaceFactoryStorage",
            "src": "contracts/storage/DAOSpaceFactoryStorage.sol:34"
          },
          {
            "label": "spaceMembers",
            "offset": 0,
            "slot": "7",
            "type": "t_mapping(t_uint256,t_struct(SpaceMembers)9665_storage)",
            "contract": "DAOSpaceFactoryStorage",
            "src": "contracts/storage/DAOSpaceFactoryStorage.sol:40"
          },
          {
            "label": "executorToSpaceId",
            "offset": 0,
            "slot": "8",
            "type": "t_mapping(t_address,t_uint256)",
            "contract": "DAOSpaceFactoryStorage",
            "src": "contracts/storage/DAOSpaceFactoryStorage.sol:41"
          }
        ],
        "types": {
          "t_address": {
            "label": "address",
            "numberOfBytes": "20"
          },
          "t_bool": {
            "label": "bool",
            "numberOfBytes": "1"
          },
          "t_struct(InitializableStorage)73_storage": {
            "label": "struct Initializable.InitializableStorage",
            "members": [
              {
                "label": "_initialized",
                "type": "t_uint64",
                "offset": 0,
                "slot": "0"
              },
              {
                "label": "_initializing",
                "type": "t_bool",
                "offset": 8,
                "slot": "0"
              }
            ],
            "numberOfBytes": "32"
          },
          "t_struct(OwnableStorage)13_storage": {
            "label": "struct OwnableUpgradeable.OwnableStorage",
            "members": [
              {
                "label": "_owner",
                "type": "t_address",
                "offset": 0,
                "slot": "0"
              }
            ],
            "numberOfBytes": "32"
          },
          "t_uint64": {
            "label": "uint64",
            "numberOfBytes": "8"
          },
          "t_array(t_address)dyn_storage": {
            "label": "address[]",
            "numberOfBytes": "32"
          },
          "t_contract(IDirectory)9614": {
            "label": "contract IDirectory",
            "numberOfBytes": "20"
          },
          "t_mapping(t_address,t_bool)": {
            "label": "mapping(address => bool)",
            "numberOfBytes": "32"
          },
          "t_mapping(t_address,t_uint256)": {
            "label": "mapping(address => uint256)",
            "numberOfBytes": "32"
          },
          "t_mapping(t_uint256,t_struct(Space)9639_storage)": {
            "label": "mapping(uint256 => struct DAOSpaceFactoryStorage.Space)",
            "numberOfBytes": "32"
          },
          "t_mapping(t_uint256,t_struct(SpaceMembers)9665_storage)": {
            "label": "mapping(uint256 => struct DAOSpaceFactoryStorage.SpaceMembers)",
            "numberOfBytes": "32"
          },
          "t_struct(Space)9639_storage": {
            "label": "struct DAOSpaceFactoryStorage.Space",
            "members": [
              {
                "label": "unity",
                "type": "t_uint256",
                "offset": 0,
                "slot": "0"
              },
              {
                "label": "quorum",
                "type": "t_uint256",
                "offset": 0,
                "slot": "1"
              },
              {
                "label": "votingPowerSource",
                "type": "t_uint256",
                "offset": 0,
                "slot": "2"
              },
              {
                "label": "tokenAddresses",
                "type": "t_array(t_address)dyn_storage",
                "offset": 0,
                "slot": "3"
              },
              {
                "label": "members",
                "type": "t_array(t_address)dyn_storage",
                "offset": 0,
                "slot": "4"
              },
              {
                "label": "exitMethod",
                "type": "t_uint256",
                "offset": 0,
                "slot": "5"
              },
              {
                "label": "joinMethod",
                "type": "t_uint256",
                "offset": 0,
                "slot": "6"
              },
              {
                "label": "createdAt",
                "type": "t_uint256",
                "offset": 0,
                "slot": "7"
              },
              {
                "label": "creator",
                "type": "t_address",
                "offset": 0,
                "slot": "8"
              },
              {
                "label": "executor",
                "type": "t_address",
                "offset": 0,
                "slot": "9"
              }
            ],
            "numberOfBytes": "320"
          },
          "t_struct(SpaceMembers)9665_storage": {
            "label": "struct DAOSpaceFactoryStorage.SpaceMembers",
            "members": [
              {
                "label": "spaceMemberAddresses",
                "type": "t_array(t_address)dyn_storage",
                "offset": 0,
                "slot": "0"
              },
              {
                "label": "isSpaceMember",
                "type": "t_mapping(t_address,t_bool)",
                "offset": 0,
                "slot": "1"
              }
            ],
            "numberOfBytes": "64"
          },
          "t_uint256": {
            "label": "uint256",
            "numberOfBytes": "32"
          }
        },
        "namespaces": {
          "erc7201:openzeppelin.storage.Ownable": [
            {
              "contract": "OwnableUpgradeable",
              "label": "_owner",
              "type": "t_address",
              "src": "@openzeppelin/contracts-upgradeable/access/OwnableUpgradeable.sol:24",
              "offset": 0,
              "slot": "0"
            }
          ],
          "erc7201:openzeppelin.storage.Initializable": [
            {
              "contract": "Initializable",
              "label": "_initialized",
              "type": "t_uint64",
              "src": "@openzeppelin/contracts-upgradeable/proxy/utils/Initializable.sol:69",
              "offset": 0,
              "slot": "0"
            },
            {
              "contract": "Initializable",
              "label": "_initializing",
              "type": "t_bool",
              "src": "@openzeppelin/contracts-upgradeable/proxy/utils/Initializable.sol:73",
              "offset": 8,
              "slot": "0"
            }
          ]
        }
      }
    },
    "4a2d33cc4dbe023e62240928eac425da8e540b5b5047bdd0fb770fda70e29f24": {
      "address": "0x829e72858632d2d02c321fB9dB8a8f2495ccB3D6",
      "txHash": "0xa2a62bc095e6759d1f29c98b1f4f37f4cfa05289501d5908d3dcff2e4552fff8",
      "layout": {
        "solcVersion": "0.8.28",
        "storage": [
          {
            "label": "spaces",
            "offset": 0,
            "slot": "0",
            "type": "t_mapping(t_uint256,t_struct(Space)9699_storage)",
            "contract": "DAOSpaceFactoryStorage",
            "src": "contracts/storage/DAOSpaceFactoryStorage.sol:28"
          },
          {
            "label": "spaceCounter",
            "offset": 0,
            "slot": "1",
            "type": "t_uint256",
            "contract": "DAOSpaceFactoryStorage",
            "src": "contracts/storage/DAOSpaceFactoryStorage.sol:29"
          },
          {
            "label": "directoryContract",
            "offset": 0,
            "slot": "2",
            "type": "t_contract(IDirectory)9674",
            "contract": "DAOSpaceFactoryStorage",
            "src": "contracts/storage/DAOSpaceFactoryStorage.sol:30"
          },
          {
            "label": "tokenFactoryAddress",
            "offset": 0,
            "slot": "3",
            "type": "t_address",
            "contract": "DAOSpaceFactoryStorage",
            "src": "contracts/storage/DAOSpaceFactoryStorage.sol:31"
          },
          {
            "label": "joinMethodDirectoryAddress",
            "offset": 0,
            "slot": "4",
            "type": "t_address",
            "contract": "DAOSpaceFactoryStorage",
            "src": "contracts/storage/DAOSpaceFactoryStorage.sol:32"
          },
          {
            "label": "proposalManagerAddress",
            "offset": 0,
            "slot": "5",
            "type": "t_address",
            "contract": "DAOSpaceFactoryStorage",
            "src": "contracts/storage/DAOSpaceFactoryStorage.sol:33"
          },
          {
            "label": "exitMethodDirectoryAddress",
            "offset": 0,
            "slot": "6",
            "type": "t_address",
            "contract": "DAOSpaceFactoryStorage",
            "src": "contracts/storage/DAOSpaceFactoryStorage.sol:34"
          },
          {
            "label": "spaceMembers",
            "offset": 0,
            "slot": "7",
            "type": "t_mapping(t_uint256,t_struct(SpaceMembers)9725_storage)",
            "contract": "DAOSpaceFactoryStorage",
            "src": "contracts/storage/DAOSpaceFactoryStorage.sol:40"
          },
          {
            "label": "executorToSpaceId",
            "offset": 0,
            "slot": "8",
            "type": "t_mapping(t_address,t_uint256)",
            "contract": "DAOSpaceFactoryStorage",
            "src": "contracts/storage/DAOSpaceFactoryStorage.sol:41"
          }
        ],
        "types": {
          "t_address": {
            "label": "address",
            "numberOfBytes": "20"
          },
          "t_bool": {
            "label": "bool",
            "numberOfBytes": "1"
          },
          "t_struct(InitializableStorage)73_storage": {
            "label": "struct Initializable.InitializableStorage",
            "members": [
              {
                "label": "_initialized",
                "type": "t_uint64",
                "offset": 0,
                "slot": "0"
              },
              {
                "label": "_initializing",
                "type": "t_bool",
                "offset": 8,
                "slot": "0"
              }
            ],
            "numberOfBytes": "32"
          },
          "t_struct(OwnableStorage)13_storage": {
            "label": "struct OwnableUpgradeable.OwnableStorage",
            "members": [
              {
                "label": "_owner",
                "type": "t_address",
                "offset": 0,
                "slot": "0"
              }
            ],
            "numberOfBytes": "32"
          },
          "t_uint64": {
            "label": "uint64",
            "numberOfBytes": "8"
          },
          "t_array(t_address)dyn_storage": {
            "label": "address[]",
            "numberOfBytes": "32"
          },
          "t_contract(IDirectory)9674": {
            "label": "contract IDirectory",
            "numberOfBytes": "20"
          },
          "t_mapping(t_address,t_bool)": {
            "label": "mapping(address => bool)",
            "numberOfBytes": "32"
          },
          "t_mapping(t_address,t_uint256)": {
            "label": "mapping(address => uint256)",
            "numberOfBytes": "32"
          },
          "t_mapping(t_uint256,t_struct(Space)9699_storage)": {
            "label": "mapping(uint256 => struct DAOSpaceFactoryStorage.Space)",
            "numberOfBytes": "32"
          },
          "t_mapping(t_uint256,t_struct(SpaceMembers)9725_storage)": {
            "label": "mapping(uint256 => struct DAOSpaceFactoryStorage.SpaceMembers)",
            "numberOfBytes": "32"
          },
          "t_struct(Space)9699_storage": {
            "label": "struct DAOSpaceFactoryStorage.Space",
            "members": [
              {
                "label": "unity",
                "type": "t_uint256",
                "offset": 0,
                "slot": "0"
              },
              {
                "label": "quorum",
                "type": "t_uint256",
                "offset": 0,
                "slot": "1"
              },
              {
                "label": "votingPowerSource",
                "type": "t_uint256",
                "offset": 0,
                "slot": "2"
              },
              {
                "label": "tokenAddresses",
                "type": "t_array(t_address)dyn_storage",
                "offset": 0,
                "slot": "3"
              },
              {
                "label": "members",
                "type": "t_array(t_address)dyn_storage",
                "offset": 0,
                "slot": "4"
              },
              {
                "label": "exitMethod",
                "type": "t_uint256",
                "offset": 0,
                "slot": "5"
              },
              {
                "label": "joinMethod",
                "type": "t_uint256",
                "offset": 0,
                "slot": "6"
              },
              {
                "label": "createdAt",
                "type": "t_uint256",
                "offset": 0,
                "slot": "7"
              },
              {
                "label": "creator",
                "type": "t_address",
                "offset": 0,
                "slot": "8"
              },
              {
                "label": "executor",
                "type": "t_address",
                "offset": 0,
                "slot": "9"
              }
            ],
            "numberOfBytes": "320"
          },
          "t_struct(SpaceMembers)9725_storage": {
            "label": "struct DAOSpaceFactoryStorage.SpaceMembers",
            "members": [
              {
                "label": "spaceMemberAddresses",
                "type": "t_array(t_address)dyn_storage",
                "offset": 0,
                "slot": "0"
              },
              {
                "label": "isSpaceMember",
                "type": "t_mapping(t_address,t_bool)",
                "offset": 0,
                "slot": "1"
              }
            ],
            "numberOfBytes": "64"
          },
          "t_uint256": {
            "label": "uint256",
            "numberOfBytes": "32"
          }
        },
        "namespaces": {
          "erc7201:openzeppelin.storage.Ownable": [
            {
              "contract": "OwnableUpgradeable",
              "label": "_owner",
              "type": "t_address",
              "src": "@openzeppelin/contracts-upgradeable/access/OwnableUpgradeable.sol:24",
              "offset": 0,
              "slot": "0"
            }
          ],
          "erc7201:openzeppelin.storage.Initializable": [
            {
              "contract": "Initializable",
              "label": "_initialized",
              "type": "t_uint64",
              "src": "@openzeppelin/contracts-upgradeable/proxy/utils/Initializable.sol:69",
              "offset": 0,
              "slot": "0"
            },
            {
              "contract": "Initializable",
              "label": "_initializing",
              "type": "t_bool",
              "src": "@openzeppelin/contracts-upgradeable/proxy/utils/Initializable.sol:73",
              "offset": 8,
              "slot": "0"
            }
          ]
        }
      }
    },
    "f57c8fe149516db42dd3becaaaa845e4c7664daf9755902167c607c02cb2938a": {
      "address": "0x9f4a40fB8A278d53A6C6fb1Cb6B0519DeeAE5957",
      "txHash": "0x921086f4239320f275b4563a83c6fbfb5e13745de0b29a9fd8c3497e42f09e26",
      "layout": {
        "solcVersion": "0.8.28",
        "storage": [
          {
            "label": "spaces",
            "offset": 0,
            "slot": "0",
            "type": "t_mapping(t_uint256,t_struct(Space)9396_storage)",
            "contract": "DAOSpaceFactoryStorage",
            "src": "contracts/storage/DAOSpaceFactoryStorage.sol:28"
          },
          {
            "label": "spaceCounter",
            "offset": 0,
            "slot": "1",
            "type": "t_uint256",
            "contract": "DAOSpaceFactoryStorage",
            "src": "contracts/storage/DAOSpaceFactoryStorage.sol:29"
          },
          {
            "label": "directoryContract",
            "offset": 0,
            "slot": "2",
            "type": "t_contract(IDirectory)9371",
            "contract": "DAOSpaceFactoryStorage",
            "src": "contracts/storage/DAOSpaceFactoryStorage.sol:30"
          },
          {
            "label": "tokenFactoryAddress",
            "offset": 0,
            "slot": "3",
            "type": "t_address",
            "contract": "DAOSpaceFactoryStorage",
            "src": "contracts/storage/DAOSpaceFactoryStorage.sol:31"
          },
          {
            "label": "joinMethodDirectoryAddress",
            "offset": 0,
            "slot": "4",
            "type": "t_address",
            "contract": "DAOSpaceFactoryStorage",
            "src": "contracts/storage/DAOSpaceFactoryStorage.sol:32"
          },
          {
            "label": "proposalManagerAddress",
            "offset": 0,
            "slot": "5",
            "type": "t_address",
            "contract": "DAOSpaceFactoryStorage",
            "src": "contracts/storage/DAOSpaceFactoryStorage.sol:33"
          },
          {
            "label": "exitMethodDirectoryAddress",
            "offset": 0,
            "slot": "6",
            "type": "t_address",
            "contract": "DAOSpaceFactoryStorage",
            "src": "contracts/storage/DAOSpaceFactoryStorage.sol:34"
          },
          {
            "label": "spaceMembers",
            "offset": 0,
            "slot": "7",
            "type": "t_mapping(t_uint256,t_struct(SpaceMembers)9422_storage)",
            "contract": "DAOSpaceFactoryStorage",
            "src": "contracts/storage/DAOSpaceFactoryStorage.sol:40"
          },
          {
            "label": "executorToSpaceId",
            "offset": 0,
            "slot": "8",
            "type": "t_mapping(t_address,t_uint256)",
            "contract": "DAOSpaceFactoryStorage",
            "src": "contracts/storage/DAOSpaceFactoryStorage.sol:41"
          },
          {
            "label": "memberSpaces",
            "offset": 0,
            "slot": "9",
            "type": "t_mapping(t_address,t_array(t_uint256)dyn_storage)",
            "contract": "DAOSpaceFactoryStorage",
            "src": "contracts/storage/DAOSpaceFactoryStorage.sol:44"
          }
        ],
        "types": {
          "t_address": {
            "label": "address",
            "numberOfBytes": "20"
          },
          "t_bool": {
            "label": "bool",
            "numberOfBytes": "1"
          },
          "t_struct(InitializableStorage)73_storage": {
            "label": "struct Initializable.InitializableStorage",
            "members": [
              {
                "label": "_initialized",
                "type": "t_uint64",
                "offset": 0,
                "slot": "0"
              },
              {
                "label": "_initializing",
                "type": "t_bool",
                "offset": 8,
                "slot": "0"
              }
            ],
            "numberOfBytes": "32"
          },
          "t_struct(OwnableStorage)13_storage": {
            "label": "struct OwnableUpgradeable.OwnableStorage",
            "members": [
              {
                "label": "_owner",
                "type": "t_address",
                "offset": 0,
                "slot": "0"
              }
            ],
            "numberOfBytes": "32"
          },
          "t_uint64": {
            "label": "uint64",
            "numberOfBytes": "8"
          },
          "t_array(t_address)dyn_storage": {
            "label": "address[]",
            "numberOfBytes": "32"
          },
          "t_array(t_uint256)dyn_storage": {
            "label": "uint256[]",
            "numberOfBytes": "32"
          },
          "t_contract(IDirectory)9371": {
            "label": "contract IDirectory",
            "numberOfBytes": "20"
          },
          "t_mapping(t_address,t_array(t_uint256)dyn_storage)": {
            "label": "mapping(address => uint256[])",
            "numberOfBytes": "32"
          },
          "t_mapping(t_address,t_bool)": {
            "label": "mapping(address => bool)",
            "numberOfBytes": "32"
          },
          "t_mapping(t_address,t_uint256)": {
            "label": "mapping(address => uint256)",
            "numberOfBytes": "32"
          },
          "t_mapping(t_uint256,t_struct(Space)9396_storage)": {
            "label": "mapping(uint256 => struct DAOSpaceFactoryStorage.Space)",
            "numberOfBytes": "32"
          },
          "t_mapping(t_uint256,t_struct(SpaceMembers)9422_storage)": {
            "label": "mapping(uint256 => struct DAOSpaceFactoryStorage.SpaceMembers)",
            "numberOfBytes": "32"
          },
          "t_struct(Space)9396_storage": {
            "label": "struct DAOSpaceFactoryStorage.Space",
            "members": [
              {
                "label": "unity",
                "type": "t_uint256",
                "offset": 0,
                "slot": "0"
              },
              {
                "label": "quorum",
                "type": "t_uint256",
                "offset": 0,
                "slot": "1"
              },
              {
                "label": "votingPowerSource",
                "type": "t_uint256",
                "offset": 0,
                "slot": "2"
              },
              {
                "label": "tokenAddresses",
                "type": "t_array(t_address)dyn_storage",
                "offset": 0,
                "slot": "3"
              },
              {
                "label": "members",
                "type": "t_array(t_address)dyn_storage",
                "offset": 0,
                "slot": "4"
              },
              {
                "label": "exitMethod",
                "type": "t_uint256",
                "offset": 0,
                "slot": "5"
              },
              {
                "label": "joinMethod",
                "type": "t_uint256",
                "offset": 0,
                "slot": "6"
              },
              {
                "label": "createdAt",
                "type": "t_uint256",
                "offset": 0,
                "slot": "7"
              },
              {
                "label": "creator",
                "type": "t_address",
                "offset": 0,
                "slot": "8"
              },
              {
                "label": "executor",
                "type": "t_address",
                "offset": 0,
                "slot": "9"
              }
            ],
            "numberOfBytes": "320"
          },
          "t_struct(SpaceMembers)9422_storage": {
            "label": "struct DAOSpaceFactoryStorage.SpaceMembers",
            "members": [
              {
                "label": "spaceMemberAddresses",
                "type": "t_array(t_address)dyn_storage",
                "offset": 0,
                "slot": "0"
              },
              {
                "label": "isSpaceMember",
                "type": "t_mapping(t_address,t_bool)",
                "offset": 0,
                "slot": "1"
              }
            ],
            "numberOfBytes": "64"
          },
          "t_uint256": {
            "label": "uint256",
            "numberOfBytes": "32"
          }
        },
        "namespaces": {
          "erc7201:openzeppelin.storage.Ownable": [
            {
              "contract": "OwnableUpgradeable",
              "label": "_owner",
              "type": "t_address",
              "src": "@openzeppelin/contracts-upgradeable/access/OwnableUpgradeable.sol:24",
              "offset": 0,
              "slot": "0"
            }
          ],
          "erc7201:openzeppelin.storage.Initializable": [
            {
              "contract": "Initializable",
              "label": "_initialized",
              "type": "t_uint64",
              "src": "@openzeppelin/contracts-upgradeable/proxy/utils/Initializable.sol:69",
              "offset": 0,
              "slot": "0"
            },
            {
              "contract": "Initializable",
              "label": "_initializing",
              "type": "t_bool",
              "src": "@openzeppelin/contracts-upgradeable/proxy/utils/Initializable.sol:73",
              "offset": 8,
              "slot": "0"
            }
          ]
        }
      }
    },
    "c392f416f61a559eec9d13967e5853e1ea7fb2887e5b40e3d6f9c5f2f54c67fe": {
      "address": "0xe3eF99f35B30a021fAb836955939b32cB448f2A7",
      "txHash": "0x068acd6ab421fb763186ec45ae737677c4e0267b3440592aac4e420664667163",
      "layout": {
        "solcVersion": "0.8.28",
        "storage": [
          {
            "label": "spaceFactory",
            "offset": 0,
            "slot": "0",
            "type": "t_contract(IDAOSpaceFactory)9435",
            "contract": "DAOProposalsStorage",
            "src": "contracts/storage/DAOProposalsStorage.sol:82"
          },
          {
            "label": "directoryContract",
            "offset": 0,
            "slot": "1",
            "type": "t_contract(IDirectory)9443",
            "contract": "DAOProposalsStorage",
            "src": "contracts/storage/DAOProposalsStorage.sol:83"
          },
          {
            "label": "spaceExecutors",
            "offset": 0,
            "slot": "2",
            "type": "t_mapping(t_uint256,t_address)",
            "contract": "DAOProposalsStorage",
            "src": "contracts/storage/DAOProposalsStorage.sol:84"
          },
          {
            "label": "proposalsCoreData",
            "offset": 0,
            "slot": "3",
            "type": "t_mapping(t_uint256,t_struct(ProposalCore)9505_storage)",
            "contract": "DAOProposalsStorage",
            "src": "contracts/storage/DAOProposalsStorage.sol:85"
          },
          {
            "label": "proposalCounter",
            "offset": 0,
            "slot": "4",
            "type": "t_uint256",
            "contract": "DAOProposalsStorage",
            "src": "contracts/storage/DAOProposalsStorage.sol:86"
          },
          {
            "label": "proposalValues",
            "offset": 0,
            "slot": "5",
            "type": "t_mapping(t_uint256,t_uint256)",
            "contract": "DAOProposalsStorage",
            "src": "contracts/storage/DAOProposalsStorage.sol:89"
          },
          {
            "label": "__gap",
            "offset": 0,
            "slot": "6",
            "type": "t_array(t_uint256)48_storage",
            "contract": "DAOProposalsStorage",
            "src": "contracts/storage/DAOProposalsStorage.sol:95"
          },
          {
            "label": "spaceAddresses",
            "offset": 0,
            "slot": "54",
            "type": "t_mapping(t_uint256,t_address)",
            "contract": "DAOProposalsStorage",
            "src": "contracts/storage/DAOProposalsStorage.sol:98"
          }
        ],
        "types": {
          "t_address": {
            "label": "address",
            "numberOfBytes": "20"
          },
          "t_bool": {
            "label": "bool",
            "numberOfBytes": "1"
          },
          "t_struct(InitializableStorage)73_storage": {
            "label": "struct Initializable.InitializableStorage",
            "members": [
              {
                "label": "_initialized",
                "type": "t_uint64",
                "offset": 0,
                "slot": "0"
              },
              {
                "label": "_initializing",
                "type": "t_bool",
                "offset": 8,
                "slot": "0"
              }
            ],
            "numberOfBytes": "32"
          },
          "t_struct(OwnableStorage)13_storage": {
            "label": "struct OwnableUpgradeable.OwnableStorage",
            "members": [
              {
                "label": "_owner",
                "type": "t_address",
                "offset": 0,
                "slot": "0"
              }
            ],
            "numberOfBytes": "32"
          },
          "t_uint64": {
            "label": "uint64",
            "numberOfBytes": "8"
          },
          "t_array(t_uint256)48_storage": {
            "label": "uint256[48]",
            "numberOfBytes": "1536"
          },
          "t_bytes_storage": {
            "label": "bytes",
            "numberOfBytes": "32"
          },
          "t_contract(IDAOSpaceFactory)9435": {
            "label": "contract IDAOSpaceFactory",
            "numberOfBytes": "20"
          },
          "t_contract(IDirectory)9443": {
            "label": "contract IDirectory",
            "numberOfBytes": "20"
          },
          "t_mapping(t_address,t_bool)": {
            "label": "mapping(address => bool)",
            "numberOfBytes": "32"
          },
          "t_mapping(t_address,t_uint256)": {
            "label": "mapping(address => uint256)",
            "numberOfBytes": "32"
          },
          "t_mapping(t_uint256,t_address)": {
            "label": "mapping(uint256 => address)",
            "numberOfBytes": "32"
          },
          "t_mapping(t_uint256,t_struct(ProposalCore)9505_storage)": {
            "label": "mapping(uint256 => struct DAOProposalsStorage.ProposalCore)",
            "numberOfBytes": "32"
          },
          "t_mapping(t_uint256,t_uint256)": {
            "label": "mapping(uint256 => uint256)",
            "numberOfBytes": "32"
          },
          "t_struct(ProposalCore)9505_storage": {
            "label": "struct DAOProposalsStorage.ProposalCore",
            "members": [
              {
                "label": "spaceId",
                "type": "t_uint256",
                "offset": 0,
                "slot": "0"
              },
              {
                "label": "startTime",
                "type": "t_uint256",
                "offset": 0,
                "slot": "1"
              },
              {
                "label": "duration",
                "type": "t_uint256",
                "offset": 0,
                "slot": "2"
              },
              {
                "label": "yesVotes",
                "type": "t_uint256",
                "offset": 0,
                "slot": "3"
              },
              {
                "label": "noVotes",
                "type": "t_uint256",
                "offset": 0,
                "slot": "4"
              },
              {
                "label": "totalVotingPowerAtSnapshot",
                "type": "t_uint256",
                "offset": 0,
                "slot": "5"
              },
              {
                "label": "creator",
                "type": "t_address",
                "offset": 0,
                "slot": "6"
              },
              {
                "label": "targetContract",
                "type": "t_address",
                "offset": 0,
                "slot": "7"
              },
              {
                "label": "executionData",
                "type": "t_bytes_storage",
                "offset": 0,
                "slot": "8"
              },
              {
                "label": "executed",
                "type": "t_bool",
                "offset": 0,
                "slot": "9"
              },
              {
                "label": "expired",
                "type": "t_bool",
                "offset": 1,
                "slot": "9"
              },
              {
                "label": "hasVoted",
                "type": "t_mapping(t_address,t_bool)",
                "offset": 0,
                "slot": "10"
              },
              {
                "label": "votingPowerAtSnapshot",
                "type": "t_mapping(t_address,t_uint256)",
                "offset": 0,
                "slot": "11"
              }
            ],
            "numberOfBytes": "384"
          },
          "t_uint256": {
            "label": "uint256",
            "numberOfBytes": "32"
          }
        },
        "namespaces": {
          "erc7201:openzeppelin.storage.Ownable": [
            {
              "contract": "OwnableUpgradeable",
              "label": "_owner",
              "type": "t_address",
              "src": "@openzeppelin/contracts-upgradeable/access/OwnableUpgradeable.sol:24",
              "offset": 0,
              "slot": "0"
            }
          ],
          "erc7201:openzeppelin.storage.Initializable": [
            {
              "contract": "Initializable",
              "label": "_initialized",
              "type": "t_uint64",
              "src": "@openzeppelin/contracts-upgradeable/proxy/utils/Initializable.sol:69",
              "offset": 0,
              "slot": "0"
            },
            {
              "contract": "Initializable",
              "label": "_initializing",
              "type": "t_bool",
              "src": "@openzeppelin/contracts-upgradeable/proxy/utils/Initializable.sol:73",
              "offset": 8,
              "slot": "0"
            }
          ]
        }
      }
    },
    "824348c0d9e2b8cde0c477082d57e4fbcb53e5f9764df6b1b62b5ddbe58483a7": {
      "address": "0x7FBc6f532ed076BD1067E3e41bc6543A239ad4F5",
      "txHash": "0x22fe5c0f8719931ef432ebaee23170809cf881d954400a746f493a33249366c3",
      "layout": {
        "solcVersion": "0.8.28",
        "storage": [
          {
            "label": "spaces",
            "offset": 0,
            "slot": "0",
            "type": "t_mapping(t_uint256,t_struct(Space)9507_storage)",
            "contract": "DAOSpaceFactoryStorage",
            "src": "contracts/storage/DAOSpaceFactoryStorage.sol:28"
          },
          {
            "label": "spaceCounter",
            "offset": 0,
            "slot": "1",
            "type": "t_uint256",
            "contract": "DAOSpaceFactoryStorage",
            "src": "contracts/storage/DAOSpaceFactoryStorage.sol:29"
          },
          {
            "label": "directoryContract",
            "offset": 0,
            "slot": "2",
            "type": "t_contract(IDirectory)9482",
            "contract": "DAOSpaceFactoryStorage",
            "src": "contracts/storage/DAOSpaceFactoryStorage.sol:30"
          },
          {
            "label": "tokenFactoryAddress",
            "offset": 0,
            "slot": "3",
            "type": "t_address",
            "contract": "DAOSpaceFactoryStorage",
            "src": "contracts/storage/DAOSpaceFactoryStorage.sol:31"
          },
          {
            "label": "joinMethodDirectoryAddress",
            "offset": 0,
            "slot": "4",
            "type": "t_address",
            "contract": "DAOSpaceFactoryStorage",
            "src": "contracts/storage/DAOSpaceFactoryStorage.sol:32"
          },
          {
            "label": "proposalManagerAddress",
            "offset": 0,
            "slot": "5",
            "type": "t_address",
            "contract": "DAOSpaceFactoryStorage",
            "src": "contracts/storage/DAOSpaceFactoryStorage.sol:33"
          },
          {
            "label": "exitMethodDirectoryAddress",
            "offset": 0,
            "slot": "6",
            "type": "t_address",
            "contract": "DAOSpaceFactoryStorage",
            "src": "contracts/storage/DAOSpaceFactoryStorage.sol:34"
          },
          {
            "label": "spaceMembers",
            "offset": 0,
            "slot": "7",
            "type": "t_mapping(t_uint256,t_struct(SpaceMembers)9533_storage)",
            "contract": "DAOSpaceFactoryStorage",
            "src": "contracts/storage/DAOSpaceFactoryStorage.sol:40"
          },
          {
            "label": "executorToSpaceId",
            "offset": 0,
            "slot": "8",
            "type": "t_mapping(t_address,t_uint256)",
            "contract": "DAOSpaceFactoryStorage",
            "src": "contracts/storage/DAOSpaceFactoryStorage.sol:41"
          },
          {
            "label": "memberSpaces",
            "offset": 0,
            "slot": "9",
            "type": "t_mapping(t_address,t_array(t_uint256)dyn_storage)",
            "contract": "DAOSpaceFactoryStorage",
            "src": "contracts/storage/DAOSpaceFactoryStorage.sol:44"
          },
          {
            "label": "proposalsContract",
            "offset": 0,
            "slot": "10",
            "type": "t_contract(IDAOProposals)8417",
            "contract": "DAOSpaceFactoryImplementation",
            "src": "contracts/DAOSpaceFactoryImplementation.sol:44"
          }
        ],
        "types": {
          "t_address": {
            "label": "address",
            "numberOfBytes": "20"
          },
          "t_bool": {
            "label": "bool",
            "numberOfBytes": "1"
          },
          "t_struct(InitializableStorage)73_storage": {
            "label": "struct Initializable.InitializableStorage",
            "members": [
              {
                "label": "_initialized",
                "type": "t_uint64",
                "offset": 0,
                "slot": "0"
              },
              {
                "label": "_initializing",
                "type": "t_bool",
                "offset": 8,
                "slot": "0"
              }
            ],
            "numberOfBytes": "32"
          },
          "t_struct(OwnableStorage)13_storage": {
            "label": "struct OwnableUpgradeable.OwnableStorage",
            "members": [
              {
                "label": "_owner",
                "type": "t_address",
                "offset": 0,
                "slot": "0"
              }
            ],
            "numberOfBytes": "32"
          },
          "t_uint64": {
            "label": "uint64",
            "numberOfBytes": "8"
          },
          "t_array(t_address)dyn_storage": {
            "label": "address[]",
            "numberOfBytes": "32"
          },
          "t_array(t_uint256)dyn_storage": {
            "label": "uint256[]",
            "numberOfBytes": "32"
          },
          "t_contract(IDAOProposals)8417": {
            "label": "contract IDAOProposals",
            "numberOfBytes": "20"
          },
          "t_contract(IDirectory)9482": {
            "label": "contract IDirectory",
            "numberOfBytes": "20"
          },
          "t_mapping(t_address,t_array(t_uint256)dyn_storage)": {
            "label": "mapping(address => uint256[])",
            "numberOfBytes": "32"
          },
          "t_mapping(t_address,t_bool)": {
            "label": "mapping(address => bool)",
            "numberOfBytes": "32"
          },
          "t_mapping(t_address,t_uint256)": {
            "label": "mapping(address => uint256)",
            "numberOfBytes": "32"
          },
          "t_mapping(t_uint256,t_struct(Space)9507_storage)": {
            "label": "mapping(uint256 => struct DAOSpaceFactoryStorage.Space)",
            "numberOfBytes": "32"
          },
          "t_mapping(t_uint256,t_struct(SpaceMembers)9533_storage)": {
            "label": "mapping(uint256 => struct DAOSpaceFactoryStorage.SpaceMembers)",
            "numberOfBytes": "32"
          },
          "t_struct(Space)9507_storage": {
            "label": "struct DAOSpaceFactoryStorage.Space",
            "members": [
              {
                "label": "unity",
                "type": "t_uint256",
                "offset": 0,
                "slot": "0"
              },
              {
                "label": "quorum",
                "type": "t_uint256",
                "offset": 0,
                "slot": "1"
              },
              {
                "label": "votingPowerSource",
                "type": "t_uint256",
                "offset": 0,
                "slot": "2"
              },
              {
                "label": "tokenAddresses",
                "type": "t_array(t_address)dyn_storage",
                "offset": 0,
                "slot": "3"
              },
              {
                "label": "members",
                "type": "t_array(t_address)dyn_storage",
                "offset": 0,
                "slot": "4"
              },
              {
                "label": "exitMethod",
                "type": "t_uint256",
                "offset": 0,
                "slot": "5"
              },
              {
                "label": "joinMethod",
                "type": "t_uint256",
                "offset": 0,
                "slot": "6"
              },
              {
                "label": "createdAt",
                "type": "t_uint256",
                "offset": 0,
                "slot": "7"
              },
              {
                "label": "creator",
                "type": "t_address",
                "offset": 0,
                "slot": "8"
              },
              {
                "label": "executor",
                "type": "t_address",
                "offset": 0,
                "slot": "9"
              }
            ],
            "numberOfBytes": "320"
          },
          "t_struct(SpaceMembers)9533_storage": {
            "label": "struct DAOSpaceFactoryStorage.SpaceMembers",
            "members": [
              {
                "label": "spaceMemberAddresses",
                "type": "t_array(t_address)dyn_storage",
                "offset": 0,
                "slot": "0"
              },
              {
                "label": "isSpaceMember",
                "type": "t_mapping(t_address,t_bool)",
                "offset": 0,
                "slot": "1"
              }
            ],
            "numberOfBytes": "64"
          },
          "t_uint256": {
            "label": "uint256",
            "numberOfBytes": "32"
          }
        },
        "namespaces": {
          "erc7201:openzeppelin.storage.Ownable": [
            {
              "contract": "OwnableUpgradeable",
              "label": "_owner",
              "type": "t_address",
              "src": "@openzeppelin/contracts-upgradeable/access/OwnableUpgradeable.sol:24",
              "offset": 0,
              "slot": "0"
            }
          ],
          "erc7201:openzeppelin.storage.Initializable": [
            {
              "contract": "Initializable",
              "label": "_initialized",
              "type": "t_uint64",
              "src": "@openzeppelin/contracts-upgradeable/proxy/utils/Initializable.sol:69",
              "offset": 0,
              "slot": "0"
            },
            {
              "contract": "Initializable",
              "label": "_initializing",
              "type": "t_bool",
              "src": "@openzeppelin/contracts-upgradeable/proxy/utils/Initializable.sol:73",
              "offset": 8,
              "slot": "0"
            }
          ]
        }
      }
    },
    "38c35caf6f438e7818ddaa78afc08a66c37d07101cfbd557acb205a0ae159b02": {
      "address": "0x41c8a721745F9C27ba804A46f85F4db6bd0A5Ee9",
      "txHash": "0x8c02b8051f90e3ead7c1efc895ba575447cf575715c397a9dcddd6669f0f95b8",
      "layout": {
        "solcVersion": "0.8.28",
        "storage": [
          {
            "label": "spaceFactory",
            "offset": 0,
            "slot": "0",
            "type": "t_contract(IDAOSpaceFactory)9481",
            "contract": "DAOProposalsStorage",
            "src": "contracts/storage/DAOProposalsStorage.sol:82"
          },
          {
            "label": "directoryContract",
            "offset": 0,
            "slot": "1",
            "type": "t_contract(IDirectory)9489",
            "contract": "DAOProposalsStorage",
            "src": "contracts/storage/DAOProposalsStorage.sol:83"
          },
          {
            "label": "spaceExecutors",
            "offset": 0,
            "slot": "2",
            "type": "t_mapping(t_uint256,t_address)",
            "contract": "DAOProposalsStorage",
            "src": "contracts/storage/DAOProposalsStorage.sol:84"
          },
          {
            "label": "proposalsCoreData",
            "offset": 0,
            "slot": "3",
            "type": "t_mapping(t_uint256,t_struct(ProposalCore)9551_storage)",
            "contract": "DAOProposalsStorage",
            "src": "contracts/storage/DAOProposalsStorage.sol:85"
          },
          {
            "label": "proposalCounter",
            "offset": 0,
            "slot": "4",
            "type": "t_uint256",
            "contract": "DAOProposalsStorage",
            "src": "contracts/storage/DAOProposalsStorage.sol:86"
          },
          {
            "label": "proposalValues",
            "offset": 0,
            "slot": "5",
            "type": "t_mapping(t_uint256,t_uint256)",
            "contract": "DAOProposalsStorage",
            "src": "contracts/storage/DAOProposalsStorage.sol:89"
          },
          {
            "label": "__gap",
            "offset": 0,
            "slot": "6",
            "type": "t_array(t_uint256)48_storage",
            "contract": "DAOProposalsStorage",
            "src": "contracts/storage/DAOProposalsStorage.sol:95"
          },
          {
            "label": "spaceAddresses",
            "offset": 0,
            "slot": "54",
            "type": "t_mapping(t_uint256,t_address)",
            "contract": "DAOProposalsStorage",
            "src": "contracts/storage/DAOProposalsStorage.sol:98"
          }
        ],
        "types": {
          "t_address": {
            "label": "address",
            "numberOfBytes": "20"
          },
          "t_bool": {
            "label": "bool",
            "numberOfBytes": "1"
          },
          "t_struct(InitializableStorage)73_storage": {
            "label": "struct Initializable.InitializableStorage",
            "members": [
              {
                "label": "_initialized",
                "type": "t_uint64",
                "offset": 0,
                "slot": "0"
              },
              {
                "label": "_initializing",
                "type": "t_bool",
                "offset": 8,
                "slot": "0"
              }
            ],
            "numberOfBytes": "32"
          },
          "t_struct(OwnableStorage)13_storage": {
            "label": "struct OwnableUpgradeable.OwnableStorage",
            "members": [
              {
                "label": "_owner",
                "type": "t_address",
                "offset": 0,
                "slot": "0"
              }
            ],
            "numberOfBytes": "32"
          },
          "t_uint64": {
            "label": "uint64",
            "numberOfBytes": "8"
          },
          "t_array(t_uint256)48_storage": {
            "label": "uint256[48]",
            "numberOfBytes": "1536"
          },
          "t_bytes_storage": {
            "label": "bytes",
            "numberOfBytes": "32"
          },
          "t_contract(IDAOSpaceFactory)9481": {
            "label": "contract IDAOSpaceFactory",
            "numberOfBytes": "20"
          },
          "t_contract(IDirectory)9489": {
            "label": "contract IDirectory",
            "numberOfBytes": "20"
          },
          "t_mapping(t_address,t_bool)": {
            "label": "mapping(address => bool)",
            "numberOfBytes": "32"
          },
          "t_mapping(t_address,t_uint256)": {
            "label": "mapping(address => uint256)",
            "numberOfBytes": "32"
          },
          "t_mapping(t_uint256,t_address)": {
            "label": "mapping(uint256 => address)",
            "numberOfBytes": "32"
          },
          "t_mapping(t_uint256,t_struct(ProposalCore)9551_storage)": {
            "label": "mapping(uint256 => struct DAOProposalsStorage.ProposalCore)",
            "numberOfBytes": "32"
          },
          "t_mapping(t_uint256,t_uint256)": {
            "label": "mapping(uint256 => uint256)",
            "numberOfBytes": "32"
          },
          "t_struct(ProposalCore)9551_storage": {
            "label": "struct DAOProposalsStorage.ProposalCore",
            "members": [
              {
                "label": "spaceId",
                "type": "t_uint256",
                "offset": 0,
                "slot": "0"
              },
              {
                "label": "startTime",
                "type": "t_uint256",
                "offset": 0,
                "slot": "1"
              },
              {
                "label": "duration",
                "type": "t_uint256",
                "offset": 0,
                "slot": "2"
              },
              {
                "label": "yesVotes",
                "type": "t_uint256",
                "offset": 0,
                "slot": "3"
              },
              {
                "label": "noVotes",
                "type": "t_uint256",
                "offset": 0,
                "slot": "4"
              },
              {
                "label": "totalVotingPowerAtSnapshot",
                "type": "t_uint256",
                "offset": 0,
                "slot": "5"
              },
              {
                "label": "creator",
                "type": "t_address",
                "offset": 0,
                "slot": "6"
              },
              {
                "label": "targetContract",
                "type": "t_address",
                "offset": 0,
                "slot": "7"
              },
              {
                "label": "executionData",
                "type": "t_bytes_storage",
                "offset": 0,
                "slot": "8"
              },
              {
                "label": "executed",
                "type": "t_bool",
                "offset": 0,
                "slot": "9"
              },
              {
                "label": "expired",
                "type": "t_bool",
                "offset": 1,
                "slot": "9"
              },
              {
                "label": "hasVoted",
                "type": "t_mapping(t_address,t_bool)",
                "offset": 0,
                "slot": "10"
              },
              {
                "label": "votingPowerAtSnapshot",
                "type": "t_mapping(t_address,t_uint256)",
                "offset": 0,
                "slot": "11"
              }
            ],
            "numberOfBytes": "384"
          },
          "t_uint256": {
            "label": "uint256",
            "numberOfBytes": "32"
          }
        },
        "namespaces": {
          "erc7201:openzeppelin.storage.Ownable": [
            {
              "contract": "OwnableUpgradeable",
              "label": "_owner",
              "type": "t_address",
              "src": "@openzeppelin/contracts-upgradeable/access/OwnableUpgradeable.sol:24",
              "offset": 0,
              "slot": "0"
            }
          ],
          "erc7201:openzeppelin.storage.Initializable": [
            {
              "contract": "Initializable",
              "label": "_initialized",
              "type": "t_uint64",
              "src": "@openzeppelin/contracts-upgradeable/proxy/utils/Initializable.sol:69",
              "offset": 0,
              "slot": "0"
            },
            {
              "contract": "Initializable",
              "label": "_initializing",
              "type": "t_bool",
              "src": "@openzeppelin/contracts-upgradeable/proxy/utils/Initializable.sol:73",
              "offset": 8,
              "slot": "0"
            }
          ]
        }
      }
    },
    "b747bfada2687808b7b0b6b501949139cfd691b584c4fabe11effc654abcf026": {
      "address": "0x7DACf8Ca392d74301cc27E2D871e5146Dd7DD78D",
      "txHash": "0xeac7aebcd828a2bd89571cd650c176e176401ce8e2b2682f130c6803fd9ab733",
      "layout": {
        "solcVersion": "0.8.28",
        "storage": [
          {
            "label": "spaceFactory",
            "offset": 0,
            "slot": "0",
            "type": "t_contract(IDAOSpaceFactory)9511",
            "contract": "ExitMethodDirectoryStorage",
            "src": "contracts/storage/ExitMethodDirectoryStorage.sol:17"
          },
          {
            "label": "exitMethods",
            "offset": 0,
            "slot": "1",
            "type": "t_mapping(t_uint256,t_contract(IExitMethod)9501)",
            "contract": "ExitMethodDirectoryStorage",
            "src": "contracts/storage/ExitMethodDirectoryStorage.sol:20"
          }
        ],
        "types": {
          "t_address": {
            "label": "address",
            "numberOfBytes": "20"
          },
          "t_bool": {
            "label": "bool",
            "numberOfBytes": "1"
          },
          "t_struct(InitializableStorage)73_storage": {
            "label": "struct Initializable.InitializableStorage",
            "members": [
              {
                "label": "_initialized",
                "type": "t_uint64",
                "offset": 0,
                "slot": "0"
              },
              {
                "label": "_initializing",
                "type": "t_bool",
                "offset": 8,
                "slot": "0"
              }
            ],
            "numberOfBytes": "32"
          },
          "t_struct(OwnableStorage)13_storage": {
            "label": "struct OwnableUpgradeable.OwnableStorage",
            "members": [
              {
                "label": "_owner",
                "type": "t_address",
                "offset": 0,
                "slot": "0"
              }
            ],
            "numberOfBytes": "32"
          },
          "t_uint64": {
            "label": "uint64",
            "numberOfBytes": "8"
          },
          "t_contract(IDAOSpaceFactory)9511": {
            "label": "contract IDAOSpaceFactory",
            "numberOfBytes": "20"
          },
          "t_contract(IExitMethod)9501": {
            "label": "contract IExitMethod",
            "numberOfBytes": "20"
          },
          "t_mapping(t_uint256,t_contract(IExitMethod)9501)": {
            "label": "mapping(uint256 => contract IExitMethod)",
            "numberOfBytes": "32"
          },
          "t_uint256": {
            "label": "uint256",
            "numberOfBytes": "32"
          }
        },
        "namespaces": {
          "erc7201:openzeppelin.storage.Ownable": [
            {
              "contract": "OwnableUpgradeable",
              "label": "_owner",
              "type": "t_address",
              "src": "@openzeppelin/contracts-upgradeable/access/OwnableUpgradeable.sol:24",
              "offset": 0,
              "slot": "0"
            }
          ],
          "erc7201:openzeppelin.storage.Initializable": [
            {
              "contract": "Initializable",
              "label": "_initialized",
              "type": "t_uint64",
              "src": "@openzeppelin/contracts-upgradeable/proxy/utils/Initializable.sol:69",
              "offset": 0,
              "slot": "0"
            },
            {
              "contract": "Initializable",
              "label": "_initializing",
              "type": "t_bool",
              "src": "@openzeppelin/contracts-upgradeable/proxy/utils/Initializable.sol:73",
              "offset": 8,
              "slot": "0"
            }
          ]
        }
      }
    },
    "672c7b3093ddcf7c35d1c8c8dd4999c44427ee56f22ad36d246c8d64d2bc76c1": {
      "address": "0x657e76719acF1E769c3172B2027eaDF8C35619E9",
      "txHash": "0x79b8e3da3586fefb02b6edad17b1cc3d6f443ba116a76c45a70b7f980926bcd7",
      "layout": {
        "solcVersion": "0.8.28",
        "storage": [
          {
            "label": "spacesContract",
            "offset": 0,
            "slot": "0",
            "type": "t_address",
            "contract": "TokenFactoryStorage",
            "src": "contracts/storage/TokenFactoryStorage.sol:7"
          },
          {
            "label": "isTokenDeployedByFactory",
            "offset": 0,
            "slot": "1",
            "type": "t_mapping(t_address,t_bool)",
            "contract": "TokenFactoryStorage",
            "src": "contracts/storage/TokenFactoryStorage.sol:8"
          }
        ],
        "types": {
          "t_address": {
            "label": "address",
            "numberOfBytes": "20"
          },
          "t_bool": {
            "label": "bool",
            "numberOfBytes": "1"
          },
          "t_struct(InitializableStorage)73_storage": {
            "label": "struct Initializable.InitializableStorage",
            "members": [
              {
                "label": "_initialized",
                "type": "t_uint64",
                "offset": 0,
                "slot": "0"
              },
              {
                "label": "_initializing",
                "type": "t_bool",
                "offset": 8,
                "slot": "0"
              }
            ],
            "numberOfBytes": "32"
          },
          "t_struct(OwnableStorage)13_storage": {
            "label": "struct OwnableUpgradeable.OwnableStorage",
            "members": [
              {
                "label": "_owner",
                "type": "t_address",
                "offset": 0,
                "slot": "0"
              }
            ],
            "numberOfBytes": "32"
          },
          "t_uint64": {
            "label": "uint64",
            "numberOfBytes": "8"
          },
          "t_mapping(t_address,t_bool)": {
            "label": "mapping(address => bool)",
            "numberOfBytes": "32"
          }
        },
        "namespaces": {
          "erc7201:openzeppelin.storage.Ownable": [
            {
              "contract": "OwnableUpgradeable",
              "label": "_owner",
              "type": "t_address",
              "src": "@openzeppelin/contracts-upgradeable/access/OwnableUpgradeable.sol:24",
              "offset": 0,
              "slot": "0"
            }
          ],
          "erc7201:openzeppelin.storage.Initializable": [
            {
              "contract": "Initializable",
              "label": "_initialized",
              "type": "t_uint64",
              "src": "@openzeppelin/contracts-upgradeable/proxy/utils/Initializable.sol:69",
              "offset": 0,
              "slot": "0"
            },
            {
              "contract": "Initializable",
              "label": "_initializing",
              "type": "t_bool",
              "src": "@openzeppelin/contracts-upgradeable/proxy/utils/Initializable.sol:73",
              "offset": 8,
              "slot": "0"
            }
          ]
        }
      }
    },
    "a820367cba3039ee129cca3bb9cd1a57d8613bc6844eb51142b0fabdccde11fa": {
      "address": "0x59a581d83b9Dd6756b9cd5684F953F06Ca0b23c1",
      "txHash": "0x50b7bd2af5fb72d0428c20ab0985803d4f967858342506662fd8f44e797ad2e7",
      "layout": {
        "solcVersion": "0.8.28",
        "storage": [
          {
            "label": "spacesContract",
            "offset": 0,
            "slot": "0",
            "type": "t_address",
            "contract": "TokenFactoryStorage",
            "src": "contracts/storage/TokenFactoryStorage.sol:7"
          },
          {
            "label": "isTokenDeployedByFactory",
            "offset": 0,
            "slot": "1",
            "type": "t_mapping(t_address,t_bool)",
            "contract": "TokenFactoryStorage",
            "src": "contracts/storage/TokenFactoryStorage.sol:8"
          }
        ],
        "types": {
          "t_address": {
            "label": "address",
            "numberOfBytes": "20"
          },
          "t_bool": {
            "label": "bool",
            "numberOfBytes": "1"
          },
          "t_struct(InitializableStorage)73_storage": {
            "label": "struct Initializable.InitializableStorage",
            "members": [
              {
                "label": "_initialized",
                "type": "t_uint64",
                "offset": 0,
                "slot": "0"
              },
              {
                "label": "_initializing",
                "type": "t_bool",
                "offset": 8,
                "slot": "0"
              }
            ],
            "numberOfBytes": "32"
          },
          "t_struct(OwnableStorage)13_storage": {
            "label": "struct OwnableUpgradeable.OwnableStorage",
            "members": [
              {
                "label": "_owner",
                "type": "t_address",
                "offset": 0,
                "slot": "0"
              }
            ],
            "numberOfBytes": "32"
          },
          "t_uint64": {
            "label": "uint64",
            "numberOfBytes": "8"
          },
          "t_mapping(t_address,t_bool)": {
            "label": "mapping(address => bool)",
            "numberOfBytes": "32"
          }
        },
        "namespaces": {
          "erc7201:openzeppelin.storage.Ownable": [
            {
              "contract": "OwnableUpgradeable",
              "label": "_owner",
              "type": "t_address",
              "src": "@openzeppelin/contracts-upgradeable/access/OwnableUpgradeable.sol:24",
              "offset": 0,
              "slot": "0"
            }
          ],
          "erc7201:openzeppelin.storage.Initializable": [
            {
              "contract": "Initializable",
              "label": "_initialized",
              "type": "t_uint64",
              "src": "@openzeppelin/contracts-upgradeable/proxy/utils/Initializable.sol:69",
              "offset": 0,
              "slot": "0"
            },
            {
              "contract": "Initializable",
              "label": "_initializing",
              "type": "t_bool",
              "src": "@openzeppelin/contracts-upgradeable/proxy/utils/Initializable.sol:73",
              "offset": 8,
              "slot": "0"
            }
          ]
        }
      }
    },
    "bc879959b58ba3a377c217c905d9fae2fd717cbf727aad5342b8aa03bb9c8253": {
      "address": "0xdF1942a1944f00287bd1348fE71038A80316aA97",
      "txHash": "0x6025f2860538337fcf68da43bb50789b51beb386841986e18b2fe4f87b51d089",
      "layout": {
        "solcVersion": "0.8.28",
        "storage": [
          {
            "label": "spaces",
            "offset": 0,
            "slot": "0",
            "type": "t_mapping(t_uint256,t_struct(Space)9617_storage)",
            "contract": "DAOSpaceFactoryStorage",
            "src": "contracts/storage/DAOSpaceFactoryStorage.sol:28"
          },
          {
            "label": "spaceCounter",
            "offset": 0,
            "slot": "1",
            "type": "t_uint256",
            "contract": "DAOSpaceFactoryStorage",
            "src": "contracts/storage/DAOSpaceFactoryStorage.sol:29"
          },
          {
            "label": "directoryContract",
            "offset": 0,
            "slot": "2",
            "type": "t_contract(IDirectory)9592",
            "contract": "DAOSpaceFactoryStorage",
            "src": "contracts/storage/DAOSpaceFactoryStorage.sol:30"
          },
          {
            "label": "tokenFactoryAddress",
            "offset": 0,
            "slot": "3",
            "type": "t_address",
            "contract": "DAOSpaceFactoryStorage",
            "src": "contracts/storage/DAOSpaceFactoryStorage.sol:31"
          },
          {
            "label": "joinMethodDirectoryAddress",
            "offset": 0,
            "slot": "4",
            "type": "t_address",
            "contract": "DAOSpaceFactoryStorage",
            "src": "contracts/storage/DAOSpaceFactoryStorage.sol:32"
          },
          {
            "label": "proposalManagerAddress",
            "offset": 0,
            "slot": "5",
            "type": "t_address",
            "contract": "DAOSpaceFactoryStorage",
            "src": "contracts/storage/DAOSpaceFactoryStorage.sol:33"
          },
          {
            "label": "exitMethodDirectoryAddress",
            "offset": 0,
            "slot": "6",
            "type": "t_address",
            "contract": "DAOSpaceFactoryStorage",
            "src": "contracts/storage/DAOSpaceFactoryStorage.sol:34"
          },
          {
            "label": "spaceMembers",
            "offset": 0,
            "slot": "7",
            "type": "t_mapping(t_uint256,t_struct(SpaceMembers)9643_storage)",
            "contract": "DAOSpaceFactoryStorage",
            "src": "contracts/storage/DAOSpaceFactoryStorage.sol:40"
          },
          {
            "label": "executorToSpaceId",
            "offset": 0,
            "slot": "8",
            "type": "t_mapping(t_address,t_uint256)",
            "contract": "DAOSpaceFactoryStorage",
            "src": "contracts/storage/DAOSpaceFactoryStorage.sol:41"
          },
          {
            "label": "memberSpaces",
            "offset": 0,
            "slot": "9",
            "type": "t_mapping(t_address,t_array(t_uint256)dyn_storage)",
            "contract": "DAOSpaceFactoryStorage",
            "src": "contracts/storage/DAOSpaceFactoryStorage.sol:44"
          },
          {
            "label": "proposalsContract",
            "offset": 0,
            "slot": "10",
            "type": "t_contract(IDAOProposals)8509",
            "contract": "DAOSpaceFactoryImplementation",
            "src": "contracts/DAOSpaceFactoryImplementation.sol:46"
          }
        ],
        "types": {
          "t_address": {
            "label": "address",
            "numberOfBytes": "20"
          },
          "t_bool": {
            "label": "bool",
            "numberOfBytes": "1"
          },
          "t_struct(InitializableStorage)73_storage": {
            "label": "struct Initializable.InitializableStorage",
            "members": [
              {
                "label": "_initialized",
                "type": "t_uint64",
                "offset": 0,
                "slot": "0"
              },
              {
                "label": "_initializing",
                "type": "t_bool",
                "offset": 8,
                "slot": "0"
              }
            ],
            "numberOfBytes": "32"
          },
          "t_struct(OwnableStorage)13_storage": {
            "label": "struct OwnableUpgradeable.OwnableStorage",
            "members": [
              {
                "label": "_owner",
                "type": "t_address",
                "offset": 0,
                "slot": "0"
              }
            ],
            "numberOfBytes": "32"
          },
          "t_uint64": {
            "label": "uint64",
            "numberOfBytes": "8"
          },
          "t_array(t_address)dyn_storage": {
            "label": "address[]",
            "numberOfBytes": "32"
          },
          "t_array(t_uint256)dyn_storage": {
            "label": "uint256[]",
            "numberOfBytes": "32"
          },
          "t_contract(IDAOProposals)8509": {
            "label": "contract IDAOProposals",
            "numberOfBytes": "20"
          },
          "t_contract(IDirectory)9592": {
            "label": "contract IDirectory",
            "numberOfBytes": "20"
          },
          "t_mapping(t_address,t_array(t_uint256)dyn_storage)": {
            "label": "mapping(address => uint256[])",
            "numberOfBytes": "32"
          },
          "t_mapping(t_address,t_bool)": {
            "label": "mapping(address => bool)",
            "numberOfBytes": "32"
          },
          "t_mapping(t_address,t_uint256)": {
            "label": "mapping(address => uint256)",
            "numberOfBytes": "32"
          },
          "t_mapping(t_uint256,t_struct(Space)9617_storage)": {
            "label": "mapping(uint256 => struct DAOSpaceFactoryStorage.Space)",
            "numberOfBytes": "32"
          },
          "t_mapping(t_uint256,t_struct(SpaceMembers)9643_storage)": {
            "label": "mapping(uint256 => struct DAOSpaceFactoryStorage.SpaceMembers)",
            "numberOfBytes": "32"
          },
          "t_struct(Space)9617_storage": {
            "label": "struct DAOSpaceFactoryStorage.Space",
            "members": [
              {
                "label": "unity",
                "type": "t_uint256",
                "offset": 0,
                "slot": "0"
              },
              {
                "label": "quorum",
                "type": "t_uint256",
                "offset": 0,
                "slot": "1"
              },
              {
                "label": "votingPowerSource",
                "type": "t_uint256",
                "offset": 0,
                "slot": "2"
              },
              {
                "label": "tokenAddresses",
                "type": "t_array(t_address)dyn_storage",
                "offset": 0,
                "slot": "3"
              },
              {
                "label": "members",
                "type": "t_array(t_address)dyn_storage",
                "offset": 0,
                "slot": "4"
              },
              {
                "label": "exitMethod",
                "type": "t_uint256",
                "offset": 0,
                "slot": "5"
              },
              {
                "label": "joinMethod",
                "type": "t_uint256",
                "offset": 0,
                "slot": "6"
              },
              {
                "label": "createdAt",
                "type": "t_uint256",
                "offset": 0,
                "slot": "7"
              },
              {
                "label": "creator",
                "type": "t_address",
                "offset": 0,
                "slot": "8"
              },
              {
                "label": "executor",
                "type": "t_address",
                "offset": 0,
                "slot": "9"
              }
            ],
            "numberOfBytes": "320"
          },
          "t_struct(SpaceMembers)9643_storage": {
            "label": "struct DAOSpaceFactoryStorage.SpaceMembers",
            "members": [
              {
                "label": "spaceMemberAddresses",
                "type": "t_array(t_address)dyn_storage",
                "offset": 0,
                "slot": "0"
              },
              {
                "label": "isSpaceMember",
                "type": "t_mapping(t_address,t_bool)",
                "offset": 0,
                "slot": "1"
              }
            ],
            "numberOfBytes": "64"
          },
          "t_uint256": {
            "label": "uint256",
            "numberOfBytes": "32"
          }
        },
        "namespaces": {
          "erc7201:openzeppelin.storage.Ownable": [
            {
              "contract": "OwnableUpgradeable",
              "label": "_owner",
              "type": "t_address",
              "src": "@openzeppelin/contracts-upgradeable/access/OwnableUpgradeable.sol:24",
              "offset": 0,
              "slot": "0"
            }
          ],
          "erc7201:openzeppelin.storage.Initializable": [
            {
              "contract": "Initializable",
              "label": "_initialized",
              "type": "t_uint64",
              "src": "@openzeppelin/contracts-upgradeable/proxy/utils/Initializable.sol:69",
              "offset": 0,
              "slot": "0"
            },
            {
              "contract": "Initializable",
              "label": "_initializing",
              "type": "t_bool",
              "src": "@openzeppelin/contracts-upgradeable/proxy/utils/Initializable.sol:73",
              "offset": 8,
              "slot": "0"
            }
          ]
        }
      }
    },
    "611b4a84068911811a17ec3cc4b2ca1c15b9a51df9485f947ac60ccb1f2e52ba": {
      "address": "0xF01dcB0Ce56c23861a9f800353ad4b8510C0C3AD",
      "txHash": "0x46ed6e8f950baa792dffc61e4cf87032c7747a8152dbca6a5426c348a4ec45f9",
      "layout": {
        "solcVersion": "0.8.28",
        "storage": [
          {
            "label": "spaces",
            "offset": 0,
            "slot": "0",
            "type": "t_mapping(t_uint256,t_struct(Space)9612_storage)",
            "contract": "DAOSpaceFactoryStorage",
            "src": "contracts/storage/DAOSpaceFactoryStorage.sol:28"
          },
          {
            "label": "spaceCounter",
            "offset": 0,
            "slot": "1",
            "type": "t_uint256",
            "contract": "DAOSpaceFactoryStorage",
            "src": "contracts/storage/DAOSpaceFactoryStorage.sol:29"
          },
          {
            "label": "directoryContract",
            "offset": 0,
            "slot": "2",
            "type": "t_contract(IDirectory)9587",
            "contract": "DAOSpaceFactoryStorage",
            "src": "contracts/storage/DAOSpaceFactoryStorage.sol:30"
          },
          {
            "label": "tokenFactoryAddress",
            "offset": 0,
            "slot": "3",
            "type": "t_address",
            "contract": "DAOSpaceFactoryStorage",
            "src": "contracts/storage/DAOSpaceFactoryStorage.sol:31"
          },
          {
            "label": "joinMethodDirectoryAddress",
            "offset": 0,
            "slot": "4",
            "type": "t_address",
            "contract": "DAOSpaceFactoryStorage",
            "src": "contracts/storage/DAOSpaceFactoryStorage.sol:32"
          },
          {
            "label": "proposalManagerAddress",
            "offset": 0,
            "slot": "5",
            "type": "t_address",
            "contract": "DAOSpaceFactoryStorage",
            "src": "contracts/storage/DAOSpaceFactoryStorage.sol:33"
          },
          {
            "label": "exitMethodDirectoryAddress",
            "offset": 0,
            "slot": "6",
            "type": "t_address",
            "contract": "DAOSpaceFactoryStorage",
            "src": "contracts/storage/DAOSpaceFactoryStorage.sol:34"
          },
          {
            "label": "spaceMembers",
            "offset": 0,
            "slot": "7",
            "type": "t_mapping(t_uint256,t_struct(SpaceMembers)9638_storage)",
            "contract": "DAOSpaceFactoryStorage",
            "src": "contracts/storage/DAOSpaceFactoryStorage.sol:40"
          },
          {
            "label": "executorToSpaceId",
            "offset": 0,
            "slot": "8",
            "type": "t_mapping(t_address,t_uint256)",
            "contract": "DAOSpaceFactoryStorage",
            "src": "contracts/storage/DAOSpaceFactoryStorage.sol:41"
          },
          {
            "label": "memberSpaces",
            "offset": 0,
            "slot": "9",
            "type": "t_mapping(t_address,t_array(t_uint256)dyn_storage)",
            "contract": "DAOSpaceFactoryStorage",
            "src": "contracts/storage/DAOSpaceFactoryStorage.sol:44"
          },
          {
            "label": "proposalsContract",
            "offset": 0,
            "slot": "10",
            "type": "t_contract(IDAOProposals)8524",
            "contract": "DAOSpaceFactoryImplementation",
            "src": "contracts/DAOSpaceFactoryImplementation.sol:43"
          }
        ],
        "types": {
          "t_address": {
            "label": "address",
            "numberOfBytes": "20"
          },
          "t_bool": {
            "label": "bool",
            "numberOfBytes": "1"
          },
          "t_struct(InitializableStorage)73_storage": {
            "label": "struct Initializable.InitializableStorage",
            "members": [
              {
                "label": "_initialized",
                "type": "t_uint64",
                "offset": 0,
                "slot": "0"
              },
              {
                "label": "_initializing",
                "type": "t_bool",
                "offset": 8,
                "slot": "0"
              }
            ],
            "numberOfBytes": "32"
          },
          "t_struct(OwnableStorage)13_storage": {
            "label": "struct OwnableUpgradeable.OwnableStorage",
            "members": [
              {
                "label": "_owner",
                "type": "t_address",
                "offset": 0,
                "slot": "0"
              }
            ],
            "numberOfBytes": "32"
          },
          "t_uint64": {
            "label": "uint64",
            "numberOfBytes": "8"
          },
          "t_array(t_address)dyn_storage": {
            "label": "address[]",
            "numberOfBytes": "32"
          },
          "t_array(t_uint256)dyn_storage": {
            "label": "uint256[]",
            "numberOfBytes": "32"
          },
          "t_contract(IDAOProposals)8524": {
            "label": "contract IDAOProposals",
            "numberOfBytes": "20"
          },
          "t_contract(IDirectory)9587": {
            "label": "contract IDirectory",
            "numberOfBytes": "20"
          },
          "t_mapping(t_address,t_array(t_uint256)dyn_storage)": {
            "label": "mapping(address => uint256[])",
            "numberOfBytes": "32"
          },
          "t_mapping(t_address,t_bool)": {
            "label": "mapping(address => bool)",
            "numberOfBytes": "32"
          },
          "t_mapping(t_address,t_uint256)": {
            "label": "mapping(address => uint256)",
            "numberOfBytes": "32"
          },
          "t_mapping(t_uint256,t_struct(Space)9612_storage)": {
            "label": "mapping(uint256 => struct DAOSpaceFactoryStorage.Space)",
            "numberOfBytes": "32"
          },
          "t_mapping(t_uint256,t_struct(SpaceMembers)9638_storage)": {
            "label": "mapping(uint256 => struct DAOSpaceFactoryStorage.SpaceMembers)",
            "numberOfBytes": "32"
          },
          "t_struct(Space)9612_storage": {
            "label": "struct DAOSpaceFactoryStorage.Space",
            "members": [
              {
                "label": "unity",
                "type": "t_uint256",
                "offset": 0,
                "slot": "0"
              },
              {
                "label": "quorum",
                "type": "t_uint256",
                "offset": 0,
                "slot": "1"
              },
              {
                "label": "votingPowerSource",
                "type": "t_uint256",
                "offset": 0,
                "slot": "2"
              },
              {
                "label": "tokenAddresses",
                "type": "t_array(t_address)dyn_storage",
                "offset": 0,
                "slot": "3"
              },
              {
                "label": "members",
                "type": "t_array(t_address)dyn_storage",
                "offset": 0,
                "slot": "4"
              },
              {
                "label": "exitMethod",
                "type": "t_uint256",
                "offset": 0,
                "slot": "5"
              },
              {
                "label": "joinMethod",
                "type": "t_uint256",
                "offset": 0,
                "slot": "6"
              },
              {
                "label": "createdAt",
                "type": "t_uint256",
                "offset": 0,
                "slot": "7"
              },
              {
                "label": "creator",
                "type": "t_address",
                "offset": 0,
                "slot": "8"
              },
              {
                "label": "executor",
                "type": "t_address",
                "offset": 0,
                "slot": "9"
              }
            ],
            "numberOfBytes": "320"
          },
          "t_struct(SpaceMembers)9638_storage": {
            "label": "struct DAOSpaceFactoryStorage.SpaceMembers",
            "members": [
              {
                "label": "spaceMemberAddresses",
                "type": "t_array(t_address)dyn_storage",
                "offset": 0,
                "slot": "0"
              },
              {
                "label": "isSpaceMember",
                "type": "t_mapping(t_address,t_bool)",
                "offset": 0,
                "slot": "1"
              }
            ],
            "numberOfBytes": "64"
          },
          "t_uint256": {
            "label": "uint256",
            "numberOfBytes": "32"
          }
        },
        "namespaces": {
          "erc7201:openzeppelin.storage.Ownable": [
            {
              "contract": "OwnableUpgradeable",
              "label": "_owner",
              "type": "t_address",
              "src": "@openzeppelin/contracts-upgradeable/access/OwnableUpgradeable.sol:24",
              "offset": 0,
              "slot": "0"
            }
          ],
          "erc7201:openzeppelin.storage.Initializable": [
            {
              "contract": "Initializable",
              "label": "_initialized",
              "type": "t_uint64",
              "src": "@openzeppelin/contracts-upgradeable/proxy/utils/Initializable.sol:69",
              "offset": 0,
              "slot": "0"
            },
            {
              "contract": "Initializable",
              "label": "_initializing",
              "type": "t_bool",
              "src": "@openzeppelin/contracts-upgradeable/proxy/utils/Initializable.sol:73",
              "offset": 8,
              "slot": "0"
            }
          ]
        }
      }
    },
    "1f24b6782644c6edb61d81cc7eac650514e426263b92ae7b313a5cf9b6c49d11": {
      "address": "0x34Aa9287fA61918b6a73b440EF01F94BBCA370FB",
      "txHash": "0x9a9a25c4d93e9f5c21e49fba3f408f86033122e4e160609e2b64afb4848195bc",
      "layout": {
        "solcVersion": "0.8.28",
        "storage": [
          {
            "label": "spaces",
            "offset": 0,
            "slot": "0",
            "type": "t_mapping(t_uint256,t_struct(Space)9589_storage)",
            "contract": "DAOSpaceFactoryStorage",
            "src": "contracts/storage/DAOSpaceFactoryStorage.sol:28"
          },
          {
            "label": "spaceCounter",
            "offset": 0,
            "slot": "1",
            "type": "t_uint256",
            "contract": "DAOSpaceFactoryStorage",
            "src": "contracts/storage/DAOSpaceFactoryStorage.sol:29"
          },
          {
            "label": "directoryContract",
            "offset": 0,
            "slot": "2",
            "type": "t_contract(IDirectory)9564",
            "contract": "DAOSpaceFactoryStorage",
            "src": "contracts/storage/DAOSpaceFactoryStorage.sol:30"
          },
          {
            "label": "tokenFactoryAddress",
            "offset": 0,
            "slot": "3",
            "type": "t_address",
            "contract": "DAOSpaceFactoryStorage",
            "src": "contracts/storage/DAOSpaceFactoryStorage.sol:31"
          },
          {
            "label": "joinMethodDirectoryAddress",
            "offset": 0,
            "slot": "4",
            "type": "t_address",
            "contract": "DAOSpaceFactoryStorage",
            "src": "contracts/storage/DAOSpaceFactoryStorage.sol:32"
          },
          {
            "label": "proposalManagerAddress",
            "offset": 0,
            "slot": "5",
            "type": "t_address",
            "contract": "DAOSpaceFactoryStorage",
            "src": "contracts/storage/DAOSpaceFactoryStorage.sol:33"
          },
          {
            "label": "exitMethodDirectoryAddress",
            "offset": 0,
            "slot": "6",
            "type": "t_address",
            "contract": "DAOSpaceFactoryStorage",
            "src": "contracts/storage/DAOSpaceFactoryStorage.sol:34"
          },
          {
            "label": "spaceMembers",
            "offset": 0,
            "slot": "7",
            "type": "t_mapping(t_uint256,t_struct(SpaceMembers)9615_storage)",
            "contract": "DAOSpaceFactoryStorage",
            "src": "contracts/storage/DAOSpaceFactoryStorage.sol:40"
          },
          {
            "label": "executorToSpaceId",
            "offset": 0,
            "slot": "8",
            "type": "t_mapping(t_address,t_uint256)",
            "contract": "DAOSpaceFactoryStorage",
            "src": "contracts/storage/DAOSpaceFactoryStorage.sol:41"
          },
          {
            "label": "memberSpaces",
            "offset": 0,
            "slot": "9",
            "type": "t_mapping(t_address,t_array(t_uint256)dyn_storage)",
            "contract": "DAOSpaceFactoryStorage",
            "src": "contracts/storage/DAOSpaceFactoryStorage.sol:44"
          },
          {
            "label": "proposalsContract",
            "offset": 0,
            "slot": "10",
            "type": "t_contract(IDAOProposals)8499",
            "contract": "DAOSpaceFactoryImplementation",
            "src": "contracts/DAOSpaceFactoryImplementation.sol:43"
          }
        ],
        "types": {
          "t_address": {
            "label": "address",
            "numberOfBytes": "20"
          },
          "t_bool": {
            "label": "bool",
            "numberOfBytes": "1"
          },
          "t_struct(InitializableStorage)73_storage": {
            "label": "struct Initializable.InitializableStorage",
            "members": [
              {
                "label": "_initialized",
                "type": "t_uint64",
                "offset": 0,
                "slot": "0"
              },
              {
                "label": "_initializing",
                "type": "t_bool",
                "offset": 8,
                "slot": "0"
              }
            ],
            "numberOfBytes": "32"
          },
          "t_struct(OwnableStorage)13_storage": {
            "label": "struct OwnableUpgradeable.OwnableStorage",
            "members": [
              {
                "label": "_owner",
                "type": "t_address",
                "offset": 0,
                "slot": "0"
              }
            ],
            "numberOfBytes": "32"
          },
          "t_uint64": {
            "label": "uint64",
            "numberOfBytes": "8"
          },
          "t_array(t_address)dyn_storage": {
            "label": "address[]",
            "numberOfBytes": "32"
          },
          "t_array(t_uint256)dyn_storage": {
            "label": "uint256[]",
            "numberOfBytes": "32"
          },
          "t_contract(IDAOProposals)8499": {
            "label": "contract IDAOProposals",
            "numberOfBytes": "20"
          },
          "t_contract(IDirectory)9564": {
            "label": "contract IDirectory",
            "numberOfBytes": "20"
          },
          "t_mapping(t_address,t_array(t_uint256)dyn_storage)": {
            "label": "mapping(address => uint256[])",
            "numberOfBytes": "32"
          },
          "t_mapping(t_address,t_bool)": {
            "label": "mapping(address => bool)",
            "numberOfBytes": "32"
          },
          "t_mapping(t_address,t_uint256)": {
            "label": "mapping(address => uint256)",
            "numberOfBytes": "32"
          },
          "t_mapping(t_uint256,t_struct(Space)9589_storage)": {
            "label": "mapping(uint256 => struct DAOSpaceFactoryStorage.Space)",
            "numberOfBytes": "32"
          },
          "t_mapping(t_uint256,t_struct(SpaceMembers)9615_storage)": {
            "label": "mapping(uint256 => struct DAOSpaceFactoryStorage.SpaceMembers)",
            "numberOfBytes": "32"
          },
          "t_struct(Space)9589_storage": {
            "label": "struct DAOSpaceFactoryStorage.Space",
            "members": [
              {
                "label": "unity",
                "type": "t_uint256",
                "offset": 0,
                "slot": "0"
              },
              {
                "label": "quorum",
                "type": "t_uint256",
                "offset": 0,
                "slot": "1"
              },
              {
                "label": "votingPowerSource",
                "type": "t_uint256",
                "offset": 0,
                "slot": "2"
              },
              {
                "label": "tokenAddresses",
                "type": "t_array(t_address)dyn_storage",
                "offset": 0,
                "slot": "3"
              },
              {
                "label": "members",
                "type": "t_array(t_address)dyn_storage",
                "offset": 0,
                "slot": "4"
              },
              {
                "label": "exitMethod",
                "type": "t_uint256",
                "offset": 0,
                "slot": "5"
              },
              {
                "label": "joinMethod",
                "type": "t_uint256",
                "offset": 0,
                "slot": "6"
              },
              {
                "label": "createdAt",
                "type": "t_uint256",
                "offset": 0,
                "slot": "7"
              },
              {
                "label": "creator",
                "type": "t_address",
                "offset": 0,
                "slot": "8"
              },
              {
                "label": "executor",
                "type": "t_address",
                "offset": 0,
                "slot": "9"
              }
            ],
            "numberOfBytes": "320"
          },
          "t_struct(SpaceMembers)9615_storage": {
            "label": "struct DAOSpaceFactoryStorage.SpaceMembers",
            "members": [
              {
                "label": "spaceMemberAddresses",
                "type": "t_array(t_address)dyn_storage",
                "offset": 0,
                "slot": "0"
              },
              {
                "label": "isSpaceMember",
                "type": "t_mapping(t_address,t_bool)",
                "offset": 0,
                "slot": "1"
              }
            ],
            "numberOfBytes": "64"
          },
          "t_uint256": {
            "label": "uint256",
            "numberOfBytes": "32"
          }
        },
        "namespaces": {
          "erc7201:openzeppelin.storage.Ownable": [
            {
              "contract": "OwnableUpgradeable",
              "label": "_owner",
              "type": "t_address",
              "src": "@openzeppelin/contracts-upgradeable/access/OwnableUpgradeable.sol:24",
              "offset": 0,
              "slot": "0"
            }
          ],
          "erc7201:openzeppelin.storage.Initializable": [
            {
              "contract": "Initializable",
              "label": "_initialized",
              "type": "t_uint64",
              "src": "@openzeppelin/contracts-upgradeable/proxy/utils/Initializable.sol:69",
              "offset": 0,
              "slot": "0"
            },
            {
              "contract": "Initializable",
              "label": "_initializing",
              "type": "t_bool",
              "src": "@openzeppelin/contracts-upgradeable/proxy/utils/Initializable.sol:73",
              "offset": 8,
              "slot": "0"
            }
          ]
        }
      }
    },
    "66eb6f2d8ede00e248a0b07b4b2d70dca3a54184eda11c314dc7c3b9e0c15b5d": {
      "address": "0x40cc5B51b21d3e177379263c08c6E4E93b011C34",
      "txHash": "0xd83f92280f39ae066c6464d5b6b86de7bacf56e7255ca82b1860f90e9aace180",
      "layout": {
        "solcVersion": "0.8.28",
        "storage": [
          {
            "label": "spaceFactory",
            "offset": 0,
            "slot": "0",
            "type": "t_contract(IDAOSpaceFactory)9461",
            "contract": "DAOProposalsStorage",
            "src": "contracts/storage/DAOProposalsStorage.sol:61"
          },
          {
            "label": "directoryContract",
            "offset": 0,
            "slot": "1",
            "type": "t_contract(IDirectory)9469",
            "contract": "DAOProposalsStorage",
            "src": "contracts/storage/DAOProposalsStorage.sol:62"
          },
          {
            "label": "proposalCounter",
            "offset": 0,
            "slot": "2",
            "type": "t_uint256",
            "contract": "DAOProposalsStorage",
            "src": "contracts/storage/DAOProposalsStorage.sol:64"
          },
          {
            "label": "proposalsCoreData",
            "offset": 0,
            "slot": "3",
            "type": "t_mapping(t_uint256,t_struct(ProposalCore)9530_storage)",
            "contract": "DAOProposalsStorage",
            "src": "contracts/storage/DAOProposalsStorage.sol:83"
          },
          {
            "label": "proposalValues",
            "offset": 0,
            "slot": "4",
            "type": "t_mapping(t_uint256,t_uint256)",
            "contract": "DAOProposalsStorage",
            "src": "contracts/storage/DAOProposalsStorage.sol:85"
          },
          {
            "label": "__gap",
            "offset": 0,
            "slot": "5",
            "type": "t_array(t_uint256)48_storage",
            "contract": "DAOProposalsStorage",
            "src": "contracts/storage/DAOProposalsStorage.sol:91"
          },
          {
            "label": "spaceAddresses",
            "offset": 0,
            "slot": "53",
            "type": "t_mapping(t_uint256,t_address)",
            "contract": "DAOProposalsStorage",
            "src": "contracts/storage/DAOProposalsStorage.sol:94"
          }
        ],
        "types": {
          "t_address": {
            "label": "address",
            "numberOfBytes": "20"
          },
          "t_bool": {
            "label": "bool",
            "numberOfBytes": "1"
          },
          "t_struct(InitializableStorage)73_storage": {
            "label": "struct Initializable.InitializableStorage",
            "members": [
              {
                "label": "_initialized",
                "type": "t_uint64",
                "offset": 0,
                "slot": "0"
              },
              {
                "label": "_initializing",
                "type": "t_bool",
                "offset": 8,
                "slot": "0"
              }
            ],
            "numberOfBytes": "32"
          },
          "t_struct(OwnableStorage)13_storage": {
            "label": "struct OwnableUpgradeable.OwnableStorage",
            "members": [
              {
                "label": "_owner",
                "type": "t_address",
                "offset": 0,
                "slot": "0"
              }
            ],
            "numberOfBytes": "32"
          },
          "t_uint64": {
            "label": "uint64",
            "numberOfBytes": "8"
          },
          "t_array(t_struct(Transaction)8350_storage)dyn_storage": {
            "label": "struct IDAOProposals.Transaction[]",
            "numberOfBytes": "32"
          },
          "t_array(t_uint256)48_storage": {
            "label": "uint256[48]",
            "numberOfBytes": "1536"
          },
          "t_bytes_storage": {
            "label": "bytes",
            "numberOfBytes": "32"
          },
          "t_contract(IDAOSpaceFactory)9461": {
            "label": "contract IDAOSpaceFactory",
            "numberOfBytes": "20"
          },
          "t_contract(IDirectory)9469": {
            "label": "contract IDirectory",
            "numberOfBytes": "20"
          },
          "t_mapping(t_address,t_bool)": {
            "label": "mapping(address => bool)",
            "numberOfBytes": "32"
          },
          "t_mapping(t_address,t_uint256)": {
            "label": "mapping(address => uint256)",
            "numberOfBytes": "32"
          },
          "t_mapping(t_uint256,t_address)": {
            "label": "mapping(uint256 => address)",
            "numberOfBytes": "32"
          },
          "t_mapping(t_uint256,t_struct(ProposalCore)9530_storage)": {
            "label": "mapping(uint256 => struct DAOProposalsStorage.ProposalCore)",
            "numberOfBytes": "32"
          },
          "t_mapping(t_uint256,t_uint256)": {
            "label": "mapping(uint256 => uint256)",
            "numberOfBytes": "32"
          },
          "t_struct(ProposalCore)9530_storage": {
            "label": "struct DAOProposalsStorage.ProposalCore",
            "members": [
              {
                "label": "spaceId",
                "type": "t_uint256",
                "offset": 0,
                "slot": "0"
              },
              {
                "label": "startTime",
                "type": "t_uint256",
                "offset": 0,
                "slot": "1"
              },
              {
                "label": "duration",
                "type": "t_uint256",
                "offset": 0,
                "slot": "2"
              },
              {
                "label": "executed",
                "type": "t_bool",
                "offset": 0,
                "slot": "3"
              },
              {
                "label": "expired",
                "type": "t_bool",
                "offset": 1,
                "slot": "3"
              },
              {
                "label": "yesVotes",
                "type": "t_uint256",
                "offset": 0,
                "slot": "4"
              },
              {
                "label": "noVotes",
                "type": "t_uint256",
                "offset": 0,
                "slot": "5"
              },
              {
                "label": "totalVotingPowerAtSnapshot",
                "type": "t_uint256",
                "offset": 0,
                "slot": "6"
              },
              {
                "label": "creator",
                "type": "t_address",
                "offset": 0,
                "slot": "7"
              },
              {
                "label": "hasVoted",
                "type": "t_mapping(t_address,t_bool)",
                "offset": 0,
                "slot": "8"
              },
              {
                "label": "votingPowerAtSnapshot",
                "type": "t_mapping(t_address,t_uint256)",
                "offset": 0,
                "slot": "9"
              },
              {
                "label": "transactions",
                "type": "t_array(t_struct(Transaction)8350_storage)dyn_storage",
                "offset": 0,
                "slot": "10"
              }
            ],
            "numberOfBytes": "352"
          },
          "t_struct(Transaction)8350_storage": {
            "label": "struct IDAOProposals.Transaction",
            "members": [
              {
                "label": "target",
                "type": "t_address",
                "offset": 0,
                "slot": "0"
              },
              {
                "label": "value",
                "type": "t_uint256",
                "offset": 0,
                "slot": "1"
              },
              {
                "label": "data",
                "type": "t_bytes_storage",
                "offset": 0,
                "slot": "2"
              }
            ],
            "numberOfBytes": "96"
          },
          "t_uint256": {
            "label": "uint256",
            "numberOfBytes": "32"
          }
        },
        "namespaces": {
          "erc7201:openzeppelin.storage.Ownable": [
            {
              "contract": "OwnableUpgradeable",
              "label": "_owner",
              "type": "t_address",
              "src": "@openzeppelin/contracts-upgradeable/access/OwnableUpgradeable.sol:24",
              "offset": 0,
              "slot": "0"
            }
          ],
          "erc7201:openzeppelin.storage.Initializable": [
            {
              "contract": "Initializable",
              "label": "_initialized",
              "type": "t_uint64",
              "src": "@openzeppelin/contracts-upgradeable/proxy/utils/Initializable.sol:69",
              "offset": 0,
              "slot": "0"
            },
            {
              "contract": "Initializable",
              "label": "_initializing",
              "type": "t_bool",
              "src": "@openzeppelin/contracts-upgradeable/proxy/utils/Initializable.sol:73",
              "offset": 8,
              "slot": "0"
            }
          ]
        }
      }
    },
    "40458a4114cbfeffe313ea539a9c0926e071b6d65fc0c562ca931ea9ef353493": {
      "address": "0x0c10E2A1b5205D42e53259cEA677F846d51B40a3",
      "txHash": "0x0e4da9e35fca90135c2f1ba10baa03c357af42d89243f247cc6f7f258eca937e",
      "layout": {
        "solcVersion": "0.8.28",
        "storage": [
          {
            "label": "votingPowerSources",
            "offset": 0,
            "slot": "0",
            "type": "t_mapping(t_uint256,t_address)",
            "contract": "VotingPowerDirectoryStorage",
            "src": "contracts/storage/VotingPowerDirectoryStorage.sol:8"
          },
          {
            "label": "sourceCounter",
            "offset": 0,
            "slot": "1",
            "type": "t_uint256",
            "contract": "VotingPowerDirectoryStorage",
            "src": "contracts/storage/VotingPowerDirectoryStorage.sol:9"
          }
        ],
        "types": {
          "t_address": {
            "label": "address",
            "numberOfBytes": "20"
          },
          "t_bool": {
            "label": "bool",
            "numberOfBytes": "1"
          },
          "t_struct(InitializableStorage)73_storage": {
            "label": "struct Initializable.InitializableStorage",
            "members": [
              {
                "label": "_initialized",
                "type": "t_uint64",
                "offset": 0,
                "slot": "0"
              },
              {
                "label": "_initializing",
                "type": "t_bool",
                "offset": 8,
                "slot": "0"
              }
            ],
            "numberOfBytes": "32"
          },
          "t_struct(OwnableStorage)13_storage": {
            "label": "struct OwnableUpgradeable.OwnableStorage",
            "members": [
              {
                "label": "_owner",
                "type": "t_address",
                "offset": 0,
                "slot": "0"
              }
            ],
            "numberOfBytes": "32"
          },
          "t_uint64": {
            "label": "uint64",
            "numberOfBytes": "8"
          },
          "t_mapping(t_uint256,t_address)": {
            "label": "mapping(uint256 => address)",
            "numberOfBytes": "32"
          },
          "t_uint256": {
            "label": "uint256",
            "numberOfBytes": "32"
          }
        },
        "namespaces": {
          "erc7201:openzeppelin.storage.Ownable": [
            {
              "contract": "OwnableUpgradeable",
              "label": "_owner",
              "type": "t_address",
              "src": "@openzeppelin/contracts-upgradeable/access/OwnableUpgradeable.sol:24",
              "offset": 0,
              "slot": "0"
            }
          ],
          "erc7201:openzeppelin.storage.Initializable": [
            {
              "contract": "Initializable",
              "label": "_initialized",
              "type": "t_uint64",
              "src": "@openzeppelin/contracts-upgradeable/proxy/utils/Initializable.sol:69",
              "offset": 0,
              "slot": "0"
            },
            {
              "contract": "Initializable",
              "label": "_initializing",
              "type": "t_bool",
              "src": "@openzeppelin/contracts-upgradeable/proxy/utils/Initializable.sol:73",
              "offset": 8,
              "slot": "0"
            }
          ]
        }
      }
    },
    "5add2cc0387dca7e683ebbd778e4868f01652962afce415f8dd6782420f4ca74": {
      "address": "0xdef31Db275bfFA4DD3AD6d4E01420b6085235466",
      "txHash": "0x43b33718d7705f656f924924ca54ba0a51324e824cee52b63e7e1e6f1dfceee3",
      "layout": {
        "solcVersion": "0.8.28",
        "storage": [
          {
            "label": "spaceTokens",
            "offset": 0,
            "slot": "0",
            "type": "t_mapping(t_uint256,t_address)",
            "contract": "TokenVotingPowerStorage",
            "src": "contracts/storage/TokenVotingPowerStorage.sol:13"
          }
        ],
        "types": {
          "t_address": {
            "label": "address",
            "numberOfBytes": "20"
          },
          "t_bool": {
            "label": "bool",
            "numberOfBytes": "1"
          },
          "t_struct(InitializableStorage)73_storage": {
            "label": "struct Initializable.InitializableStorage",
            "members": [
              {
                "label": "_initialized",
                "type": "t_uint64",
                "offset": 0,
                "slot": "0"
              },
              {
                "label": "_initializing",
                "type": "t_bool",
                "offset": 8,
                "slot": "0"
              }
            ],
            "numberOfBytes": "32"
          },
          "t_struct(OwnableStorage)13_storage": {
            "label": "struct OwnableUpgradeable.OwnableStorage",
            "members": [
              {
                "label": "_owner",
                "type": "t_address",
                "offset": 0,
                "slot": "0"
              }
            ],
            "numberOfBytes": "32"
          },
          "t_uint64": {
            "label": "uint64",
            "numberOfBytes": "8"
          },
          "t_mapping(t_uint256,t_address)": {
            "label": "mapping(uint256 => address)",
            "numberOfBytes": "32"
          },
          "t_uint256": {
            "label": "uint256",
            "numberOfBytes": "32"
          }
        },
        "namespaces": {
          "erc7201:openzeppelin.storage.Ownable": [
            {
              "contract": "OwnableUpgradeable",
              "label": "_owner",
              "type": "t_address",
              "src": "@openzeppelin/contracts-upgradeable/access/OwnableUpgradeable.sol:24",
              "offset": 0,
              "slot": "0"
            }
          ],
          "erc7201:openzeppelin.storage.Initializable": [
            {
              "contract": "Initializable",
              "label": "_initialized",
              "type": "t_uint64",
              "src": "@openzeppelin/contracts-upgradeable/proxy/utils/Initializable.sol:69",
              "offset": 0,
              "slot": "0"
            },
            {
              "contract": "Initializable",
              "label": "_initializing",
              "type": "t_bool",
              "src": "@openzeppelin/contracts-upgradeable/proxy/utils/Initializable.sol:73",
              "offset": 8,
              "slot": "0"
            }
          ]
        }
      }
    },
    "b6e51c345e063c2cc61ac14b3e5c8f7d1058151fd24895e00155dfb6c1011108": {
      "address": "0x8be34601e393579A2A313f1E16fB84357038e5CD",
      "txHash": "0xc1eaaa53b95104a075c02874f7686fc04927ed4fb8a6f58c994baa632dc9dfdb",
      "layout": {
        "solcVersion": "0.8.28",
        "storage": [
          {
            "label": "spaceTokenRequirements",
            "offset": 0,
            "slot": "0",
            "type": "t_mapping(t_uint256,t_struct(TokenRequirement)9967_storage)",
            "contract": "TokenBalanceJoinStorage",
            "src": "contracts/storage/TokenBalanceJoinStorage.sol:21"
          },
          {
            "label": "daoSpaceFactory",
            "offset": 0,
            "slot": "1",
            "type": "t_contract(IDAOSpaceFactory)9960",
            "contract": "TokenBalanceJoinStorage",
            "src": "contracts/storage/TokenBalanceJoinStorage.sol:22"
          }
        ],
        "types": {
          "t_address": {
            "label": "address",
            "numberOfBytes": "20"
          },
          "t_bool": {
            "label": "bool",
            "numberOfBytes": "1"
          },
          "t_struct(InitializableStorage)73_storage": {
            "label": "struct Initializable.InitializableStorage",
            "members": [
              {
                "label": "_initialized",
                "type": "t_uint64",
                "offset": 0,
                "slot": "0"
              },
              {
                "label": "_initializing",
                "type": "t_bool",
                "offset": 8,
                "slot": "0"
              }
            ],
            "numberOfBytes": "32"
          },
          "t_struct(OwnableStorage)13_storage": {
            "label": "struct OwnableUpgradeable.OwnableStorage",
            "members": [
              {
                "label": "_owner",
                "type": "t_address",
                "offset": 0,
                "slot": "0"
              }
            ],
            "numberOfBytes": "32"
          },
          "t_uint64": {
            "label": "uint64",
            "numberOfBytes": "8"
          },
          "t_contract(IDAOSpaceFactory)9960": {
            "label": "contract IDAOSpaceFactory",
            "numberOfBytes": "20"
          },
          "t_mapping(t_uint256,t_struct(TokenRequirement)9967_storage)": {
            "label": "mapping(uint256 => struct TokenBalanceJoinStorage.TokenRequirement)",
            "numberOfBytes": "32"
          },
          "t_struct(TokenRequirement)9967_storage": {
            "label": "struct TokenBalanceJoinStorage.TokenRequirement",
            "members": [
              {
                "label": "token",
                "type": "t_address",
                "offset": 0,
                "slot": "0"
              },
              {
                "label": "requiredBalance",
                "type": "t_uint256",
                "offset": 0,
                "slot": "1"
              }
            ],
            "numberOfBytes": "64"
          },
          "t_uint256": {
            "label": "uint256",
            "numberOfBytes": "32"
          }
        },
        "namespaces": {
          "erc7201:openzeppelin.storage.Ownable": [
            {
              "contract": "OwnableUpgradeable",
              "label": "_owner",
              "type": "t_address",
              "src": "@openzeppelin/contracts-upgradeable/access/OwnableUpgradeable.sol:24",
              "offset": 0,
              "slot": "0"
            }
          ],
          "erc7201:openzeppelin.storage.Initializable": [
            {
              "contract": "Initializable",
              "label": "_initialized",
              "type": "t_uint64",
              "src": "@openzeppelin/contracts-upgradeable/proxy/utils/Initializable.sol:69",
              "offset": 0,
              "slot": "0"
            },
            {
              "contract": "Initializable",
              "label": "_initializing",
              "type": "t_bool",
              "src": "@openzeppelin/contracts-upgradeable/proxy/utils/Initializable.sol:73",
              "offset": 8,
              "slot": "0"
            }
          ]
        }
      }
    },
    "55fb6af5891b55a34d949de84f7058b6a95e4c1aa1bed776b38c43382baf0855": {
      "address": "0xaBeA2aEE24377fcd3bD13d910916FfaEC1467046",
      "txHash": "0x565172a83032da3093273d339aba83bcec67114b8c0feab389e52267682b34af",
      "layout": {
        "solcVersion": "0.8.28",
        "storage": [
          {
            "label": "spaceFactory",
            "offset": 0,
            "slot": "0",
            "type": "t_contract(IDAOSpaceFactory)9890",
            "contract": "SpaceVotingPowerStorage",
            "src": "contracts/storage/SpaceVotingPowerStorage.sol:12"
          }
        ],
        "types": {
          "t_address": {
            "label": "address",
            "numberOfBytes": "20"
          },
          "t_bool": {
            "label": "bool",
            "numberOfBytes": "1"
          },
          "t_struct(InitializableStorage)73_storage": {
            "label": "struct Initializable.InitializableStorage",
            "members": [
              {
                "label": "_initialized",
                "type": "t_uint64",
                "offset": 0,
                "slot": "0"
              },
              {
                "label": "_initializing",
                "type": "t_bool",
                "offset": 8,
                "slot": "0"
              }
            ],
            "numberOfBytes": "32"
          },
          "t_struct(OwnableStorage)13_storage": {
            "label": "struct OwnableUpgradeable.OwnableStorage",
            "members": [
              {
                "label": "_owner",
                "type": "t_address",
                "offset": 0,
                "slot": "0"
              }
            ],
            "numberOfBytes": "32"
          },
          "t_uint64": {
            "label": "uint64",
            "numberOfBytes": "8"
          },
          "t_contract(IDAOSpaceFactory)9890": {
            "label": "contract IDAOSpaceFactory",
            "numberOfBytes": "20"
          }
        },
        "namespaces": {
          "erc7201:openzeppelin.storage.Ownable": [
            {
              "contract": "OwnableUpgradeable",
              "label": "_owner",
              "type": "t_address",
              "src": "@openzeppelin/contracts-upgradeable/access/OwnableUpgradeable.sol:24",
              "offset": 0,
              "slot": "0"
            }
          ],
          "erc7201:openzeppelin.storage.Initializable": [
            {
              "contract": "Initializable",
              "label": "_initialized",
              "type": "t_uint64",
              "src": "@openzeppelin/contracts-upgradeable/proxy/utils/Initializable.sol:69",
              "offset": 0,
              "slot": "0"
            },
            {
              "contract": "Initializable",
              "label": "_initializing",
              "type": "t_bool",
              "src": "@openzeppelin/contracts-upgradeable/proxy/utils/Initializable.sol:73",
              "offset": 8,
              "slot": "0"
            }
          ]
        }
      }
    },
    "6c5698beaffe9e1e26bc171535368fb25a80ce64ed6360caf0c8259cd3e8380a": {
      "address": "0xA7F7e9a3894c77C736b552D3732cB4D5ACF2f0d4",
      "txHash": "0x1571fe06c598a2712d624f42c74ed05c0f1b6b2b9165ace01b967bdb37ba1679",
      "layout": {
        "solcVersion": "0.8.28",
        "storage": [
          {
            "label": "spaces",
            "offset": 0,
            "slot": "0",
            "type": "t_mapping(t_uint256,t_struct(Space)9572_storage)",
            "contract": "DAOSpaceFactoryStorage",
            "src": "contracts/storage/DAOSpaceFactoryStorage.sol:28"
          },
          {
            "label": "spaceCounter",
            "offset": 0,
            "slot": "1",
            "type": "t_uint256",
            "contract": "DAOSpaceFactoryStorage",
            "src": "contracts/storage/DAOSpaceFactoryStorage.sol:29"
          },
          {
            "label": "directoryContract",
            "offset": 0,
            "slot": "2",
            "type": "t_contract(IDirectory)9547",
            "contract": "DAOSpaceFactoryStorage",
            "src": "contracts/storage/DAOSpaceFactoryStorage.sol:30"
          },
          {
            "label": "tokenFactoryAddress",
            "offset": 0,
            "slot": "3",
            "type": "t_address",
            "contract": "DAOSpaceFactoryStorage",
            "src": "contracts/storage/DAOSpaceFactoryStorage.sol:31"
          },
          {
            "label": "joinMethodDirectoryAddress",
            "offset": 0,
            "slot": "4",
            "type": "t_address",
            "contract": "DAOSpaceFactoryStorage",
            "src": "contracts/storage/DAOSpaceFactoryStorage.sol:32"
          },
          {
            "label": "proposalManagerAddress",
            "offset": 0,
            "slot": "5",
            "type": "t_address",
            "contract": "DAOSpaceFactoryStorage",
            "src": "contracts/storage/DAOSpaceFactoryStorage.sol:33"
          },
          {
            "label": "exitMethodDirectoryAddress",
            "offset": 0,
            "slot": "6",
            "type": "t_address",
            "contract": "DAOSpaceFactoryStorage",
            "src": "contracts/storage/DAOSpaceFactoryStorage.sol:34"
          },
          {
            "label": "spaceMembers",
            "offset": 0,
            "slot": "7",
            "type": "t_mapping(t_uint256,t_struct(SpaceMembers)9598_storage)",
            "contract": "DAOSpaceFactoryStorage",
            "src": "contracts/storage/DAOSpaceFactoryStorage.sol:40"
          },
          {
            "label": "executorToSpaceId",
            "offset": 0,
            "slot": "8",
            "type": "t_mapping(t_address,t_uint256)",
            "contract": "DAOSpaceFactoryStorage",
            "src": "contracts/storage/DAOSpaceFactoryStorage.sol:41"
          },
          {
            "label": "memberSpaces",
            "offset": 0,
            "slot": "9",
            "type": "t_mapping(t_address,t_array(t_uint256)dyn_storage)",
            "contract": "DAOSpaceFactoryStorage",
            "src": "contracts/storage/DAOSpaceFactoryStorage.sol:44"
          },
          {
            "label": "proposalsContract",
            "offset": 0,
            "slot": "10",
            "type": "t_contract(IDAOProposals)8490",
            "contract": "DAOSpaceFactoryImplementation",
            "src": "contracts/DAOSpaceFactoryImplementation.sol:43"
          }
        ],
        "types": {
          "t_address": {
            "label": "address",
            "numberOfBytes": "20"
          },
          "t_bool": {
            "label": "bool",
            "numberOfBytes": "1"
          },
          "t_struct(InitializableStorage)73_storage": {
            "label": "struct Initializable.InitializableStorage",
            "members": [
              {
                "label": "_initialized",
                "type": "t_uint64",
                "offset": 0,
                "slot": "0"
              },
              {
                "label": "_initializing",
                "type": "t_bool",
                "offset": 8,
                "slot": "0"
              }
            ],
            "numberOfBytes": "32"
          },
          "t_struct(OwnableStorage)13_storage": {
            "label": "struct OwnableUpgradeable.OwnableStorage",
            "members": [
              {
                "label": "_owner",
                "type": "t_address",
                "offset": 0,
                "slot": "0"
              }
            ],
            "numberOfBytes": "32"
          },
          "t_uint64": {
            "label": "uint64",
            "numberOfBytes": "8"
          },
          "t_array(t_address)dyn_storage": {
            "label": "address[]",
            "numberOfBytes": "32"
          },
          "t_array(t_uint256)dyn_storage": {
            "label": "uint256[]",
            "numberOfBytes": "32"
          },
          "t_contract(IDAOProposals)8490": {
            "label": "contract IDAOProposals",
            "numberOfBytes": "20"
          },
          "t_contract(IDirectory)9547": {
            "label": "contract IDirectory",
            "numberOfBytes": "20"
          },
          "t_mapping(t_address,t_array(t_uint256)dyn_storage)": {
            "label": "mapping(address => uint256[])",
            "numberOfBytes": "32"
          },
          "t_mapping(t_address,t_bool)": {
            "label": "mapping(address => bool)",
            "numberOfBytes": "32"
          },
          "t_mapping(t_address,t_uint256)": {
            "label": "mapping(address => uint256)",
            "numberOfBytes": "32"
          },
          "t_mapping(t_uint256,t_struct(Space)9572_storage)": {
            "label": "mapping(uint256 => struct DAOSpaceFactoryStorage.Space)",
            "numberOfBytes": "32"
          },
          "t_mapping(t_uint256,t_struct(SpaceMembers)9598_storage)": {
            "label": "mapping(uint256 => struct DAOSpaceFactoryStorage.SpaceMembers)",
            "numberOfBytes": "32"
          },
          "t_struct(Space)9572_storage": {
            "label": "struct DAOSpaceFactoryStorage.Space",
            "members": [
              {
                "label": "unity",
                "type": "t_uint256",
                "offset": 0,
                "slot": "0"
              },
              {
                "label": "quorum",
                "type": "t_uint256",
                "offset": 0,
                "slot": "1"
              },
              {
                "label": "votingPowerSource",
                "type": "t_uint256",
                "offset": 0,
                "slot": "2"
              },
              {
                "label": "tokenAddresses",
                "type": "t_array(t_address)dyn_storage",
                "offset": 0,
                "slot": "3"
              },
              {
                "label": "members",
                "type": "t_array(t_address)dyn_storage",
                "offset": 0,
                "slot": "4"
              },
              {
                "label": "exitMethod",
                "type": "t_uint256",
                "offset": 0,
                "slot": "5"
              },
              {
                "label": "joinMethod",
                "type": "t_uint256",
                "offset": 0,
                "slot": "6"
              },
              {
                "label": "createdAt",
                "type": "t_uint256",
                "offset": 0,
                "slot": "7"
              },
              {
                "label": "creator",
                "type": "t_address",
                "offset": 0,
                "slot": "8"
              },
              {
                "label": "executor",
                "type": "t_address",
                "offset": 0,
                "slot": "9"
              }
            ],
            "numberOfBytes": "320"
          },
          "t_struct(SpaceMembers)9598_storage": {
            "label": "struct DAOSpaceFactoryStorage.SpaceMembers",
            "members": [
              {
                "label": "spaceMemberAddresses",
                "type": "t_array(t_address)dyn_storage",
                "offset": 0,
                "slot": "0"
              },
              {
                "label": "isSpaceMember",
                "type": "t_mapping(t_address,t_bool)",
                "offset": 0,
                "slot": "1"
              }
            ],
            "numberOfBytes": "64"
          },
          "t_uint256": {
            "label": "uint256",
            "numberOfBytes": "32"
          }
        },
        "namespaces": {
          "erc7201:openzeppelin.storage.Ownable": [
            {
              "contract": "OwnableUpgradeable",
              "label": "_owner",
              "type": "t_address",
              "src": "@openzeppelin/contracts-upgradeable/access/OwnableUpgradeable.sol:24",
              "offset": 0,
              "slot": "0"
            }
          ],
          "erc7201:openzeppelin.storage.Initializable": [
            {
              "contract": "Initializable",
              "label": "_initialized",
              "type": "t_uint64",
              "src": "@openzeppelin/contracts-upgradeable/proxy/utils/Initializable.sol:69",
              "offset": 0,
              "slot": "0"
            },
            {
              "contract": "Initializable",
              "label": "_initializing",
              "type": "t_bool",
              "src": "@openzeppelin/contracts-upgradeable/proxy/utils/Initializable.sol:73",
              "offset": 8,
              "slot": "0"
            }
          ]
        }
      }
    },
    "aefe073174a6a441d77b82feaa41772ec185f72344ac6ae3720b47ac46ea01b5": {
      "address": "0x667a753252266eD8E1d804A289E583f5E28691bb",
      "txHash": "0x1d9163c26e848042a49f3fb2b2bfd74c69c136b1ee043eb90c9a439a2c8cf587",
      "layout": {
        "solcVersion": "0.8.28",
        "storage": [
          {
            "label": "spaces",
            "offset": 0,
            "slot": "0",
            "type": "t_mapping(t_uint256,t_struct(Space)6705_storage)",
            "contract": "DAOSpaceFactoryStorage",
            "src": "contracts/storage/DAOSpaceFactoryStorage.sol:28"
          },
          {
            "label": "spaceCounter",
            "offset": 0,
            "slot": "1",
            "type": "t_uint256",
            "contract": "DAOSpaceFactoryStorage",
            "src": "contracts/storage/DAOSpaceFactoryStorage.sol:29"
          },
          {
            "label": "directoryContract",
            "offset": 0,
            "slot": "2",
            "type": "t_contract(IDirectory)6680",
            "contract": "DAOSpaceFactoryStorage",
            "src": "contracts/storage/DAOSpaceFactoryStorage.sol:30"
          },
          {
            "label": "tokenFactoryAddress",
            "offset": 0,
            "slot": "3",
            "type": "t_address",
            "contract": "DAOSpaceFactoryStorage",
            "src": "contracts/storage/DAOSpaceFactoryStorage.sol:31"
          },
          {
            "label": "joinMethodDirectoryAddress",
            "offset": 0,
            "slot": "4",
            "type": "t_address",
            "contract": "DAOSpaceFactoryStorage",
            "src": "contracts/storage/DAOSpaceFactoryStorage.sol:32"
          },
          {
            "label": "proposalManagerAddress",
            "offset": 0,
            "slot": "5",
            "type": "t_address",
            "contract": "DAOSpaceFactoryStorage",
            "src": "contracts/storage/DAOSpaceFactoryStorage.sol:33"
          },
          {
            "label": "exitMethodDirectoryAddress",
            "offset": 0,
            "slot": "6",
            "type": "t_address",
            "contract": "DAOSpaceFactoryStorage",
            "src": "contracts/storage/DAOSpaceFactoryStorage.sol:34"
          },
          {
            "label": "spaceMembers",
            "offset": 0,
            "slot": "7",
            "type": "t_mapping(t_uint256,t_struct(SpaceMembers)6731_storage)",
            "contract": "DAOSpaceFactoryStorage",
            "src": "contracts/storage/DAOSpaceFactoryStorage.sol:40"
          },
          {
            "label": "executorToSpaceId",
            "offset": 0,
            "slot": "8",
            "type": "t_mapping(t_address,t_uint256)",
            "contract": "DAOSpaceFactoryStorage",
            "src": "contracts/storage/DAOSpaceFactoryStorage.sol:41"
          },
          {
            "label": "memberSpaces",
            "offset": 0,
            "slot": "9",
            "type": "t_mapping(t_address,t_array(t_uint256)dyn_storage)",
            "contract": "DAOSpaceFactoryStorage",
            "src": "contracts/storage/DAOSpaceFactoryStorage.sol:44"
          },
          {
            "label": "proposalsContract",
            "offset": 0,
            "slot": "10",
            "type": "t_contract(IDAOProposals)6034",
            "contract": "DAOSpaceFactoryImplementation",
            "src": "contracts/DAOSpaceFactoryImplementation.sol:43"
          }
        ],
        "types": {
          "t_address": {
            "label": "address",
            "numberOfBytes": "20"
          },
          "t_bool": {
            "label": "bool",
            "numberOfBytes": "1"
          },
          "t_struct(InitializableStorage)73_storage": {
            "label": "struct Initializable.InitializableStorage",
            "members": [
              {
                "label": "_initialized",
                "type": "t_uint64",
                "offset": 0,
                "slot": "0"
              },
              {
                "label": "_initializing",
                "type": "t_bool",
                "offset": 8,
                "slot": "0"
              }
            ],
            "numberOfBytes": "32"
          },
          "t_struct(OwnableStorage)13_storage": {
            "label": "struct OwnableUpgradeable.OwnableStorage",
            "members": [
              {
                "label": "_owner",
                "type": "t_address",
                "offset": 0,
                "slot": "0"
              }
            ],
            "numberOfBytes": "32"
          },
          "t_uint64": {
            "label": "uint64",
            "numberOfBytes": "8"
          },
          "t_array(t_address)dyn_storage": {
            "label": "address[]",
            "numberOfBytes": "32"
          },
          "t_array(t_uint256)dyn_storage": {
            "label": "uint256[]",
            "numberOfBytes": "32"
          },
          "t_contract(IDAOProposals)6034": {
            "label": "contract IDAOProposals",
            "numberOfBytes": "20"
          },
          "t_contract(IDirectory)6680": {
            "label": "contract IDirectory",
            "numberOfBytes": "20"
          },
          "t_mapping(t_address,t_array(t_uint256)dyn_storage)": {
            "label": "mapping(address => uint256[])",
            "numberOfBytes": "32"
          },
          "t_mapping(t_address,t_bool)": {
            "label": "mapping(address => bool)",
            "numberOfBytes": "32"
          },
          "t_mapping(t_address,t_uint256)": {
            "label": "mapping(address => uint256)",
            "numberOfBytes": "32"
          },
          "t_mapping(t_uint256,t_struct(Space)6705_storage)": {
            "label": "mapping(uint256 => struct DAOSpaceFactoryStorage.Space)",
            "numberOfBytes": "32"
          },
          "t_mapping(t_uint256,t_struct(SpaceMembers)6731_storage)": {
            "label": "mapping(uint256 => struct DAOSpaceFactoryStorage.SpaceMembers)",
            "numberOfBytes": "32"
          },
          "t_struct(Space)6705_storage": {
            "label": "struct DAOSpaceFactoryStorage.Space",
            "members": [
              {
                "label": "unity",
                "type": "t_uint256",
                "offset": 0,
                "slot": "0"
              },
              {
                "label": "quorum",
                "type": "t_uint256",
                "offset": 0,
                "slot": "1"
              },
              {
                "label": "votingPowerSource",
                "type": "t_uint256",
                "offset": 0,
                "slot": "2"
              },
              {
                "label": "tokenAddresses",
                "type": "t_array(t_address)dyn_storage",
                "offset": 0,
                "slot": "3"
              },
              {
                "label": "members",
                "type": "t_array(t_address)dyn_storage",
                "offset": 0,
                "slot": "4"
              },
              {
                "label": "exitMethod",
                "type": "t_uint256",
                "offset": 0,
                "slot": "5"
              },
              {
                "label": "joinMethod",
                "type": "t_uint256",
                "offset": 0,
                "slot": "6"
              },
              {
                "label": "createdAt",
                "type": "t_uint256",
                "offset": 0,
                "slot": "7"
              },
              {
                "label": "creator",
                "type": "t_address",
                "offset": 0,
                "slot": "8"
              },
              {
                "label": "executor",
                "type": "t_address",
                "offset": 0,
                "slot": "9"
              }
            ],
            "numberOfBytes": "320"
          },
          "t_struct(SpaceMembers)6731_storage": {
            "label": "struct DAOSpaceFactoryStorage.SpaceMembers",
            "members": [
              {
                "label": "spaceMemberAddresses",
                "type": "t_array(t_address)dyn_storage",
                "offset": 0,
                "slot": "0"
              },
              {
                "label": "isSpaceMember",
                "type": "t_mapping(t_address,t_bool)",
                "offset": 0,
                "slot": "1"
              }
            ],
            "numberOfBytes": "64"
          },
          "t_uint256": {
            "label": "uint256",
            "numberOfBytes": "32"
          }
        },
        "namespaces": {
          "erc7201:openzeppelin.storage.Ownable": [
            {
              "contract": "OwnableUpgradeable",
              "label": "_owner",
              "type": "t_address",
              "src": "@openzeppelin/contracts-upgradeable/access/OwnableUpgradeable.sol:24",
              "offset": 0,
              "slot": "0"
            }
          ],
          "erc7201:openzeppelin.storage.Initializable": [
            {
              "contract": "Initializable",
              "label": "_initialized",
              "type": "t_uint64",
              "src": "@openzeppelin/contracts-upgradeable/proxy/utils/Initializable.sol:69",
              "offset": 0,
              "slot": "0"
            },
            {
              "contract": "Initializable",
              "label": "_initializing",
              "type": "t_bool",
              "src": "@openzeppelin/contracts-upgradeable/proxy/utils/Initializable.sol:73",
              "offset": 8,
              "slot": "0"
            }
          ]
        }
      }
    },
    "05d15873fb64d425c3c4edbca37407383edcb77891120baf1c829aca9929f3a3": {
      "address": "0x0A6bB8d5FE1042146a63f3C36261E97840b6eC00",
      "txHash": "0x5a66ea7955a0a78b397218b49f948e5269b552fa5579d7cd374bff5804d8bf3f",
      "layout": {
        "solcVersion": "0.8.28",
        "storage": [
          {
            "label": "spacesContract",
            "offset": 0,
            "slot": "0",
            "type": "t_address",
            "contract": "DecayingTokenFactoryStorage",
            "src": "contracts/storage/DecayingTokenFactoryStorage.sol:7"
          },
          {
            "label": "decayVotingPowerContract",
            "offset": 0,
            "slot": "1",
            "type": "t_address",
            "contract": "DecayingTokenFactoryStorage",
            "src": "contracts/storage/DecayingTokenFactoryStorage.sol:8"
          },
          {
            "label": "isTokenDeployedByFactory",
            "offset": 0,
            "slot": "2",
            "type": "t_mapping(t_address,t_bool)",
            "contract": "DecayingTokenFactoryStorage",
            "src": "contracts/storage/DecayingTokenFactoryStorage.sol:9"
          }
        ],
        "types": {
          "t_address": {
            "label": "address",
            "numberOfBytes": "20"
          },
          "t_bool": {
            "label": "bool",
            "numberOfBytes": "1"
          },
          "t_struct(InitializableStorage)73_storage": {
            "label": "struct Initializable.InitializableStorage",
            "members": [
              {
                "label": "_initialized",
                "type": "t_uint64",
                "offset": 0,
                "slot": "0"
              },
              {
                "label": "_initializing",
                "type": "t_bool",
                "offset": 8,
                "slot": "0"
              }
            ],
            "numberOfBytes": "32"
          },
          "t_struct(OwnableStorage)13_storage": {
            "label": "struct OwnableUpgradeable.OwnableStorage",
            "members": [
              {
                "label": "_owner",
                "type": "t_address",
                "offset": 0,
                "slot": "0"
              }
            ],
            "numberOfBytes": "32"
          },
          "t_uint64": {
            "label": "uint64",
            "numberOfBytes": "8"
          },
          "t_mapping(t_address,t_bool)": {
            "label": "mapping(address => bool)",
            "numberOfBytes": "32"
          }
        },
        "namespaces": {
          "erc7201:openzeppelin.storage.Ownable": [
            {
              "contract": "OwnableUpgradeable",
              "label": "_owner",
              "type": "t_address",
              "src": "@openzeppelin/contracts-upgradeable/access/OwnableUpgradeable.sol:24",
              "offset": 0,
              "slot": "0"
            }
          ],
          "erc7201:openzeppelin.storage.Initializable": [
            {
              "contract": "Initializable",
              "label": "_initialized",
              "type": "t_uint64",
              "src": "@openzeppelin/contracts-upgradeable/proxy/utils/Initializable.sol:69",
              "offset": 0,
              "slot": "0"
            },
            {
              "contract": "Initializable",
              "label": "_initializing",
              "type": "t_bool",
              "src": "@openzeppelin/contracts-upgradeable/proxy/utils/Initializable.sol:73",
              "offset": 8,
              "slot": "0"
            }
          ]
        }
      }
    },
    "2b8bdb46b024ca36bdec57b624753116e08f57d2754245a6dea6b49de757b6a7": {
      "address": "0x4A69fA38Ce35F9Fba16457d65760a6624f6E2AF8",
      "txHash": "0xccc324ba8ffc5271ddd4d5a87f3aac15a8df839fb38dd0293517ae993a59d37a",
      "layout": {
        "solcVersion": "0.8.28",
        "storage": [
          {
            "label": "spacesContract",
            "offset": 0,
            "slot": "0",
            "type": "t_address",
            "contract": "RegularTokenFactoryStorage",
            "src": "contracts/storage/RegularTokenFactoryStorage.sol:7"
          },
          {
            "label": "votingPowerContract",
            "offset": 0,
            "slot": "1",
            "type": "t_address",
            "contract": "RegularTokenFactoryStorage",
            "src": "contracts/storage/RegularTokenFactoryStorage.sol:8"
          },
          {
            "label": "isTokenDeployedByFactory",
            "offset": 0,
            "slot": "2",
            "type": "t_mapping(t_address,t_bool)",
            "contract": "RegularTokenFactoryStorage",
            "src": "contracts/storage/RegularTokenFactoryStorage.sol:9"
          }
        ],
        "types": {
          "t_address": {
            "label": "address",
            "numberOfBytes": "20"
          },
          "t_bool": {
            "label": "bool",
            "numberOfBytes": "1"
          },
          "t_struct(InitializableStorage)73_storage": {
            "label": "struct Initializable.InitializableStorage",
            "members": [
              {
                "label": "_initialized",
                "type": "t_uint64",
                "offset": 0,
                "slot": "0"
              },
              {
                "label": "_initializing",
                "type": "t_bool",
                "offset": 8,
                "slot": "0"
              }
            ],
            "numberOfBytes": "32"
          },
          "t_struct(OwnableStorage)13_storage": {
            "label": "struct OwnableUpgradeable.OwnableStorage",
            "members": [
              {
                "label": "_owner",
                "type": "t_address",
                "offset": 0,
                "slot": "0"
              }
            ],
            "numberOfBytes": "32"
          },
          "t_uint64": {
            "label": "uint64",
            "numberOfBytes": "8"
          },
          "t_mapping(t_address,t_bool)": {
            "label": "mapping(address => bool)",
            "numberOfBytes": "32"
          }
        },
        "namespaces": {
          "erc7201:openzeppelin.storage.Ownable": [
            {
              "contract": "OwnableUpgradeable",
              "label": "_owner",
              "type": "t_address",
              "src": "@openzeppelin/contracts-upgradeable/access/OwnableUpgradeable.sol:24",
              "offset": 0,
              "slot": "0"
            }
          ],
          "erc7201:openzeppelin.storage.Initializable": [
            {
              "contract": "Initializable",
              "label": "_initialized",
              "type": "t_uint64",
              "src": "@openzeppelin/contracts-upgradeable/proxy/utils/Initializable.sol:69",
              "offset": 0,
              "slot": "0"
            },
            {
              "contract": "Initializable",
              "label": "_initializing",
              "type": "t_bool",
              "src": "@openzeppelin/contracts-upgradeable/proxy/utils/Initializable.sol:73",
              "offset": 8,
              "slot": "0"
            }
          ]
        }
      }
    },
    "19304d3724065d3e898080721aa3dbbc5f065ec361384fda1c285e57bcad3512": {
      "address": "0x46BB9f068B96a29f1D4E2C379647231587fD6b74",
      "txHash": "0x8041b9546d9d99ac6f44e6a4219a674b981b2462ceb4c8c224c40a72d53ca604",
      "layout": {
        "solcVersion": "0.8.28",
        "storage": [
          {
            "label": "spaceTokens",
            "offset": 0,
            "slot": "0",
            "type": "t_mapping(t_uint256,t_address)",
            "contract": "TokenVotingPowerStorage",
            "src": "contracts/storage/TokenVotingPowerStorage.sol:13"
          },
          {
            "label": "decayTokenFactory",
            "offset": 0,
            "slot": "1",
            "type": "t_address",
            "contract": "VoteDecayTokenVotingPowerImplementation",
            "src": "contracts/VoteDecayTokenVotingPowerImplementation.sol:23"
          }
        ],
        "types": {
          "t_address": {
            "label": "address",
            "numberOfBytes": "20"
          },
          "t_bool": {
            "label": "bool",
            "numberOfBytes": "1"
          },
          "t_struct(InitializableStorage)73_storage": {
            "label": "struct Initializable.InitializableStorage",
            "members": [
              {
                "label": "_initialized",
                "type": "t_uint64",
                "offset": 0,
                "slot": "0"
              },
              {
                "label": "_initializing",
                "type": "t_bool",
                "offset": 8,
                "slot": "0"
              }
            ],
            "numberOfBytes": "32"
          },
          "t_struct(OwnableStorage)13_storage": {
            "label": "struct OwnableUpgradeable.OwnableStorage",
            "members": [
              {
                "label": "_owner",
                "type": "t_address",
                "offset": 0,
                "slot": "0"
              }
            ],
            "numberOfBytes": "32"
          },
          "t_uint64": {
            "label": "uint64",
            "numberOfBytes": "8"
          },
          "t_mapping(t_uint256,t_address)": {
            "label": "mapping(uint256 => address)",
            "numberOfBytes": "32"
          },
          "t_uint256": {
            "label": "uint256",
            "numberOfBytes": "32"
          }
        },
        "namespaces": {
          "erc7201:openzeppelin.storage.Ownable": [
            {
              "contract": "OwnableUpgradeable",
              "label": "_owner",
              "type": "t_address",
              "src": "@openzeppelin/contracts-upgradeable/access/OwnableUpgradeable.sol:24",
              "offset": 0,
              "slot": "0"
            }
          ],
          "erc7201:openzeppelin.storage.Initializable": [
            {
              "contract": "Initializable",
              "label": "_initialized",
              "type": "t_uint64",
              "src": "@openzeppelin/contracts-upgradeable/proxy/utils/Initializable.sol:69",
              "offset": 0,
              "slot": "0"
            },
            {
              "contract": "Initializable",
              "label": "_initializing",
              "type": "t_bool",
              "src": "@openzeppelin/contracts-upgradeable/proxy/utils/Initializable.sol:73",
              "offset": 8,
              "slot": "0"
            }
          ]
        }
      }
    },
    "cdf9154c313cf721e8b83c49b3e153dd66c0aaea48dba435b1aa3a8392ea319d": {
      "address": "0xACd3815Ff67Cb8EbCCAB0fe566A33893CA2ad5EF",
      "txHash": "0xcefba714700580403489fdf467f8b256db25c5d6330e75e444f1824015ada35b",
      "layout": {
        "solcVersion": "0.8.28",
        "storage": [
          {
            "label": "spaceFactory",
            "offset": 0,
            "slot": "0",
            "type": "t_contract(IDAOSpaceFactory)8490",
            "contract": "DAOProposalsStorage",
            "src": "contracts/storage/DAOProposalsStorage.sol:61"
          },
          {
            "label": "directoryContract",
            "offset": 0,
            "slot": "1",
            "type": "t_contract(IDirectory)8498",
            "contract": "DAOProposalsStorage",
            "src": "contracts/storage/DAOProposalsStorage.sol:62"
          },
          {
            "label": "proposalCounter",
            "offset": 0,
            "slot": "2",
            "type": "t_uint256",
            "contract": "DAOProposalsStorage",
            "src": "contracts/storage/DAOProposalsStorage.sol:64"
          },
          {
            "label": "proposalsCoreData",
            "offset": 0,
            "slot": "3",
            "type": "t_mapping(t_uint256,t_struct(ProposalCore)8559_storage)",
            "contract": "DAOProposalsStorage",
            "src": "contracts/storage/DAOProposalsStorage.sol:83"
          },
          {
            "label": "proposalValues",
            "offset": 0,
            "slot": "4",
            "type": "t_mapping(t_uint256,t_uint256)",
            "contract": "DAOProposalsStorage",
            "src": "contracts/storage/DAOProposalsStorage.sol:85"
          },
          {
            "label": "__gap",
            "offset": 0,
            "slot": "5",
            "type": "t_array(t_uint256)48_storage",
            "contract": "DAOProposalsStorage",
            "src": "contracts/storage/DAOProposalsStorage.sol:91"
          },
          {
            "label": "spaceAddresses",
            "offset": 0,
            "slot": "53",
            "type": "t_mapping(t_uint256,t_address)",
            "contract": "DAOProposalsStorage",
            "src": "contracts/storage/DAOProposalsStorage.sol:94"
          }
        ],
        "types": {
          "t_address": {
            "label": "address",
            "numberOfBytes": "20"
          },
          "t_bool": {
            "label": "bool",
            "numberOfBytes": "1"
          },
          "t_struct(InitializableStorage)73_storage": {
            "label": "struct Initializable.InitializableStorage",
            "members": [
              {
                "label": "_initialized",
                "type": "t_uint64",
                "offset": 0,
                "slot": "0"
              },
              {
                "label": "_initializing",
                "type": "t_bool",
                "offset": 8,
                "slot": "0"
              }
            ],
            "numberOfBytes": "32"
          },
          "t_struct(OwnableStorage)13_storage": {
            "label": "struct OwnableUpgradeable.OwnableStorage",
            "members": [
              {
                "label": "_owner",
                "type": "t_address",
                "offset": 0,
                "slot": "0"
              }
            ],
            "numberOfBytes": "32"
          },
          "t_uint64": {
            "label": "uint64",
            "numberOfBytes": "8"
          },
          "t_array(t_struct(Transaction)7554_storage)dyn_storage": {
            "label": "struct IDAOProposals.Transaction[]",
            "numberOfBytes": "32"
          },
          "t_array(t_uint256)48_storage": {
            "label": "uint256[48]",
            "numberOfBytes": "1536"
          },
          "t_bytes_storage": {
            "label": "bytes",
            "numberOfBytes": "32"
          },
          "t_contract(IDAOSpaceFactory)8490": {
            "label": "contract IDAOSpaceFactory",
            "numberOfBytes": "20"
          },
          "t_contract(IDirectory)8498": {
            "label": "contract IDirectory",
            "numberOfBytes": "20"
          },
          "t_mapping(t_address,t_bool)": {
            "label": "mapping(address => bool)",
            "numberOfBytes": "32"
          },
          "t_mapping(t_address,t_uint256)": {
            "label": "mapping(address => uint256)",
            "numberOfBytes": "32"
          },
          "t_mapping(t_uint256,t_address)": {
            "label": "mapping(uint256 => address)",
            "numberOfBytes": "32"
          },
          "t_mapping(t_uint256,t_struct(ProposalCore)8559_storage)": {
            "label": "mapping(uint256 => struct DAOProposalsStorage.ProposalCore)",
            "numberOfBytes": "32"
          },
          "t_mapping(t_uint256,t_uint256)": {
            "label": "mapping(uint256 => uint256)",
            "numberOfBytes": "32"
          },
          "t_struct(ProposalCore)8559_storage": {
            "label": "struct DAOProposalsStorage.ProposalCore",
            "members": [
              {
                "label": "spaceId",
                "type": "t_uint256",
                "offset": 0,
                "slot": "0"
              },
              {
                "label": "startTime",
                "type": "t_uint256",
                "offset": 0,
                "slot": "1"
              },
              {
                "label": "duration",
                "type": "t_uint256",
                "offset": 0,
                "slot": "2"
              },
              {
                "label": "executed",
                "type": "t_bool",
                "offset": 0,
                "slot": "3"
              },
              {
                "label": "expired",
                "type": "t_bool",
                "offset": 1,
                "slot": "3"
              },
              {
                "label": "yesVotes",
                "type": "t_uint256",
                "offset": 0,
                "slot": "4"
              },
              {
                "label": "noVotes",
                "type": "t_uint256",
                "offset": 0,
                "slot": "5"
              },
              {
                "label": "totalVotingPowerAtSnapshot",
                "type": "t_uint256",
                "offset": 0,
                "slot": "6"
              },
              {
                "label": "creator",
                "type": "t_address",
                "offset": 0,
                "slot": "7"
              },
              {
                "label": "hasVoted",
                "type": "t_mapping(t_address,t_bool)",
                "offset": 0,
                "slot": "8"
              },
              {
                "label": "votingPowerAtSnapshot",
                "type": "t_mapping(t_address,t_uint256)",
                "offset": 0,
                "slot": "9"
              },
              {
                "label": "transactions",
                "type": "t_array(t_struct(Transaction)7554_storage)dyn_storage",
                "offset": 0,
                "slot": "10"
              }
            ],
            "numberOfBytes": "352"
          },
          "t_struct(Transaction)7554_storage": {
            "label": "struct IDAOProposals.Transaction",
            "members": [
              {
                "label": "target",
                "type": "t_address",
                "offset": 0,
                "slot": "0"
              },
              {
                "label": "value",
                "type": "t_uint256",
                "offset": 0,
                "slot": "1"
              },
              {
                "label": "data",
                "type": "t_bytes_storage",
                "offset": 0,
                "slot": "2"
              }
            ],
            "numberOfBytes": "96"
          },
          "t_uint256": {
            "label": "uint256",
            "numberOfBytes": "32"
          }
        },
        "namespaces": {
          "erc7201:openzeppelin.storage.Ownable": [
            {
              "contract": "OwnableUpgradeable",
              "label": "_owner",
              "type": "t_address",
              "src": "@openzeppelin/contracts-upgradeable/access/OwnableUpgradeable.sol:24",
              "offset": 0,
              "slot": "0"
            }
          ],
          "erc7201:openzeppelin.storage.Initializable": [
            {
              "contract": "Initializable",
              "label": "_initialized",
              "type": "t_uint64",
              "src": "@openzeppelin/contracts-upgradeable/proxy/utils/Initializable.sol:69",
              "offset": 0,
              "slot": "0"
            },
            {
              "contract": "Initializable",
              "label": "_initializing",
              "type": "t_bool",
              "src": "@openzeppelin/contracts-upgradeable/proxy/utils/Initializable.sol:73",
              "offset": 8,
              "slot": "0"
            }
          ]
        }
      }
    },
    "d578f4602cddf0a5c8e813791c0ea4d4100c57d78b36afb535d6aa6ea41434b8": {
      "address": "0x7A343098cF68b4A21Bf377faD0aa4Fbea17A15Be",
      "txHash": "0x4ecc26b13dd42798d46a2a647f31c48ceb109ac23969086ece0c48349a81cc7a",
      "layout": {
        "solcVersion": "0.8.28",
        "storage": [
          {
            "label": "spaces",
            "offset": 0,
            "slot": "0",
            "type": "t_mapping(t_uint256,t_struct(Space)3029_storage)",
            "contract": "DAOSpaceFactoryStorage",
            "src": "contracts/storage/DAOSpaceFactoryStorage.sol:33"
          },
          {
            "label": "spaceCounter",
            "offset": 0,
            "slot": "1",
            "type": "t_uint256",
            "contract": "DAOSpaceFactoryStorage",
            "src": "contracts/storage/DAOSpaceFactoryStorage.sol:34"
          },
          {
            "label": "directoryContract",
            "offset": 0,
            "slot": "2",
            "type": "t_contract(IDirectory)2998",
            "contract": "DAOSpaceFactoryStorage",
            "src": "contracts/storage/DAOSpaceFactoryStorage.sol:35"
          },
          {
            "label": "tokenFactoryAddress",
            "offset": 0,
            "slot": "3",
            "type": "t_address",
            "contract": "DAOSpaceFactoryStorage",
            "src": "contracts/storage/DAOSpaceFactoryStorage.sol:36"
          },
          {
            "label": "joinMethodDirectoryAddress",
            "offset": 0,
            "slot": "4",
            "type": "t_address",
            "contract": "DAOSpaceFactoryStorage",
            "src": "contracts/storage/DAOSpaceFactoryStorage.sol:37"
          },
          {
            "label": "proposalManagerAddress",
            "offset": 0,
            "slot": "5",
            "type": "t_address",
            "contract": "DAOSpaceFactoryStorage",
            "src": "contracts/storage/DAOSpaceFactoryStorage.sol:38"
          },
          {
            "label": "exitMethodDirectoryAddress",
            "offset": 0,
            "slot": "6",
            "type": "t_address",
            "contract": "DAOSpaceFactoryStorage",
            "src": "contracts/storage/DAOSpaceFactoryStorage.sol:39"
          },
          {
            "label": "spaceMembers",
            "offset": 0,
            "slot": "7",
            "type": "t_mapping(t_uint256,t_struct(SpaceMembers)3055_storage)",
            "contract": "DAOSpaceFactoryStorage",
            "src": "contracts/storage/DAOSpaceFactoryStorage.sol:47"
          },
          {
            "label": "executorToSpaceId",
            "offset": 0,
            "slot": "8",
            "type": "t_mapping(t_address,t_uint256)",
            "contract": "DAOSpaceFactoryStorage",
            "src": "contracts/storage/DAOSpaceFactoryStorage.sol:48"
          },
          {
            "label": "memberSpaces",
            "offset": 0,
            "slot": "9",
            "type": "t_mapping(t_address,t_array(t_uint256)dyn_storage)",
            "contract": "DAOSpaceFactoryStorage",
            "src": "contracts/storage/DAOSpaceFactoryStorage.sol:51"
          },
          {
            "label": "proposalsContract",
            "offset": 0,
            "slot": "10",
            "type": "t_contract(IDAOProposals)2767",
            "contract": "DAOSpaceFactoryImplementation",
            "src": "contracts/DAOSpaceFactoryImplementation.sol:42"
          }
        ],
        "types": {
          "t_address": {
            "label": "address",
            "numberOfBytes": "20"
          },
          "t_bool": {
            "label": "bool",
            "numberOfBytes": "1"
          },
          "t_struct(InitializableStorage)73_storage": {
            "label": "struct Initializable.InitializableStorage",
            "members": [
              {
                "label": "_initialized",
                "type": "t_uint64",
                "offset": 0,
                "slot": "0"
              },
              {
                "label": "_initializing",
                "type": "t_bool",
                "offset": 8,
                "slot": "0"
              }
            ],
            "numberOfBytes": "32"
          },
          "t_struct(OwnableStorage)13_storage": {
            "label": "struct OwnableUpgradeable.OwnableStorage",
            "members": [
              {
                "label": "_owner",
                "type": "t_address",
                "offset": 0,
                "slot": "0"
              }
            ],
            "numberOfBytes": "32"
          },
          "t_uint64": {
            "label": "uint64",
            "numberOfBytes": "8"
          },
          "t_array(t_address)dyn_storage": {
            "label": "address[]",
            "numberOfBytes": "32"
          },
          "t_array(t_uint256)dyn_storage": {
            "label": "uint256[]",
            "numberOfBytes": "32"
          },
          "t_contract(IDAOProposals)2767": {
            "label": "contract IDAOProposals",
            "numberOfBytes": "20"
          },
          "t_contract(IDirectory)2998": {
            "label": "contract IDirectory",
            "numberOfBytes": "20"
          },
          "t_mapping(t_address,t_array(t_uint256)dyn_storage)": {
            "label": "mapping(address => uint256[])",
            "numberOfBytes": "32"
          },
          "t_mapping(t_address,t_bool)": {
            "label": "mapping(address => bool)",
            "numberOfBytes": "32"
          },
          "t_mapping(t_address,t_uint256)": {
            "label": "mapping(address => uint256)",
            "numberOfBytes": "32"
          },
          "t_mapping(t_uint256,t_struct(Space)3029_storage)": {
            "label": "mapping(uint256 => struct DAOSpaceFactoryStorage.Space)",
            "numberOfBytes": "32"
          },
          "t_mapping(t_uint256,t_struct(SpaceMembers)3055_storage)": {
            "label": "mapping(uint256 => struct DAOSpaceFactoryStorage.SpaceMembers)",
            "numberOfBytes": "32"
          },
          "t_struct(Space)3029_storage": {
            "label": "struct DAOSpaceFactoryStorage.Space",
            "members": [
              {
                "label": "unity",
                "type": "t_uint256",
                "offset": 0,
                "slot": "0"
              },
              {
                "label": "quorum",
                "type": "t_uint256",
                "offset": 0,
                "slot": "1"
              },
              {
                "label": "votingPowerSource",
                "type": "t_uint256",
                "offset": 0,
                "slot": "2"
              },
              {
                "label": "tokenAddresses",
                "type": "t_array(t_address)dyn_storage",
                "offset": 0,
                "slot": "3"
              },
              {
                "label": "members",
                "type": "t_array(t_address)dyn_storage",
                "offset": 0,
                "slot": "4"
              },
              {
                "label": "exitMethod",
                "type": "t_uint256",
                "offset": 0,
                "slot": "5"
              },
              {
                "label": "joinMethod",
                "type": "t_uint256",
                "offset": 0,
                "slot": "6"
              },
              {
                "label": "createdAt",
                "type": "t_uint256",
                "offset": 0,
                "slot": "7"
              },
              {
                "label": "creator",
                "type": "t_address",
                "offset": 0,
                "slot": "8"
              },
              {
                "label": "executor",
                "type": "t_address",
                "offset": 0,
                "slot": "9"
              }
            ],
            "numberOfBytes": "320"
          },
          "t_struct(SpaceMembers)3055_storage": {
            "label": "struct DAOSpaceFactoryStorage.SpaceMembers",
            "members": [
              {
                "label": "spaceMemberAddresses",
                "type": "t_array(t_address)dyn_storage",
                "offset": 0,
                "slot": "0"
              },
              {
                "label": "isSpaceMember",
                "type": "t_mapping(t_address,t_bool)",
                "offset": 0,
                "slot": "1"
              }
            ],
            "numberOfBytes": "64"
          },
          "t_uint256": {
            "label": "uint256",
            "numberOfBytes": "32"
          }
        },
        "namespaces": {
          "erc7201:openzeppelin.storage.Ownable": [
            {
              "contract": "OwnableUpgradeable",
              "label": "_owner",
              "type": "t_address",
              "src": "@openzeppelin/contracts-upgradeable/access/OwnableUpgradeable.sol:24",
              "offset": 0,
              "slot": "0"
            }
          ],
          "erc7201:openzeppelin.storage.Initializable": [
            {
              "contract": "Initializable",
              "label": "_initialized",
              "type": "t_uint64",
              "src": "@openzeppelin/contracts-upgradeable/proxy/utils/Initializable.sol:69",
              "offset": 0,
              "slot": "0"
            },
            {
              "contract": "Initializable",
              "label": "_initializing",
              "type": "t_bool",
              "src": "@openzeppelin/contracts-upgradeable/proxy/utils/Initializable.sol:73",
              "offset": 8,
              "slot": "0"
            }
          ]
        }
      }
    },
    "ed8df474a1b6f96a97a1983a8d3f43aaad2e174c1d911e2aa8c0471e05ddaac2": {
      "address": "0xF0188BE89a23217326C942C70b3813b5B4d47BEC",
      "txHash": "0xa67ec2616491572018df051f149f89b517d6d3fec5df63fa6abce614492ef3d5",
      "layout": {
        "solcVersion": "0.8.28",
        "storage": [
          {
            "label": "spaceTokens",
            "offset": 0,
            "slot": "0",
            "type": "t_mapping(t_uint256,t_address)",
            "contract": "TokenVotingPowerStorage",
            "src": "contracts/storage/TokenVotingPowerStorage.sol:14"
          },
          {
            "label": "decayTokenFactory",
            "offset": 0,
            "slot": "1",
            "type": "t_address",
            "contract": "DecayTokenVotingPowerStorage",
            "src": "contracts/storage/DecayTokenVotingPowerStorage.sol:13"
          }
        ],
        "types": {
          "t_address": {
            "label": "address",
            "numberOfBytes": "20"
          },
          "t_bool": {
            "label": "bool",
            "numberOfBytes": "1"
          },
          "t_struct(InitializableStorage)73_storage": {
            "label": "struct Initializable.InitializableStorage",
            "members": [
              {
                "label": "_initialized",
                "type": "t_uint64",
                "offset": 0,
                "slot": "0"
              },
              {
                "label": "_initializing",
                "type": "t_bool",
                "offset": 8,
                "slot": "0"
              }
            ],
            "numberOfBytes": "32"
          },
          "t_struct(OwnableStorage)13_storage": {
            "label": "struct OwnableUpgradeable.OwnableStorage",
            "members": [
              {
                "label": "_owner",
                "type": "t_address",
                "offset": 0,
                "slot": "0"
              }
            ],
            "numberOfBytes": "32"
          },
          "t_struct(ReentrancyGuardStorage)221_storage": {
            "label": "struct ReentrancyGuardUpgradeable.ReentrancyGuardStorage",
            "members": [
              {
                "label": "_status",
                "type": "t_uint256",
                "offset": 0,
                "slot": "0"
              }
            ],
            "numberOfBytes": "32"
          },
          "t_uint256": {
            "label": "uint256",
            "numberOfBytes": "32"
          },
          "t_uint64": {
            "label": "uint64",
            "numberOfBytes": "8"
          },
          "t_mapping(t_uint256,t_address)": {
            "label": "mapping(uint256 => address)",
            "numberOfBytes": "32"
          }
        },
        "namespaces": {
          "erc7201:openzeppelin.storage.ReentrancyGuard": [
            {
              "contract": "ReentrancyGuardUpgradeable",
              "label": "_status",
              "type": "t_uint256",
              "src": "@openzeppelin/contracts-upgradeable/utils/ReentrancyGuardUpgradeable.sol:43",
              "offset": 0,
              "slot": "0"
            }
          ],
          "erc7201:openzeppelin.storage.Ownable": [
            {
              "contract": "OwnableUpgradeable",
              "label": "_owner",
              "type": "t_address",
              "src": "@openzeppelin/contracts-upgradeable/access/OwnableUpgradeable.sol:24",
              "offset": 0,
              "slot": "0"
            }
          ],
          "erc7201:openzeppelin.storage.Initializable": [
            {
              "contract": "Initializable",
              "label": "_initialized",
              "type": "t_uint64",
              "src": "@openzeppelin/contracts-upgradeable/proxy/utils/Initializable.sol:69",
              "offset": 0,
              "slot": "0"
            },
            {
              "contract": "Initializable",
              "label": "_initializing",
              "type": "t_bool",
              "src": "@openzeppelin/contracts-upgradeable/proxy/utils/Initializable.sol:73",
              "offset": 8,
              "slot": "0"
            }
          ]
        }
      }
    },
    "aa39fcab57b614b0619d0bc445a6be125816e7fd2cb184b0fa2e5eeb2afa3938": {
      "address": "0x43cfaA3311C5F2baB6F82f5543E3a48F8007E87C",
      "txHash": "0xaa31cdff5cf7b0a6b6bb80b8f911ffa5ef3a00355efd91c642ebd5784c8cef5b",
      "layout": {
        "solcVersion": "0.8.28",
        "storage": [
          {
            "label": "spaceTokens",
            "offset": 0,
            "slot": "0",
            "type": "t_mapping(t_uint256,t_address)",
            "contract": "TokenVotingPowerStorage",
            "src": "contracts/storage/TokenVotingPowerStorage.sol:14"
          },
          {
            "label": "tokenFactory",
            "offset": 0,
            "slot": "1",
            "type": "t_address",
            "contract": "RegularTokenVotingPowerStorage",
            "src": "contracts/storage/RegularTokenVotingPowerStorage.sol:13"
          }
        ],
        "types": {
          "t_address": {
            "label": "address",
            "numberOfBytes": "20"
          },
          "t_bool": {
            "label": "bool",
            "numberOfBytes": "1"
          },
          "t_struct(InitializableStorage)73_storage": {
            "label": "struct Initializable.InitializableStorage",
            "members": [
              {
                "label": "_initialized",
                "type": "t_uint64",
                "offset": 0,
                "slot": "0"
              },
              {
                "label": "_initializing",
                "type": "t_bool",
                "offset": 8,
                "slot": "0"
              }
            ],
            "numberOfBytes": "32"
          },
          "t_struct(OwnableStorage)13_storage": {
            "label": "struct OwnableUpgradeable.OwnableStorage",
            "members": [
              {
                "label": "_owner",
                "type": "t_address",
                "offset": 0,
                "slot": "0"
              }
            ],
            "numberOfBytes": "32"
          },
          "t_uint64": {
            "label": "uint64",
            "numberOfBytes": "8"
          },
          "t_mapping(t_uint256,t_address)": {
            "label": "mapping(uint256 => address)",
            "numberOfBytes": "32"
          },
          "t_uint256": {
            "label": "uint256",
            "numberOfBytes": "32"
          }
        },
        "namespaces": {
          "erc7201:openzeppelin.storage.Ownable": [
            {
              "contract": "OwnableUpgradeable",
              "label": "_owner",
              "type": "t_address",
              "src": "@openzeppelin/contracts-upgradeable/access/OwnableUpgradeable.sol:24",
              "offset": 0,
              "slot": "0"
            }
          ],
          "erc7201:openzeppelin.storage.Initializable": [
            {
              "contract": "Initializable",
              "label": "_initialized",
              "type": "t_uint64",
              "src": "@openzeppelin/contracts-upgradeable/proxy/utils/Initializable.sol:69",
              "offset": 0,
              "slot": "0"
            },
            {
              "contract": "Initializable",
              "label": "_initializing",
              "type": "t_bool",
              "src": "@openzeppelin/contracts-upgradeable/proxy/utils/Initializable.sol:73",
              "offset": 8,
              "slot": "0"
            }
          ]
        }
      }
    },
    "343c890127b3f844c86609ef7e2eb9e68e13efc88e884cd39577bea6d795f0ec": {
      "address": "0xaBEB8A341871143a87041a0E42Cf11dfd96b9F3f",
      "txHash": "0xfb38153626d262aff49577bf17105478db911eb39bf103e738e2838ca2ec72dd",
      "layout": {
        "solcVersion": "0.8.28",
        "storage": [
          {
            "label": "spaceProposals",
            "offset": 0,
            "slot": "0",
            "type": "t_mapping(t_uint256,t_array(t_uint256)dyn_storage)",
            "contract": "AgreementsStorage",
            "src": "contracts/storage/AgreementsStorage.sol:8"
          },
          {
            "label": "proposalExists",
            "offset": 0,
            "slot": "1",
            "type": "t_mapping(t_uint256,t_mapping(t_uint256,t_bool))",
            "contract": "AgreementsStorage",
            "src": "contracts/storage/AgreementsStorage.sol:11"
          },
          {
            "label": "__gap",
            "offset": 0,
            "slot": "2",
            "type": "t_array(t_uint256)50_storage",
            "contract": "AgreementsStorage",
            "src": "contracts/storage/AgreementsStorage.sol:17"
          },
          {
            "label": "spaceFactory",
            "offset": 0,
            "slot": "52",
            "type": "t_contract(IDAOSpaceFactory)10788",
            "contract": "AgreementsImplementation",
            "src": "contracts/AgreementsImplementation.sol:33"
          }
        ],
        "types": {
          "t_address": {
            "label": "address",
            "numberOfBytes": "20"
          },
          "t_bool": {
            "label": "bool",
            "numberOfBytes": "1"
          },
          "t_struct(InitializableStorage)73_storage": {
            "label": "struct Initializable.InitializableStorage",
            "members": [
              {
                "label": "_initialized",
                "type": "t_uint64",
                "offset": 0,
                "slot": "0"
              },
              {
                "label": "_initializing",
                "type": "t_bool",
                "offset": 8,
                "slot": "0"
              }
            ],
            "numberOfBytes": "32"
          },
          "t_struct(OwnableStorage)13_storage": {
            "label": "struct OwnableUpgradeable.OwnableStorage",
            "members": [
              {
                "label": "_owner",
                "type": "t_address",
                "offset": 0,
                "slot": "0"
              }
            ],
            "numberOfBytes": "32"
          },
          "t_uint64": {
            "label": "uint64",
            "numberOfBytes": "8"
          },
          "t_array(t_uint256)50_storage": {
            "label": "uint256[50]",
            "numberOfBytes": "1600"
          },
          "t_array(t_uint256)dyn_storage": {
            "label": "uint256[]",
            "numberOfBytes": "32"
          },
          "t_contract(IDAOSpaceFactory)10788": {
            "label": "contract IDAOSpaceFactory",
            "numberOfBytes": "20"
          },
          "t_mapping(t_uint256,t_array(t_uint256)dyn_storage)": {
            "label": "mapping(uint256 => uint256[])",
            "numberOfBytes": "32"
          },
          "t_mapping(t_uint256,t_bool)": {
            "label": "mapping(uint256 => bool)",
            "numberOfBytes": "32"
          },
          "t_mapping(t_uint256,t_mapping(t_uint256,t_bool))": {
            "label": "mapping(uint256 => mapping(uint256 => bool))",
            "numberOfBytes": "32"
          },
          "t_uint256": {
            "label": "uint256",
            "numberOfBytes": "32"
          }
        },
        "namespaces": {
          "erc7201:openzeppelin.storage.Ownable": [
            {
              "contract": "OwnableUpgradeable",
              "label": "_owner",
              "type": "t_address",
              "src": "@openzeppelin/contracts-upgradeable/access/OwnableUpgradeable.sol:24",
              "offset": 0,
              "slot": "0"
            }
          ],
          "erc7201:openzeppelin.storage.Initializable": [
            {
              "contract": "Initializable",
              "label": "_initialized",
              "type": "t_uint64",
              "src": "@openzeppelin/contracts-upgradeable/proxy/utils/Initializable.sol:69",
              "offset": 0,
              "slot": "0"
            },
            {
              "contract": "Initializable",
              "label": "_initializing",
              "type": "t_bool",
              "src": "@openzeppelin/contracts-upgradeable/proxy/utils/Initializable.sol:73",
              "offset": 8,
              "slot": "0"
            }
          ]
        }
      }
    },
    "69825ba13167196c9e7bb18b1ccf9525a0fed8dc7d5878457ffced0abd1bbacf": {
      "address": "0x045BD663837254eaA29D07270ad74b760487Bc91",
      "txHash": "0x58881a92e01c50282c7dfb5527080680b1b256c37ee1cfc9ba6ff64e40bdf324",
      "layout": {
        "solcVersion": "0.8.28",
        "storage": [
          {
            "label": "spaceFactory",
            "offset": 0,
            "slot": "0",
            "type": "t_contract(IDAOSpaceFactory)11770",
            "contract": "DAOProposalsStorage",
            "src": "contracts/storage/DAOProposalsStorage.sol:62"
          },
          {
            "label": "directoryContract",
            "offset": 0,
            "slot": "1",
            "type": "t_contract(IDirectory)11778",
            "contract": "DAOProposalsStorage",
            "src": "contracts/storage/DAOProposalsStorage.sol:63"
          },
          {
            "label": "proposalCounter",
            "offset": 0,
            "slot": "2",
            "type": "t_uint256",
            "contract": "DAOProposalsStorage",
            "src": "contracts/storage/DAOProposalsStorage.sol:65"
          },
          {
            "label": "proposalsCoreData",
            "offset": 0,
            "slot": "3",
            "type": "t_mapping(t_uint256,t_struct(ProposalCore)11839_storage)",
            "contract": "DAOProposalsStorage",
            "src": "contracts/storage/DAOProposalsStorage.sol:84"
          },
          {
            "label": "proposalValues",
            "offset": 0,
            "slot": "4",
            "type": "t_mapping(t_uint256,t_uint256)",
            "contract": "DAOProposalsStorage",
            "src": "contracts/storage/DAOProposalsStorage.sol:86"
          },
          {
            "label": "__gap",
            "offset": 0,
            "slot": "5",
            "type": "t_array(t_uint256)48_storage",
            "contract": "DAOProposalsStorage",
            "src": "contracts/storage/DAOProposalsStorage.sol:92"
          },
          {
            "label": "spaceAddresses",
            "offset": 0,
            "slot": "53",
            "type": "t_mapping(t_uint256,t_address)",
            "contract": "DAOProposalsStorage",
            "src": "contracts/storage/DAOProposalsStorage.sol:95"
          },
          {
            "label": "spaceTrialActivated",
            "offset": 0,
            "slot": "54",
            "type": "t_mapping(t_uint256,t_bool)",
            "contract": "DAOProposalsStorage",
            "src": "contracts/storage/DAOProposalsStorage.sol:98"
          },
          {
            "label": "paymentTracker",
            "offset": 0,
            "slot": "55",
            "type": "t_contract(ISpacePaymentTracker)11489",
            "contract": "DAOProposalsStorage",
            "src": "contracts/storage/DAOProposalsStorage.sol:100"
          }
        ],
        "types": {
          "t_address": {
            "label": "address",
            "numberOfBytes": "20"
          },
          "t_bool": {
            "label": "bool",
            "numberOfBytes": "1"
          },
          "t_struct(InitializableStorage)73_storage": {
            "label": "struct Initializable.InitializableStorage",
            "members": [
              {
                "label": "_initialized",
                "type": "t_uint64",
                "offset": 0,
                "slot": "0"
              },
              {
                "label": "_initializing",
                "type": "t_bool",
                "offset": 8,
                "slot": "0"
              }
            ],
            "numberOfBytes": "32"
          },
          "t_struct(OwnableStorage)13_storage": {
            "label": "struct OwnableUpgradeable.OwnableStorage",
            "members": [
              {
                "label": "_owner",
                "type": "t_address",
                "offset": 0,
                "slot": "0"
              }
            ],
            "numberOfBytes": "32"
          },
          "t_uint64": {
            "label": "uint64",
            "numberOfBytes": "8"
          },
          "t_array(t_struct(Transaction)10404_storage)dyn_storage": {
            "label": "struct IDAOProposals.Transaction[]",
            "numberOfBytes": "32"
          },
          "t_array(t_uint256)48_storage": {
            "label": "uint256[48]",
            "numberOfBytes": "1536"
          },
          "t_bytes_storage": {
            "label": "bytes",
            "numberOfBytes": "32"
          },
          "t_contract(IDAOSpaceFactory)11770": {
            "label": "contract IDAOSpaceFactory",
            "numberOfBytes": "20"
          },
          "t_contract(IDirectory)11778": {
            "label": "contract IDirectory",
            "numberOfBytes": "20"
          },
          "t_contract(ISpacePaymentTracker)11489": {
            "label": "contract ISpacePaymentTracker",
            "numberOfBytes": "20"
          },
          "t_mapping(t_address,t_bool)": {
            "label": "mapping(address => bool)",
            "numberOfBytes": "32"
          },
          "t_mapping(t_address,t_uint256)": {
            "label": "mapping(address => uint256)",
            "numberOfBytes": "32"
          },
          "t_mapping(t_uint256,t_address)": {
            "label": "mapping(uint256 => address)",
            "numberOfBytes": "32"
          },
          "t_mapping(t_uint256,t_bool)": {
            "label": "mapping(uint256 => bool)",
            "numberOfBytes": "32"
          },
          "t_mapping(t_uint256,t_struct(ProposalCore)11839_storage)": {
            "label": "mapping(uint256 => struct DAOProposalsStorage.ProposalCore)",
            "numberOfBytes": "32"
          },
          "t_mapping(t_uint256,t_uint256)": {
            "label": "mapping(uint256 => uint256)",
            "numberOfBytes": "32"
          },
          "t_struct(ProposalCore)11839_storage": {
            "label": "struct DAOProposalsStorage.ProposalCore",
            "members": [
              {
                "label": "spaceId",
                "type": "t_uint256",
                "offset": 0,
                "slot": "0"
              },
              {
                "label": "startTime",
                "type": "t_uint256",
                "offset": 0,
                "slot": "1"
              },
              {
                "label": "duration",
                "type": "t_uint256",
                "offset": 0,
                "slot": "2"
              },
              {
                "label": "executed",
                "type": "t_bool",
                "offset": 0,
                "slot": "3"
              },
              {
                "label": "expired",
                "type": "t_bool",
                "offset": 1,
                "slot": "3"
              },
              {
                "label": "yesVotes",
                "type": "t_uint256",
                "offset": 0,
                "slot": "4"
              },
              {
                "label": "noVotes",
                "type": "t_uint256",
                "offset": 0,
                "slot": "5"
              },
              {
                "label": "totalVotingPowerAtSnapshot",
                "type": "t_uint256",
                "offset": 0,
                "slot": "6"
              },
              {
                "label": "creator",
                "type": "t_address",
                "offset": 0,
                "slot": "7"
              },
              {
                "label": "hasVoted",
                "type": "t_mapping(t_address,t_bool)",
                "offset": 0,
                "slot": "8"
              },
              {
                "label": "votingPowerAtSnapshot",
                "type": "t_mapping(t_address,t_uint256)",
                "offset": 0,
                "slot": "9"
              },
              {
                "label": "transactions",
                "type": "t_array(t_struct(Transaction)10404_storage)dyn_storage",
                "offset": 0,
                "slot": "10"
              }
            ],
            "numberOfBytes": "352"
          },
          "t_struct(Transaction)10404_storage": {
            "label": "struct IDAOProposals.Transaction",
            "members": [
              {
                "label": "target",
                "type": "t_address",
                "offset": 0,
                "slot": "0"
              },
              {
                "label": "value",
                "type": "t_uint256",
                "offset": 0,
                "slot": "1"
              },
              {
                "label": "data",
                "type": "t_bytes_storage",
                "offset": 0,
                "slot": "2"
              }
            ],
            "numberOfBytes": "96"
          },
          "t_uint256": {
            "label": "uint256",
            "numberOfBytes": "32"
          }
        },
        "namespaces": {
          "erc7201:openzeppelin.storage.Ownable": [
            {
              "contract": "OwnableUpgradeable",
              "label": "_owner",
              "type": "t_address",
              "src": "@openzeppelin/contracts-upgradeable/access/OwnableUpgradeable.sol:24",
              "offset": 0,
              "slot": "0"
            }
          ],
          "erc7201:openzeppelin.storage.Initializable": [
            {
              "contract": "Initializable",
              "label": "_initialized",
              "type": "t_uint64",
              "src": "@openzeppelin/contracts-upgradeable/proxy/utils/Initializable.sol:69",
              "offset": 0,
              "slot": "0"
            },
            {
              "contract": "Initializable",
              "label": "_initializing",
              "type": "t_bool",
              "src": "@openzeppelin/contracts-upgradeable/proxy/utils/Initializable.sol:73",
              "offset": 8,
              "slot": "0"
            }
          ]
        }
      }
    },
    "fa95f5ca4e5f3c38631a078516434aca971a2151c0a234ce9dded4d320c7acd1": {
      "address": "0x3a2771C4d4fa0e89c8123438e04Ac4dfAE5b80B3",
      "txHash": "0xb71f15d3d3023673340a3169e6b01873dbecaa8f3905ab4470dfc3db75ce98e0",
      "layout": {
        "solcVersion": "0.8.28",
        "storage": [
          {
            "label": "spaceFactory",
            "offset": 0,
            "slot": "0",
            "type": "t_contract(IDAOSpaceFactory)11986",
            "contract": "DAOProposalsStorage",
            "src": "contracts/storage/DAOProposalsStorage.sol:62"
          },
          {
            "label": "directoryContract",
            "offset": 0,
            "slot": "1",
            "type": "t_contract(IDirectory)11994",
            "contract": "DAOProposalsStorage",
            "src": "contracts/storage/DAOProposalsStorage.sol:63"
          },
          {
            "label": "proposalCounter",
            "offset": 0,
            "slot": "2",
            "type": "t_uint256",
            "contract": "DAOProposalsStorage",
            "src": "contracts/storage/DAOProposalsStorage.sol:65"
          },
          {
            "label": "proposalsCoreData",
            "offset": 0,
            "slot": "3",
            "type": "t_mapping(t_uint256,t_struct(ProposalCore)12055_storage)",
            "contract": "DAOProposalsStorage",
            "src": "contracts/storage/DAOProposalsStorage.sol:84"
          },
          {
            "label": "proposalValues",
            "offset": 0,
            "slot": "4",
            "type": "t_mapping(t_uint256,t_uint256)",
            "contract": "DAOProposalsStorage",
            "src": "contracts/storage/DAOProposalsStorage.sol:86"
          },
          {
            "label": "__gap",
            "offset": 0,
            "slot": "5",
            "type": "t_array(t_uint256)48_storage",
            "contract": "DAOProposalsStorage",
            "src": "contracts/storage/DAOProposalsStorage.sol:92"
          },
          {
            "label": "spaceAddresses",
            "offset": 0,
            "slot": "53",
            "type": "t_mapping(t_uint256,t_address)",
            "contract": "DAOProposalsStorage",
            "src": "contracts/storage/DAOProposalsStorage.sol:95"
          },
          {
            "label": "spaceTrialActivated",
            "offset": 0,
            "slot": "54",
            "type": "t_mapping(t_uint256,t_bool)",
            "contract": "DAOProposalsStorage",
            "src": "contracts/storage/DAOProposalsStorage.sol:98"
          },
          {
            "label": "paymentTracker",
            "offset": 0,
            "slot": "55",
            "type": "t_contract(ISpacePaymentTracker)11705",
            "contract": "DAOProposalsStorage",
            "src": "contracts/storage/DAOProposalsStorage.sol:100"
          },
          {
            "label": "spaceExecutedProposals",
            "offset": 0,
            "slot": "56",
            "type": "t_mapping(t_uint256,t_array(t_uint256)dyn_storage)",
            "contract": "DAOProposalsStorage",
            "src": "contracts/storage/DAOProposalsStorage.sol:103"
          }
        ],
        "types": {
          "t_address": {
            "label": "address",
            "numberOfBytes": "20"
          },
          "t_bool": {
            "label": "bool",
            "numberOfBytes": "1"
          },
          "t_struct(InitializableStorage)73_storage": {
            "label": "struct Initializable.InitializableStorage",
            "members": [
              {
                "label": "_initialized",
                "type": "t_uint64",
                "offset": 0,
                "slot": "0"
              },
              {
                "label": "_initializing",
                "type": "t_bool",
                "offset": 8,
                "slot": "0"
              }
            ],
            "numberOfBytes": "32"
          },
          "t_struct(OwnableStorage)13_storage": {
            "label": "struct OwnableUpgradeable.OwnableStorage",
            "members": [
              {
                "label": "_owner",
                "type": "t_address",
                "offset": 0,
                "slot": "0"
              }
            ],
            "numberOfBytes": "32"
          },
          "t_uint64": {
            "label": "uint64",
            "numberOfBytes": "8"
          },
          "t_array(t_struct(Transaction)10597_storage)dyn_storage": {
            "label": "struct IDAOProposals.Transaction[]",
            "numberOfBytes": "32"
          },
          "t_array(t_uint256)48_storage": {
            "label": "uint256[48]",
            "numberOfBytes": "1536"
          },
          "t_array(t_uint256)dyn_storage": {
            "label": "uint256[]",
            "numberOfBytes": "32"
          },
          "t_bytes_storage": {
            "label": "bytes",
            "numberOfBytes": "32"
          },
          "t_contract(IDAOSpaceFactory)11986": {
            "label": "contract IDAOSpaceFactory",
            "numberOfBytes": "20"
          },
          "t_contract(IDirectory)11994": {
            "label": "contract IDirectory",
            "numberOfBytes": "20"
          },
          "t_contract(ISpacePaymentTracker)11705": {
            "label": "contract ISpacePaymentTracker",
            "numberOfBytes": "20"
          },
          "t_mapping(t_address,t_bool)": {
            "label": "mapping(address => bool)",
            "numberOfBytes": "32"
          },
          "t_mapping(t_address,t_uint256)": {
            "label": "mapping(address => uint256)",
            "numberOfBytes": "32"
          },
          "t_mapping(t_uint256,t_address)": {
            "label": "mapping(uint256 => address)",
            "numberOfBytes": "32"
          },
          "t_mapping(t_uint256,t_array(t_uint256)dyn_storage)": {
            "label": "mapping(uint256 => uint256[])",
            "numberOfBytes": "32"
          },
          "t_mapping(t_uint256,t_bool)": {
            "label": "mapping(uint256 => bool)",
            "numberOfBytes": "32"
          },
          "t_mapping(t_uint256,t_struct(ProposalCore)12055_storage)": {
            "label": "mapping(uint256 => struct DAOProposalsStorage.ProposalCore)",
            "numberOfBytes": "32"
          },
          "t_mapping(t_uint256,t_uint256)": {
            "label": "mapping(uint256 => uint256)",
            "numberOfBytes": "32"
          },
          "t_struct(ProposalCore)12055_storage": {
            "label": "struct DAOProposalsStorage.ProposalCore",
            "members": [
              {
                "label": "spaceId",
                "type": "t_uint256",
                "offset": 0,
                "slot": "0"
              },
              {
                "label": "startTime",
                "type": "t_uint256",
                "offset": 0,
                "slot": "1"
              },
              {
                "label": "duration",
                "type": "t_uint256",
                "offset": 0,
                "slot": "2"
              },
              {
                "label": "executed",
                "type": "t_bool",
                "offset": 0,
                "slot": "3"
              },
              {
                "label": "expired",
                "type": "t_bool",
                "offset": 1,
                "slot": "3"
              },
              {
                "label": "yesVotes",
                "type": "t_uint256",
                "offset": 0,
                "slot": "4"
              },
              {
                "label": "noVotes",
                "type": "t_uint256",
                "offset": 0,
                "slot": "5"
              },
              {
                "label": "totalVotingPowerAtSnapshot",
                "type": "t_uint256",
                "offset": 0,
                "slot": "6"
              },
              {
                "label": "creator",
                "type": "t_address",
                "offset": 0,
                "slot": "7"
              },
              {
                "label": "hasVoted",
                "type": "t_mapping(t_address,t_bool)",
                "offset": 0,
                "slot": "8"
              },
              {
                "label": "votingPowerAtSnapshot",
                "type": "t_mapping(t_address,t_uint256)",
                "offset": 0,
                "slot": "9"
              },
              {
                "label": "transactions",
                "type": "t_array(t_struct(Transaction)10597_storage)dyn_storage",
                "offset": 0,
                "slot": "10"
              }
            ],
            "numberOfBytes": "352"
          },
          "t_struct(Transaction)10597_storage": {
            "label": "struct IDAOProposals.Transaction",
            "members": [
              {
                "label": "target",
                "type": "t_address",
                "offset": 0,
                "slot": "0"
              },
              {
                "label": "value",
                "type": "t_uint256",
                "offset": 0,
                "slot": "1"
              },
              {
                "label": "data",
                "type": "t_bytes_storage",
                "offset": 0,
                "slot": "2"
              }
            ],
            "numberOfBytes": "96"
          },
          "t_uint256": {
            "label": "uint256",
            "numberOfBytes": "32"
          }
        },
        "namespaces": {
          "erc7201:openzeppelin.storage.Ownable": [
            {
              "contract": "OwnableUpgradeable",
              "label": "_owner",
              "type": "t_address",
              "src": "@openzeppelin/contracts-upgradeable/access/OwnableUpgradeable.sol:24",
              "offset": 0,
              "slot": "0"
            }
          ],
          "erc7201:openzeppelin.storage.Initializable": [
            {
              "contract": "Initializable",
              "label": "_initialized",
              "type": "t_uint64",
              "src": "@openzeppelin/contracts-upgradeable/proxy/utils/Initializable.sol:69",
              "offset": 0,
              "slot": "0"
            },
            {
              "contract": "Initializable",
              "label": "_initializing",
              "type": "t_bool",
              "src": "@openzeppelin/contracts-upgradeable/proxy/utils/Initializable.sol:73",
              "offset": 8,
              "slot": "0"
            }
          ]
        }
      }
    },
    "fc52af120dc85474b81bd32c88ccacca85f2332c80de13ea88dc80ee8fc0a953": {
      "address": "0xb870d6C16911aEABAC5f5f694cc03284E6577132",
      "txHash": "0x9b888cc71ca51e60bbbf436d6501a624c3d16910649599993bef321ac07d1f8e",
      "layout": {
        "solcVersion": "0.8.28",
        "storage": [
          {
            "label": "spaceFactory",
            "offset": 0,
            "slot": "0",
            "type": "t_contract(IDAOSpaceFactory)12008",
            "contract": "DAOProposalsStorage",
            "src": "contracts/storage/DAOProposalsStorage.sol:62"
          },
          {
            "label": "directoryContract",
            "offset": 0,
            "slot": "1",
            "type": "t_contract(IDirectory)12016",
            "contract": "DAOProposalsStorage",
            "src": "contracts/storage/DAOProposalsStorage.sol:63"
          },
          {
            "label": "proposalCounter",
            "offset": 0,
            "slot": "2",
            "type": "t_uint256",
            "contract": "DAOProposalsStorage",
            "src": "contracts/storage/DAOProposalsStorage.sol:65"
          },
          {
            "label": "proposalsCoreData",
            "offset": 0,
            "slot": "3",
            "type": "t_mapping(t_uint256,t_struct(ProposalCore)12077_storage)",
            "contract": "DAOProposalsStorage",
            "src": "contracts/storage/DAOProposalsStorage.sol:84"
          },
          {
            "label": "proposalValues",
            "offset": 0,
            "slot": "4",
            "type": "t_mapping(t_uint256,t_uint256)",
            "contract": "DAOProposalsStorage",
            "src": "contracts/storage/DAOProposalsStorage.sol:86"
          },
          {
            "label": "__gap",
            "offset": 0,
            "slot": "5",
            "type": "t_array(t_uint256)48_storage",
            "contract": "DAOProposalsStorage",
            "src": "contracts/storage/DAOProposalsStorage.sol:92"
          },
          {
            "label": "spaceAddresses",
            "offset": 0,
            "slot": "53",
            "type": "t_mapping(t_uint256,t_address)",
            "contract": "DAOProposalsStorage",
            "src": "contracts/storage/DAOProposalsStorage.sol:95"
          },
          {
            "label": "spaceTrialActivated",
            "offset": 0,
            "slot": "54",
            "type": "t_mapping(t_uint256,t_bool)",
            "contract": "DAOProposalsStorage",
            "src": "contracts/storage/DAOProposalsStorage.sol:98"
          },
          {
            "label": "paymentTracker",
            "offset": 0,
            "slot": "55",
            "type": "t_contract(ISpacePaymentTracker)11727",
            "contract": "DAOProposalsStorage",
            "src": "contracts/storage/DAOProposalsStorage.sol:100"
          },
          {
            "label": "spaceExecutedProposals",
            "offset": 0,
            "slot": "56",
            "type": "t_mapping(t_uint256,t_array(t_uint256)dyn_storage)",
            "contract": "DAOProposalsStorage",
            "src": "contracts/storage/DAOProposalsStorage.sol:103"
          },
          {
            "label": "allExecutedProposals",
            "offset": 0,
            "slot": "57",
            "type": "t_array(t_uint256)dyn_storage",
            "contract": "DAOProposalsStorage",
            "src": "contracts/storage/DAOProposalsStorage.sol:106"
          }
        ],
        "types": {
          "t_address": {
            "label": "address",
            "numberOfBytes": "20"
          },
          "t_bool": {
            "label": "bool",
            "numberOfBytes": "1"
          },
          "t_struct(InitializableStorage)73_storage": {
            "label": "struct Initializable.InitializableStorage",
            "members": [
              {
                "label": "_initialized",
                "type": "t_uint64",
                "offset": 0,
                "slot": "0"
              },
              {
                "label": "_initializing",
                "type": "t_bool",
                "offset": 8,
                "slot": "0"
              }
            ],
            "numberOfBytes": "32"
          },
          "t_struct(OwnableStorage)13_storage": {
            "label": "struct OwnableUpgradeable.OwnableStorage",
            "members": [
              {
                "label": "_owner",
                "type": "t_address",
                "offset": 0,
                "slot": "0"
              }
            ],
            "numberOfBytes": "32"
          },
          "t_uint64": {
            "label": "uint64",
            "numberOfBytes": "8"
          },
          "t_array(t_struct(Transaction)10613_storage)dyn_storage": {
            "label": "struct IDAOProposals.Transaction[]",
            "numberOfBytes": "32"
          },
          "t_array(t_uint256)48_storage": {
            "label": "uint256[48]",
            "numberOfBytes": "1536"
          },
          "t_array(t_uint256)dyn_storage": {
            "label": "uint256[]",
            "numberOfBytes": "32"
          },
          "t_bytes_storage": {
            "label": "bytes",
            "numberOfBytes": "32"
          },
          "t_contract(IDAOSpaceFactory)12008": {
            "label": "contract IDAOSpaceFactory",
            "numberOfBytes": "20"
          },
          "t_contract(IDirectory)12016": {
            "label": "contract IDirectory",
            "numberOfBytes": "20"
          },
          "t_contract(ISpacePaymentTracker)11727": {
            "label": "contract ISpacePaymentTracker",
            "numberOfBytes": "20"
          },
          "t_mapping(t_address,t_bool)": {
            "label": "mapping(address => bool)",
            "numberOfBytes": "32"
          },
          "t_mapping(t_address,t_uint256)": {
            "label": "mapping(address => uint256)",
            "numberOfBytes": "32"
          },
          "t_mapping(t_uint256,t_address)": {
            "label": "mapping(uint256 => address)",
            "numberOfBytes": "32"
          },
          "t_mapping(t_uint256,t_array(t_uint256)dyn_storage)": {
            "label": "mapping(uint256 => uint256[])",
            "numberOfBytes": "32"
          },
          "t_mapping(t_uint256,t_bool)": {
            "label": "mapping(uint256 => bool)",
            "numberOfBytes": "32"
          },
          "t_mapping(t_uint256,t_struct(ProposalCore)12077_storage)": {
            "label": "mapping(uint256 => struct DAOProposalsStorage.ProposalCore)",
            "numberOfBytes": "32"
          },
          "t_mapping(t_uint256,t_uint256)": {
            "label": "mapping(uint256 => uint256)",
            "numberOfBytes": "32"
          },
          "t_struct(ProposalCore)12077_storage": {
            "label": "struct DAOProposalsStorage.ProposalCore",
            "members": [
              {
                "label": "spaceId",
                "type": "t_uint256",
                "offset": 0,
                "slot": "0"
              },
              {
                "label": "startTime",
                "type": "t_uint256",
                "offset": 0,
                "slot": "1"
              },
              {
                "label": "duration",
                "type": "t_uint256",
                "offset": 0,
                "slot": "2"
              },
              {
                "label": "executed",
                "type": "t_bool",
                "offset": 0,
                "slot": "3"
              },
              {
                "label": "expired",
                "type": "t_bool",
                "offset": 1,
                "slot": "3"
              },
              {
                "label": "yesVotes",
                "type": "t_uint256",
                "offset": 0,
                "slot": "4"
              },
              {
                "label": "noVotes",
                "type": "t_uint256",
                "offset": 0,
                "slot": "5"
              },
              {
                "label": "totalVotingPowerAtSnapshot",
                "type": "t_uint256",
                "offset": 0,
                "slot": "6"
              },
              {
                "label": "creator",
                "type": "t_address",
                "offset": 0,
                "slot": "7"
              },
              {
                "label": "hasVoted",
                "type": "t_mapping(t_address,t_bool)",
                "offset": 0,
                "slot": "8"
              },
              {
                "label": "votingPowerAtSnapshot",
                "type": "t_mapping(t_address,t_uint256)",
                "offset": 0,
                "slot": "9"
              },
              {
                "label": "transactions",
                "type": "t_array(t_struct(Transaction)10613_storage)dyn_storage",
                "offset": 0,
                "slot": "10"
              }
            ],
            "numberOfBytes": "352"
          },
          "t_struct(Transaction)10613_storage": {
            "label": "struct IDAOProposals.Transaction",
            "members": [
              {
                "label": "target",
                "type": "t_address",
                "offset": 0,
                "slot": "0"
              },
              {
                "label": "value",
                "type": "t_uint256",
                "offset": 0,
                "slot": "1"
              },
              {
                "label": "data",
                "type": "t_bytes_storage",
                "offset": 0,
                "slot": "2"
              }
            ],
            "numberOfBytes": "96"
          },
          "t_uint256": {
            "label": "uint256",
            "numberOfBytes": "32"
          }
        },
        "namespaces": {
          "erc7201:openzeppelin.storage.Ownable": [
            {
              "contract": "OwnableUpgradeable",
              "label": "_owner",
              "type": "t_address",
              "src": "@openzeppelin/contracts-upgradeable/access/OwnableUpgradeable.sol:24",
              "offset": 0,
              "slot": "0"
            }
          ],
          "erc7201:openzeppelin.storage.Initializable": [
            {
              "contract": "Initializable",
              "label": "_initialized",
              "type": "t_uint64",
              "src": "@openzeppelin/contracts-upgradeable/proxy/utils/Initializable.sol:69",
              "offset": 0,
              "slot": "0"
            },
            {
              "contract": "Initializable",
              "label": "_initializing",
              "type": "t_bool",
              "src": "@openzeppelin/contracts-upgradeable/proxy/utils/Initializable.sol:73",
              "offset": 8,
              "slot": "0"
            }
          ]
        }
      }
    },
    "ccb0b503956f4f48166f101de63b93fbda6b59fb87d9689493bf9cb9085cef11": {
      "address": "0xe0E79d4ABb93c8EbDf31D25724d794C616248bD5",
      "txHash": "0x72b2dfd5dca472ca352b6ee5a6d03db053753077f035436cd38c05f8d5f8cbce",
      "layout": {
        "solcVersion": "0.8.28",
        "storage": [
          {
            "label": "spaceFactory",
            "offset": 0,
            "slot": "0",
            "type": "t_contract(IDAOSpaceFactory)12054",
            "contract": "DAOProposalsStorage",
            "src": "contracts/storage/DAOProposalsStorage.sol:62"
          },
          {
            "label": "directoryContract",
            "offset": 0,
            "slot": "1",
            "type": "t_contract(IDirectory)12062",
            "contract": "DAOProposalsStorage",
            "src": "contracts/storage/DAOProposalsStorage.sol:63"
          },
          {
            "label": "proposalCounter",
            "offset": 0,
            "slot": "2",
            "type": "t_uint256",
            "contract": "DAOProposalsStorage",
            "src": "contracts/storage/DAOProposalsStorage.sol:65"
          },
          {
            "label": "proposalsCoreData",
            "offset": 0,
            "slot": "3",
            "type": "t_mapping(t_uint256,t_struct(ProposalCore)12123_storage)",
            "contract": "DAOProposalsStorage",
            "src": "contracts/storage/DAOProposalsStorage.sol:84"
          },
          {
            "label": "proposalValues",
            "offset": 0,
            "slot": "4",
            "type": "t_mapping(t_uint256,t_uint256)",
            "contract": "DAOProposalsStorage",
            "src": "contracts/storage/DAOProposalsStorage.sol:86"
          },
          {
            "label": "__gap",
            "offset": 0,
            "slot": "5",
            "type": "t_array(t_uint256)48_storage",
            "contract": "DAOProposalsStorage",
            "src": "contracts/storage/DAOProposalsStorage.sol:92"
          },
          {
            "label": "spaceAddresses",
            "offset": 0,
            "slot": "53",
            "type": "t_mapping(t_uint256,t_address)",
            "contract": "DAOProposalsStorage",
            "src": "contracts/storage/DAOProposalsStorage.sol:95"
          },
          {
            "label": "spaceTrialActivated",
            "offset": 0,
            "slot": "54",
            "type": "t_mapping(t_uint256,t_bool)",
            "contract": "DAOProposalsStorage",
            "src": "contracts/storage/DAOProposalsStorage.sol:98"
          },
          {
            "label": "paymentTracker",
            "offset": 0,
            "slot": "55",
            "type": "t_contract(ISpacePaymentTracker)11773",
            "contract": "DAOProposalsStorage",
            "src": "contracts/storage/DAOProposalsStorage.sol:100"
          },
          {
            "label": "spaceExecutedProposals",
            "offset": 0,
            "slot": "56",
            "type": "t_mapping(t_uint256,t_array(t_uint256)dyn_storage)",
            "contract": "DAOProposalsStorage",
            "src": "contracts/storage/DAOProposalsStorage.sol:103"
          },
          {
            "label": "allExecutedProposals",
            "offset": 0,
            "slot": "57",
            "type": "t_array(t_uint256)dyn_storage",
            "contract": "DAOProposalsStorage",
            "src": "contracts/storage/DAOProposalsStorage.sol:106"
          }
        ],
        "types": {
          "t_address": {
            "label": "address",
            "numberOfBytes": "20"
          },
          "t_bool": {
            "label": "bool",
            "numberOfBytes": "1"
          },
          "t_struct(InitializableStorage)73_storage": {
            "label": "struct Initializable.InitializableStorage",
            "members": [
              {
                "label": "_initialized",
                "type": "t_uint64",
                "offset": 0,
                "slot": "0"
              },
              {
                "label": "_initializing",
                "type": "t_bool",
                "offset": 8,
                "slot": "0"
              }
            ],
            "numberOfBytes": "32"
          },
          "t_struct(OwnableStorage)13_storage": {
            "label": "struct OwnableUpgradeable.OwnableStorage",
            "members": [
              {
                "label": "_owner",
                "type": "t_address",
                "offset": 0,
                "slot": "0"
              }
            ],
            "numberOfBytes": "32"
          },
          "t_uint64": {
            "label": "uint64",
            "numberOfBytes": "8"
          },
          "t_array(t_struct(Transaction)10655_storage)dyn_storage": {
            "label": "struct IDAOProposals.Transaction[]",
            "numberOfBytes": "32"
          },
          "t_array(t_uint256)48_storage": {
            "label": "uint256[48]",
            "numberOfBytes": "1536"
          },
          "t_array(t_uint256)dyn_storage": {
            "label": "uint256[]",
            "numberOfBytes": "32"
          },
          "t_bytes_storage": {
            "label": "bytes",
            "numberOfBytes": "32"
          },
          "t_contract(IDAOSpaceFactory)12054": {
            "label": "contract IDAOSpaceFactory",
            "numberOfBytes": "20"
          },
          "t_contract(IDirectory)12062": {
            "label": "contract IDirectory",
            "numberOfBytes": "20"
          },
          "t_contract(ISpacePaymentTracker)11773": {
            "label": "contract ISpacePaymentTracker",
            "numberOfBytes": "20"
          },
          "t_mapping(t_address,t_bool)": {
            "label": "mapping(address => bool)",
            "numberOfBytes": "32"
          },
          "t_mapping(t_address,t_uint256)": {
            "label": "mapping(address => uint256)",
            "numberOfBytes": "32"
          },
          "t_mapping(t_uint256,t_address)": {
            "label": "mapping(uint256 => address)",
            "numberOfBytes": "32"
          },
          "t_mapping(t_uint256,t_array(t_uint256)dyn_storage)": {
            "label": "mapping(uint256 => uint256[])",
            "numberOfBytes": "32"
          },
          "t_mapping(t_uint256,t_bool)": {
            "label": "mapping(uint256 => bool)",
            "numberOfBytes": "32"
          },
          "t_mapping(t_uint256,t_struct(ProposalCore)12123_storage)": {
            "label": "mapping(uint256 => struct DAOProposalsStorage.ProposalCore)",
            "numberOfBytes": "32"
          },
          "t_mapping(t_uint256,t_uint256)": {
            "label": "mapping(uint256 => uint256)",
            "numberOfBytes": "32"
          },
          "t_struct(ProposalCore)12123_storage": {
            "label": "struct DAOProposalsStorage.ProposalCore",
            "members": [
              {
                "label": "spaceId",
                "type": "t_uint256",
                "offset": 0,
                "slot": "0"
              },
              {
                "label": "startTime",
                "type": "t_uint256",
                "offset": 0,
                "slot": "1"
              },
              {
                "label": "duration",
                "type": "t_uint256",
                "offset": 0,
                "slot": "2"
              },
              {
                "label": "executed",
                "type": "t_bool",
                "offset": 0,
                "slot": "3"
              },
              {
                "label": "expired",
                "type": "t_bool",
                "offset": 1,
                "slot": "3"
              },
              {
                "label": "yesVotes",
                "type": "t_uint256",
                "offset": 0,
                "slot": "4"
              },
              {
                "label": "noVotes",
                "type": "t_uint256",
                "offset": 0,
                "slot": "5"
              },
              {
                "label": "totalVotingPowerAtSnapshot",
                "type": "t_uint256",
                "offset": 0,
                "slot": "6"
              },
              {
                "label": "creator",
                "type": "t_address",
                "offset": 0,
                "slot": "7"
              },
              {
                "label": "hasVoted",
                "type": "t_mapping(t_address,t_bool)",
                "offset": 0,
                "slot": "8"
              },
              {
                "label": "votingPowerAtSnapshot",
                "type": "t_mapping(t_address,t_uint256)",
                "offset": 0,
                "slot": "9"
              },
              {
                "label": "transactions",
                "type": "t_array(t_struct(Transaction)10655_storage)dyn_storage",
                "offset": 0,
                "slot": "10"
              }
            ],
            "numberOfBytes": "352"
          },
          "t_struct(Transaction)10655_storage": {
            "label": "struct IDAOProposals.Transaction",
            "members": [
              {
                "label": "target",
                "type": "t_address",
                "offset": 0,
                "slot": "0"
              },
              {
                "label": "value",
                "type": "t_uint256",
                "offset": 0,
                "slot": "1"
              },
              {
                "label": "data",
                "type": "t_bytes_storage",
                "offset": 0,
                "slot": "2"
              }
            ],
            "numberOfBytes": "96"
          },
          "t_uint256": {
            "label": "uint256",
            "numberOfBytes": "32"
          }
        },
        "namespaces": {
          "erc7201:openzeppelin.storage.Ownable": [
            {
              "contract": "OwnableUpgradeable",
              "label": "_owner",
              "type": "t_address",
              "src": "@openzeppelin/contracts-upgradeable/access/OwnableUpgradeable.sol:24",
              "offset": 0,
              "slot": "0"
            }
          ],
          "erc7201:openzeppelin.storage.Initializable": [
            {
              "contract": "Initializable",
              "label": "_initialized",
              "type": "t_uint64",
              "src": "@openzeppelin/contracts-upgradeable/proxy/utils/Initializable.sol:69",
              "offset": 0,
              "slot": "0"
            },
            {
              "contract": "Initializable",
              "label": "_initializing",
              "type": "t_bool",
              "src": "@openzeppelin/contracts-upgradeable/proxy/utils/Initializable.sol:73",
              "offset": 8,
              "slot": "0"
            }
          ]
        }
      }
    },
    "b221a205fb8da77f03034b263f3cad8d355e279e7670ee94eb2eaf1f8e5185b4": {
      "address": "0x4AB052795BDe8ff4F174Fe5550a232736FdBfCEC",
      "layout": {
        "solcVersion": "0.8.28",
        "storage": [
          {
            "label": "spaces",
            "offset": 0,
            "slot": "0",
            "type": "t_mapping(t_uint256,t_struct(Space)14220_storage)",
            "contract": "DAOSpaceFactoryStorage",
            "src": "contracts/storage/DAOSpaceFactoryStorage.sol:33"
          },
          {
            "label": "spaceCounter",
            "offset": 0,
            "slot": "1",
            "type": "t_uint256",
            "contract": "DAOSpaceFactoryStorage",
            "src": "contracts/storage/DAOSpaceFactoryStorage.sol:34"
          },
          {
            "label": "directoryContract",
            "offset": 0,
            "slot": "2",
            "type": "t_contract(IDirectory)14189",
            "contract": "DAOSpaceFactoryStorage",
            "src": "contracts/storage/DAOSpaceFactoryStorage.sol:35"
          },
          {
            "label": "tokenFactoryAddress",
            "offset": 0,
            "slot": "3",
            "type": "t_address",
            "contract": "DAOSpaceFactoryStorage",
            "src": "contracts/storage/DAOSpaceFactoryStorage.sol:36"
          },
          {
            "label": "joinMethodDirectoryAddress",
            "offset": 0,
            "slot": "4",
            "type": "t_address",
            "contract": "DAOSpaceFactoryStorage",
            "src": "contracts/storage/DAOSpaceFactoryStorage.sol:37"
          },
          {
            "label": "proposalManagerAddress",
            "offset": 0,
            "slot": "5",
            "type": "t_address",
            "contract": "DAOSpaceFactoryStorage",
            "src": "contracts/storage/DAOSpaceFactoryStorage.sol:38"
          },
          {
            "label": "exitMethodDirectoryAddress",
            "offset": 0,
            "slot": "6",
            "type": "t_address",
            "contract": "DAOSpaceFactoryStorage",
            "src": "contracts/storage/DAOSpaceFactoryStorage.sol:39"
          },
          {
            "label": "spaceMembers",
            "offset": 0,
            "slot": "7",
            "type": "t_mapping(t_uint256,t_struct(SpaceMembers)14246_storage)",
            "contract": "DAOSpaceFactoryStorage",
            "src": "contracts/storage/DAOSpaceFactoryStorage.sol:47"
          },
          {
            "label": "executorToSpaceId",
            "offset": 0,
            "slot": "8",
            "type": "t_mapping(t_address,t_uint256)",
            "contract": "DAOSpaceFactoryStorage",
            "src": "contracts/storage/DAOSpaceFactoryStorage.sol:48"
          },
          {
            "label": "memberSpaces",
            "offset": 0,
            "slot": "9",
            "type": "t_mapping(t_address,t_array(t_uint256)dyn_storage)",
            "contract": "DAOSpaceFactoryStorage",
            "src": "contracts/storage/DAOSpaceFactoryStorage.sol:51"
          },
          {
            "label": "proposalsContract",
            "offset": 0,
            "slot": "10",
            "type": "t_contract(IDAOProposals)12605",
            "contract": "DAOSpaceFactoryImplementation",
            "src": "contracts/DAOSpaceFactoryImplementation.sol:42"
          }
        ],
        "types": {
          "t_address": {
            "label": "address",
            "numberOfBytes": "20"
          },
          "t_bool": {
            "label": "bool",
            "numberOfBytes": "1"
          },
          "t_struct(InitializableStorage)73_storage": {
            "label": "struct Initializable.InitializableStorage",
            "members": [
              {
                "label": "_initialized",
                "type": "t_uint64",
                "offset": 0,
                "slot": "0"
              },
              {
                "label": "_initializing",
                "type": "t_bool",
                "offset": 8,
                "slot": "0"
              }
            ],
            "numberOfBytes": "32"
          },
          "t_struct(OwnableStorage)13_storage": {
            "label": "struct OwnableUpgradeable.OwnableStorage",
            "members": [
              {
                "label": "_owner",
                "type": "t_address",
                "offset": 0,
                "slot": "0"
              }
            ],
            "numberOfBytes": "32"
          },
          "t_uint64": {
            "label": "uint64",
            "numberOfBytes": "8"
          },
          "t_array(t_address)dyn_storage": {
            "label": "address[]",
            "numberOfBytes": "32"
          },
          "t_array(t_uint256)dyn_storage": {
            "label": "uint256[]",
            "numberOfBytes": "32"
          },
          "t_contract(IDAOProposals)12605": {
            "label": "contract IDAOProposals",
            "numberOfBytes": "20"
          },
          "t_contract(IDirectory)14189": {
            "label": "contract IDirectory",
            "numberOfBytes": "20"
          },
          "t_mapping(t_address,t_array(t_uint256)dyn_storage)": {
            "label": "mapping(address => uint256[])",
            "numberOfBytes": "32"
          },
          "t_mapping(t_address,t_bool)": {
            "label": "mapping(address => bool)",
            "numberOfBytes": "32"
          },
          "t_mapping(t_address,t_uint256)": {
            "label": "mapping(address => uint256)",
            "numberOfBytes": "32"
          },
          "t_mapping(t_uint256,t_struct(Space)14220_storage)": {
            "label": "mapping(uint256 => struct DAOSpaceFactoryStorage.Space)",
            "numberOfBytes": "32"
          },
          "t_mapping(t_uint256,t_struct(SpaceMembers)14246_storage)": {
            "label": "mapping(uint256 => struct DAOSpaceFactoryStorage.SpaceMembers)",
            "numberOfBytes": "32"
          },
          "t_struct(Space)14220_storage": {
            "label": "struct DAOSpaceFactoryStorage.Space",
            "members": [
              {
                "label": "unity",
                "type": "t_uint256",
                "offset": 0,
                "slot": "0"
              },
              {
                "label": "quorum",
                "type": "t_uint256",
                "offset": 0,
                "slot": "1"
              },
              {
                "label": "votingPowerSource",
                "type": "t_uint256",
                "offset": 0,
                "slot": "2"
              },
              {
                "label": "tokenAddresses",
                "type": "t_array(t_address)dyn_storage",
                "offset": 0,
                "slot": "3"
              },
              {
                "label": "members",
                "type": "t_array(t_address)dyn_storage",
                "offset": 0,
                "slot": "4"
              },
              {
                "label": "exitMethod",
                "type": "t_uint256",
                "offset": 0,
                "slot": "5"
              },
              {
                "label": "joinMethod",
                "type": "t_uint256",
                "offset": 0,
                "slot": "6"
              },
              {
                "label": "createdAt",
                "type": "t_uint256",
                "offset": 0,
                "slot": "7"
              },
              {
                "label": "creator",
                "type": "t_address",
                "offset": 0,
                "slot": "8"
              },
              {
                "label": "executor",
                "type": "t_address",
                "offset": 0,
                "slot": "9"
              }
            ],
            "numberOfBytes": "320"
          },
          "t_struct(SpaceMembers)14246_storage": {
            "label": "struct DAOSpaceFactoryStorage.SpaceMembers",
            "members": [
              {
                "label": "spaceMemberAddresses",
                "type": "t_array(t_address)dyn_storage",
                "offset": 0,
                "slot": "0"
              },
              {
                "label": "isSpaceMember",
                "type": "t_mapping(t_address,t_bool)",
                "offset": 0,
                "slot": "1"
              }
            ],
            "numberOfBytes": "64"
          },
          "t_uint256": {
            "label": "uint256",
            "numberOfBytes": "32"
          }
        },
        "namespaces": {
          "erc7201:openzeppelin.storage.Ownable": [
            {
              "contract": "OwnableUpgradeable",
              "label": "_owner",
              "type": "t_address",
              "src": "@openzeppelin/contracts-upgradeable/access/OwnableUpgradeable.sol:24",
              "offset": 0,
              "slot": "0"
            }
          ],
          "erc7201:openzeppelin.storage.Initializable": [
            {
              "contract": "Initializable",
              "label": "_initialized",
              "type": "t_uint64",
              "src": "@openzeppelin/contracts-upgradeable/proxy/utils/Initializable.sol:69",
              "offset": 0,
              "slot": "0"
            },
            {
              "contract": "Initializable",
              "label": "_initializing",
              "type": "t_bool",
              "src": "@openzeppelin/contracts-upgradeable/proxy/utils/Initializable.sol:73",
              "offset": 8,
              "slot": "0"
            }
          ]
        }
      },
      "allAddresses": [
        "0x4AB052795BDe8ff4F174Fe5550a232736FdBfCEC"
      ]
    },
    "f75265e89fc015dec270ecaf8af8676e2f01701f0191be2896c2f55465fd2a7c": {
      "address": "0x3DFd76B8cb9E0F7a98B53A0A43048D1c32829c09",
      "txHash": "0x73fb9930e191aba444b38c900b40ce53e02d21d4a29865567948926de38b8a20",
      "layout": {
        "solcVersion": "0.8.28",
        "storage": [
          {
            "label": "spaces",
            "offset": 0,
            "slot": "0",
            "type": "t_mapping(t_uint256,t_struct(Space)3001_storage)",
            "contract": "DAOSpaceFactoryStorage",
            "src": "contracts/storage/DAOSpaceFactoryStorage.sol:33"
          },
          {
            "label": "spaceCounter",
            "offset": 0,
            "slot": "1",
            "type": "t_uint256",
            "contract": "DAOSpaceFactoryStorage",
            "src": "contracts/storage/DAOSpaceFactoryStorage.sol:34"
          },
          {
            "label": "directoryContract",
            "offset": 0,
            "slot": "2",
            "type": "t_contract(IDirectory)2970",
            "contract": "DAOSpaceFactoryStorage",
            "src": "contracts/storage/DAOSpaceFactoryStorage.sol:35"
          },
          {
            "label": "tokenFactoryAddress",
            "offset": 0,
            "slot": "3",
            "type": "t_address",
            "contract": "DAOSpaceFactoryStorage",
            "src": "contracts/storage/DAOSpaceFactoryStorage.sol:36"
          },
          {
            "label": "joinMethodDirectoryAddress",
            "offset": 0,
            "slot": "4",
            "type": "t_address",
            "contract": "DAOSpaceFactoryStorage",
            "src": "contracts/storage/DAOSpaceFactoryStorage.sol:37"
          },
          {
            "label": "proposalManagerAddress",
            "offset": 0,
            "slot": "5",
            "type": "t_address",
            "contract": "DAOSpaceFactoryStorage",
            "src": "contracts/storage/DAOSpaceFactoryStorage.sol:38"
          },
          {
            "label": "exitMethodDirectoryAddress",
            "offset": 0,
            "slot": "6",
            "type": "t_address",
            "contract": "DAOSpaceFactoryStorage",
            "src": "contracts/storage/DAOSpaceFactoryStorage.sol:39"
          },
          {
            "label": "spaceMembers",
            "offset": 0,
            "slot": "7",
            "type": "t_mapping(t_uint256,t_struct(SpaceMembers)3027_storage)",
            "contract": "DAOSpaceFactoryStorage",
            "src": "contracts/storage/DAOSpaceFactoryStorage.sol:47"
          },
          {
            "label": "executorToSpaceId",
            "offset": 0,
            "slot": "8",
            "type": "t_mapping(t_address,t_uint256)",
            "contract": "DAOSpaceFactoryStorage",
            "src": "contracts/storage/DAOSpaceFactoryStorage.sol:48"
          },
          {
            "label": "memberSpaces",
            "offset": 0,
            "slot": "9",
            "type": "t_mapping(t_address,t_array(t_uint256)dyn_storage)",
            "contract": "DAOSpaceFactoryStorage",
            "src": "contracts/storage/DAOSpaceFactoryStorage.sol:51"
          },
          {
            "label": "proposalsContract",
            "offset": 0,
            "slot": "10",
            "type": "t_contract(IDAOProposals)2711",
            "contract": "DAOSpaceFactoryImplementation",
            "src": "contracts/DAOSpaceFactoryImplementation.sol:42"
          }
        ],
        "types": {
          "t_address": {
            "label": "address",
            "numberOfBytes": "20"
          },
          "t_bool": {
            "label": "bool",
            "numberOfBytes": "1"
          },
          "t_struct(InitializableStorage)73_storage": {
            "label": "struct Initializable.InitializableStorage",
            "members": [
              {
                "label": "_initialized",
                "type": "t_uint64",
                "offset": 0,
                "slot": "0"
              },
              {
                "label": "_initializing",
                "type": "t_bool",
                "offset": 8,
                "slot": "0"
              }
            ],
            "numberOfBytes": "32"
          },
          "t_struct(OwnableStorage)13_storage": {
            "label": "struct OwnableUpgradeable.OwnableStorage",
            "members": [
              {
                "label": "_owner",
                "type": "t_address",
                "offset": 0,
                "slot": "0"
              }
            ],
            "numberOfBytes": "32"
          },
          "t_uint64": {
            "label": "uint64",
            "numberOfBytes": "8"
          },
          "t_array(t_address)dyn_storage": {
            "label": "address[]",
            "numberOfBytes": "32"
          },
          "t_array(t_uint256)dyn_storage": {
            "label": "uint256[]",
            "numberOfBytes": "32"
          },
          "t_contract(IDAOProposals)2711": {
            "label": "contract IDAOProposals",
            "numberOfBytes": "20"
          },
          "t_contract(IDirectory)2970": {
            "label": "contract IDirectory",
            "numberOfBytes": "20"
          },
          "t_mapping(t_address,t_array(t_uint256)dyn_storage)": {
            "label": "mapping(address => uint256[])",
            "numberOfBytes": "32"
          },
          "t_mapping(t_address,t_bool)": {
            "label": "mapping(address => bool)",
            "numberOfBytes": "32"
          },
          "t_mapping(t_address,t_uint256)": {
            "label": "mapping(address => uint256)",
            "numberOfBytes": "32"
          },
          "t_mapping(t_uint256,t_struct(Space)3001_storage)": {
            "label": "mapping(uint256 => struct DAOSpaceFactoryStorage.Space)",
            "numberOfBytes": "32"
          },
          "t_mapping(t_uint256,t_struct(SpaceMembers)3027_storage)": {
            "label": "mapping(uint256 => struct DAOSpaceFactoryStorage.SpaceMembers)",
            "numberOfBytes": "32"
          },
          "t_struct(Space)3001_storage": {
            "label": "struct DAOSpaceFactoryStorage.Space",
            "members": [
              {
                "label": "unity",
                "type": "t_uint256",
                "offset": 0,
                "slot": "0"
              },
              {
                "label": "quorum",
                "type": "t_uint256",
                "offset": 0,
                "slot": "1"
              },
              {
                "label": "votingPowerSource",
                "type": "t_uint256",
                "offset": 0,
                "slot": "2"
              },
              {
                "label": "tokenAddresses",
                "type": "t_array(t_address)dyn_storage",
                "offset": 0,
                "slot": "3"
              },
              {
                "label": "members",
                "type": "t_array(t_address)dyn_storage",
                "offset": 0,
                "slot": "4"
              },
              {
                "label": "exitMethod",
                "type": "t_uint256",
                "offset": 0,
                "slot": "5"
              },
              {
                "label": "joinMethod",
                "type": "t_uint256",
                "offset": 0,
                "slot": "6"
              },
              {
                "label": "createdAt",
                "type": "t_uint256",
                "offset": 0,
                "slot": "7"
              },
              {
                "label": "creator",
                "type": "t_address",
                "offset": 0,
                "slot": "8"
              },
              {
                "label": "executor",
                "type": "t_address",
                "offset": 0,
                "slot": "9"
              }
            ],
            "numberOfBytes": "320"
          },
          "t_struct(SpaceMembers)3027_storage": {
            "label": "struct DAOSpaceFactoryStorage.SpaceMembers",
            "members": [
              {
                "label": "spaceMemberAddresses",
                "type": "t_array(t_address)dyn_storage",
                "offset": 0,
                "slot": "0"
              },
              {
                "label": "isSpaceMember",
                "type": "t_mapping(t_address,t_bool)",
                "offset": 0,
                "slot": "1"
              }
            ],
            "numberOfBytes": "64"
          },
          "t_uint256": {
            "label": "uint256",
            "numberOfBytes": "32"
          }
        },
        "namespaces": {
          "erc7201:openzeppelin.storage.Ownable": [
            {
              "contract": "OwnableUpgradeable",
              "label": "_owner",
              "type": "t_address",
              "src": "@openzeppelin/contracts-upgradeable/access/OwnableUpgradeable.sol:24",
              "offset": 0,
              "slot": "0"
            }
          ],
          "erc7201:openzeppelin.storage.Initializable": [
            {
              "contract": "Initializable",
              "label": "_initialized",
              "type": "t_uint64",
              "src": "@openzeppelin/contracts-upgradeable/proxy/utils/Initializable.sol:69",
              "offset": 0,
              "slot": "0"
            },
            {
              "contract": "Initializable",
              "label": "_initializing",
              "type": "t_bool",
              "src": "@openzeppelin/contracts-upgradeable/proxy/utils/Initializable.sol:73",
              "offset": 8,
              "slot": "0"
            }
          ]
        }
      }
    },
<<<<<<< HEAD
    "1ea4c9413d25074c4e17b283afcb7d1f2decb08805aa6229b8e2890dfb28580f": {
      "address": "0x221F4f8c1FCa6134Bc697aE026cf783baBBe575f",
=======
    "e7b19b5fab02a8e440ebc66d556236b65c6ec7c4b731d813a01670a56f6cf3cd": {
      "address": "0xF0C240B76cfd66F047008D50933e3e0c69220980",
      "txHash": "0xc5bf239a3268d11f7c0e081511c4026d33ddd4074629b75c5e50c0efb9354359",
      "layout": {
        "solcVersion": "0.8.28",
        "storage": [
          {
            "label": "spacePayments",
            "offset": 0,
            "slot": "0",
            "type": "t_mapping(t_uint256,t_struct(SpacePayment)10833_storage)",
            "contract": "SpacePaymentTracker",
            "src": "contracts/SpacePaymentTracker.sol:22"
          },
          {
            "label": "hyphaTokenContract",
            "offset": 0,
            "slot": "1",
            "type": "t_address",
            "contract": "SpacePaymentTracker",
            "src": "contracts/SpacePaymentTracker.sol:28"
          },
          {
            "label": "proposalsContract",
            "offset": 0,
            "slot": "2",
            "type": "t_address",
            "contract": "SpacePaymentTracker",
            "src": "contracts/SpacePaymentTracker.sol:29"
          }
        ],
        "types": {
          "t_address": {
            "label": "address",
            "numberOfBytes": "20"
          },
          "t_bool": {
            "label": "bool",
            "numberOfBytes": "1"
          },
          "t_struct(InitializableStorage)73_storage": {
            "label": "struct Initializable.InitializableStorage",
            "members": [
              {
                "label": "_initialized",
                "type": "t_uint64",
                "offset": 0,
                "slot": "0"
              },
              {
                "label": "_initializing",
                "type": "t_bool",
                "offset": 8,
                "slot": "0"
              }
            ],
            "numberOfBytes": "32"
          },
          "t_struct(OwnableStorage)13_storage": {
            "label": "struct OwnableUpgradeable.OwnableStorage",
            "members": [
              {
                "label": "_owner",
                "type": "t_address",
                "offset": 0,
                "slot": "0"
              }
            ],
            "numberOfBytes": "32"
          },
          "t_uint64": {
            "label": "uint64",
            "numberOfBytes": "8"
          },
          "t_mapping(t_uint256,t_struct(SpacePayment)10833_storage)": {
            "label": "mapping(uint256 => struct SpacePaymentTracker.SpacePayment)",
            "numberOfBytes": "32"
          },
          "t_struct(SpacePayment)10833_storage": {
            "label": "struct SpacePaymentTracker.SpacePayment",
            "members": [
              {
                "label": "expiryTime",
                "type": "t_uint256",
                "offset": 0,
                "slot": "0"
              },
              {
                "label": "freeTrialUsed",
                "type": "t_bool",
                "offset": 0,
                "slot": "1"
              }
            ],
            "numberOfBytes": "64"
          },
          "t_uint256": {
            "label": "uint256",
            "numberOfBytes": "32"
          }
        },
        "namespaces": {
          "erc7201:openzeppelin.storage.Ownable": [
            {
              "contract": "OwnableUpgradeable",
              "label": "_owner",
              "type": "t_address",
              "src": "@openzeppelin/contracts-upgradeable/access/OwnableUpgradeable.sol:24",
              "offset": 0,
              "slot": "0"
            }
          ],
          "erc7201:openzeppelin.storage.Initializable": [
            {
              "contract": "Initializable",
              "label": "_initialized",
              "type": "t_uint64",
              "src": "@openzeppelin/contracts-upgradeable/proxy/utils/Initializable.sol:69",
              "offset": 0,
              "slot": "0"
            },
            {
              "contract": "Initializable",
              "label": "_initializing",
              "type": "t_bool",
              "src": "@openzeppelin/contracts-upgradeable/proxy/utils/Initializable.sol:73",
              "offset": 8,
              "slot": "0"
            }
          ]
        }
      }
    },
    "3667650ffe1acbeacce8313f654d22a7aad9c8c17114275724af8622c4d2265d": {
      "address": "0x221F4f8c1FCa6134Bc697aE026cf783baBBe575f",
      "txHash": "0xa8f32bff09842ee0ae266aa98df3dceede39ebfa53026b8de655991bad5927f2",
>>>>>>> 528397a4
      "layout": {
        "solcVersion": "0.8.28",
        "storage": [
          {
            "label": "totalMinted",
            "offset": 0,
            "slot": "0",
            "type": "t_uint256",
            "contract": "HyphaTokenStorage",
            "src": "contracts/storage/HyphaTokenStorage.sol:10"
          },
          {
            "label": "usdc",
            "offset": 0,
            "slot": "1",
            "type": "t_contract(IERC20)2739",
            "contract": "HyphaTokenStorage",
            "src": "contracts/storage/HyphaTokenStorage.sol:13"
          },
          {
            "label": "paymentTracker",
            "offset": 0,
            "slot": "2",
<<<<<<< HEAD
            "type": "t_contract(ISpacePaymentTracker)14039",
=======
            "type": "t_contract(ISpacePaymentTracker)13823",
>>>>>>> 528397a4
            "contract": "HyphaTokenStorage",
            "src": "contracts/storage/HyphaTokenStorage.sol:14"
          },
          {
            "label": "iexAddress",
            "offset": 0,
            "slot": "3",
            "type": "t_address",
            "contract": "HyphaTokenStorage",
            "src": "contracts/storage/HyphaTokenStorage.sol:17"
          },
          {
            "label": "mainHyphaAddress",
            "offset": 0,
            "slot": "4",
            "type": "t_address",
            "contract": "HyphaTokenStorage",
            "src": "contracts/storage/HyphaTokenStorage.sol:18"
          },
          {
<<<<<<< HEAD
            "label": "mintAddress",
            "offset": 0,
            "slot": "5",
            "type": "t_address",
=======
            "label": "authorizedMintAddresses",
            "offset": 0,
            "slot": "5",
            "type": "t_mapping(t_address,t_bool)",
>>>>>>> 528397a4
            "contract": "HyphaTokenStorage",
            "src": "contracts/storage/HyphaTokenStorage.sol:21"
          },
          {
<<<<<<< HEAD
            "label": "HYPHA_PRICE_USD",
=======
            "label": "authorizedMintAddressCount",
>>>>>>> 528397a4
            "offset": 0,
            "slot": "6",
            "type": "t_uint256",
            "contract": "HyphaTokenStorage",
<<<<<<< HEAD
            "src": "contracts/storage/HyphaTokenStorage.sol:24"
          },
          {
            "label": "USDC_PER_DAY",
=======
            "src": "contracts/storage/HyphaTokenStorage.sol:22"
          },
          {
            "label": "HYPHA_PRICE_USD",
>>>>>>> 528397a4
            "offset": 0,
            "slot": "7",
            "type": "t_uint256",
            "contract": "HyphaTokenStorage",
            "src": "contracts/storage/HyphaTokenStorage.sol:25"
          },
          {
<<<<<<< HEAD
            "label": "HYPHA_PER_DAY",
=======
            "label": "USDC_PER_DAY",
>>>>>>> 528397a4
            "offset": 0,
            "slot": "8",
            "type": "t_uint256",
            "contract": "HyphaTokenStorage",
            "src": "contracts/storage/HyphaTokenStorage.sol:26"
          },
          {
<<<<<<< HEAD
            "label": "distributionMultiplier",
=======
            "label": "HYPHA_PER_DAY",
>>>>>>> 528397a4
            "offset": 0,
            "slot": "9",
            "type": "t_uint256",
            "contract": "HyphaTokenStorage",
<<<<<<< HEAD
            "src": "contracts/storage/HyphaTokenStorage.sol:28"
          },
          {
            "label": "accumulatedRewardPerToken",
=======
            "src": "contracts/storage/HyphaTokenStorage.sol:27"
          },
          {
            "label": "distributionMultiplier",
>>>>>>> 528397a4
            "offset": 0,
            "slot": "10",
            "type": "t_uint256",
            "contract": "HyphaTokenStorage",
<<<<<<< HEAD
            "src": "contracts/storage/HyphaTokenStorage.sol:31"
          },
          {
            "label": "lastUpdateTime",
=======
            "src": "contracts/storage/HyphaTokenStorage.sol:29"
          },
          {
            "label": "accumulatedRewardPerToken",
>>>>>>> 528397a4
            "offset": 0,
            "slot": "11",
            "type": "t_uint256",
            "contract": "HyphaTokenStorage",
            "src": "contracts/storage/HyphaTokenStorage.sol:32"
          },
          {
<<<<<<< HEAD
            "label": "pendingDistribution",
=======
            "label": "lastUpdateTime",
>>>>>>> 528397a4
            "offset": 0,
            "slot": "12",
            "type": "t_uint256",
            "contract": "HyphaTokenStorage",
            "src": "contracts/storage/HyphaTokenStorage.sol:33"
          },
          {
<<<<<<< HEAD
            "label": "userRewardDebt",
            "offset": 0,
            "slot": "13",
            "type": "t_mapping(t_address,t_uint256)",
            "contract": "HyphaTokenStorage",
            "src": "contracts/storage/HyphaTokenStorage.sol:36"
          },
          {
            "label": "unclaimedRewards",
=======
            "label": "pendingDistribution",
            "offset": 0,
            "slot": "13",
            "type": "t_uint256",
            "contract": "HyphaTokenStorage",
            "src": "contracts/storage/HyphaTokenStorage.sol:34"
          },
          {
            "label": "userRewardDebt",
>>>>>>> 528397a4
            "offset": 0,
            "slot": "14",
            "type": "t_mapping(t_address,t_uint256)",
            "contract": "HyphaTokenStorage",
            "src": "contracts/storage/HyphaTokenStorage.sol:37"
          },
          {
<<<<<<< HEAD
            "label": "mintTransferWhitelist",
            "offset": 0,
            "slot": "15",
            "type": "t_mapping(t_address,t_bool)",
            "contract": "HyphaTokenStorage",
            "src": "contracts/storage/HyphaTokenStorage.sol:40"
          },
          {
            "label": "normalTransferWhitelist",
            "offset": 0,
            "slot": "16",
            "type": "t_mapping(t_address,t_bool)",
            "contract": "HyphaTokenStorage",
            "src": "contracts/storage/HyphaTokenStorage.sol:41"
=======
            "label": "unclaimedRewards",
            "offset": 0,
            "slot": "15",
            "type": "t_mapping(t_address,t_uint256)",
            "contract": "HyphaTokenStorage",
            "src": "contracts/storage/HyphaTokenStorage.sol:38"
>>>>>>> 528397a4
          }
        ],
        "types": {
          "t_address": {
            "label": "address",
            "numberOfBytes": "20"
          },
          "t_bool": {
            "label": "bool",
            "numberOfBytes": "1"
          },
          "t_mapping(t_address,t_mapping(t_address,t_uint256))": {
            "label": "mapping(address => mapping(address => uint256))",
            "numberOfBytes": "32"
          },
          "t_mapping(t_address,t_uint256)": {
            "label": "mapping(address => uint256)",
            "numberOfBytes": "32"
          },
          "t_string_storage": {
            "label": "string",
            "numberOfBytes": "32"
          },
          "t_struct(ERC20Storage)222_storage": {
            "label": "struct ERC20Upgradeable.ERC20Storage",
            "members": [
              {
                "label": "_balances",
                "type": "t_mapping(t_address,t_uint256)",
                "offset": 0,
                "slot": "0"
              },
              {
                "label": "_allowances",
                "type": "t_mapping(t_address,t_mapping(t_address,t_uint256))",
                "offset": 0,
                "slot": "1"
              },
              {
                "label": "_totalSupply",
                "type": "t_uint256",
                "offset": 0,
                "slot": "2"
              },
              {
                "label": "_name",
                "type": "t_string_storage",
                "offset": 0,
                "slot": "3"
              },
              {
                "label": "_symbol",
                "type": "t_string_storage",
                "offset": 0,
                "slot": "4"
              }
            ],
            "numberOfBytes": "160"
          },
          "t_struct(InitializableStorage)73_storage": {
            "label": "struct Initializable.InitializableStorage",
            "members": [
              {
                "label": "_initialized",
                "type": "t_uint64",
                "offset": 0,
                "slot": "0"
              },
              {
                "label": "_initializing",
                "type": "t_bool",
                "offset": 8,
                "slot": "0"
              }
            ],
            "numberOfBytes": "32"
          },
          "t_struct(OwnableStorage)13_storage": {
            "label": "struct OwnableUpgradeable.OwnableStorage",
            "members": [
              {
                "label": "_owner",
                "type": "t_address",
                "offset": 0,
                "slot": "0"
              }
            ],
            "numberOfBytes": "32"
          },
          "t_uint256": {
            "label": "uint256",
            "numberOfBytes": "32"
          },
          "t_uint64": {
            "label": "uint64",
            "numberOfBytes": "8"
          },
          "t_contract(IERC20)2739": {
            "label": "contract IERC20",
            "numberOfBytes": "20"
          },
<<<<<<< HEAD
          "t_contract(ISpacePaymentTracker)14039": {
=======
          "t_contract(ISpacePaymentTracker)13823": {
>>>>>>> 528397a4
            "label": "contract ISpacePaymentTracker",
            "numberOfBytes": "20"
          },
          "t_mapping(t_address,t_bool)": {
            "label": "mapping(address => bool)",
            "numberOfBytes": "32"
          }
        },
        "namespaces": {
          "erc7201:openzeppelin.storage.Ownable": [
            {
              "contract": "OwnableUpgradeable",
              "label": "_owner",
              "type": "t_address",
              "src": "@openzeppelin/contracts-upgradeable/access/OwnableUpgradeable.sol:24",
              "offset": 0,
              "slot": "0"
            }
          ],
          "erc7201:openzeppelin.storage.ERC20": [
            {
              "contract": "ERC20Upgradeable",
              "label": "_balances",
              "type": "t_mapping(t_address,t_uint256)",
              "src": "@openzeppelin/contracts-upgradeable/token/ERC20/ERC20Upgradeable.sol:33",
              "offset": 0,
              "slot": "0"
            },
            {
              "contract": "ERC20Upgradeable",
              "label": "_allowances",
              "type": "t_mapping(t_address,t_mapping(t_address,t_uint256))",
              "src": "@openzeppelin/contracts-upgradeable/token/ERC20/ERC20Upgradeable.sol:35",
              "offset": 0,
              "slot": "1"
            },
            {
              "contract": "ERC20Upgradeable",
              "label": "_totalSupply",
              "type": "t_uint256",
              "src": "@openzeppelin/contracts-upgradeable/token/ERC20/ERC20Upgradeable.sol:37",
              "offset": 0,
              "slot": "2"
            },
            {
              "contract": "ERC20Upgradeable",
              "label": "_name",
              "type": "t_string_storage",
              "src": "@openzeppelin/contracts-upgradeable/token/ERC20/ERC20Upgradeable.sol:39",
              "offset": 0,
              "slot": "3"
            },
            {
              "contract": "ERC20Upgradeable",
              "label": "_symbol",
              "type": "t_string_storage",
              "src": "@openzeppelin/contracts-upgradeable/token/ERC20/ERC20Upgradeable.sol:40",
              "offset": 0,
              "slot": "4"
            }
          ],
          "erc7201:openzeppelin.storage.Initializable": [
            {
              "contract": "Initializable",
              "label": "_initialized",
              "type": "t_uint64",
              "src": "@openzeppelin/contracts-upgradeable/proxy/utils/Initializable.sol:69",
              "offset": 0,
              "slot": "0"
            },
            {
              "contract": "Initializable",
              "label": "_initializing",
              "type": "t_bool",
              "src": "@openzeppelin/contracts-upgradeable/proxy/utils/Initializable.sol:73",
              "offset": 8,
              "slot": "0"
            }
          ]
        }
      }
    },
<<<<<<< HEAD
    "7de2ba9df7ed31e76c16666850c97fc0f723305be3c1830f41ed2280515c7ad7": {
      "address": "0x034F31B3e361c653c17899bdb4f92EB1a551CD4A",
      "txHash": "0xbd8c958efaecf1d590243a9e8e4ceb3bb38d437cf64f09bff85e40c4126ca88d",
=======
    "fe7bef02628d87c756ac7591f2784ec1a0fb68a4e3499883134dbad2b3c1b1cc": {
      "address": "0x11e4B464Cd3d9F37ef49A865B05b8ef0ff7f6E20",
>>>>>>> 528397a4
      "layout": {
        "solcVersion": "0.8.28",
        "storage": [
          {
<<<<<<< HEAD
            "label": "totalMinted",
            "offset": 0,
            "slot": "0",
            "type": "t_uint256",
            "contract": "HyphaTokenStorage",
            "src": "contracts/storage/HyphaTokenStorage.sol:10"
          },
          {
            "label": "usdc",
            "offset": 0,
            "slot": "1",
            "type": "t_contract(IERC20)1857",
            "contract": "HyphaTokenStorage",
            "src": "contracts/storage/HyphaTokenStorage.sol:13"
          },
          {
            "label": "paymentTracker",
            "offset": 0,
            "slot": "2",
            "type": "t_contract(ISpacePaymentTracker)3999",
            "contract": "HyphaTokenStorage",
            "src": "contracts/storage/HyphaTokenStorage.sol:14"
          },
          {
            "label": "iexAddress",
            "offset": 0,
            "slot": "3",
            "type": "t_address",
            "contract": "HyphaTokenStorage",
            "src": "contracts/storage/HyphaTokenStorage.sol:17"
          },
          {
            "label": "mainHyphaAddress",
            "offset": 0,
            "slot": "4",
            "type": "t_address",
            "contract": "HyphaTokenStorage",
            "src": "contracts/storage/HyphaTokenStorage.sol:18"
          },
          {
            "label": "mintAddress",
            "offset": 0,
            "slot": "5",
            "type": "t_address",
            "contract": "HyphaTokenStorage",
            "src": "contracts/storage/HyphaTokenStorage.sol:21"
          },
          {
            "label": "HYPHA_PRICE_USD",
            "offset": 0,
            "slot": "6",
            "type": "t_uint256",
            "contract": "HyphaTokenStorage",
            "src": "contracts/storage/HyphaTokenStorage.sol:24"
          },
          {
            "label": "USDC_PER_DAY",
            "offset": 0,
            "slot": "7",
            "type": "t_uint256",
            "contract": "HyphaTokenStorage",
            "src": "contracts/storage/HyphaTokenStorage.sol:25"
          },
          {
            "label": "HYPHA_PER_DAY",
            "offset": 0,
            "slot": "8",
            "type": "t_uint256",
            "contract": "HyphaTokenStorage",
            "src": "contracts/storage/HyphaTokenStorage.sol:26"
          },
          {
            "label": "distributionMultiplier",
            "offset": 0,
            "slot": "9",
            "type": "t_uint256",
            "contract": "HyphaTokenStorage",
            "src": "contracts/storage/HyphaTokenStorage.sol:28"
          },
          {
            "label": "accumulatedRewardPerToken",
            "offset": 0,
            "slot": "10",
            "type": "t_uint256",
            "contract": "HyphaTokenStorage",
            "src": "contracts/storage/HyphaTokenStorage.sol:31"
          },
          {
            "label": "lastUpdateTime",
            "offset": 0,
            "slot": "11",
            "type": "t_uint256",
            "contract": "HyphaTokenStorage",
            "src": "contracts/storage/HyphaTokenStorage.sol:32"
          },
          {
            "label": "pendingDistribution",
            "offset": 0,
            "slot": "12",
            "type": "t_uint256",
            "contract": "HyphaTokenStorage",
            "src": "contracts/storage/HyphaTokenStorage.sol:33"
          },
          {
            "label": "userRewardDebt",
            "offset": 0,
            "slot": "13",
            "type": "t_mapping(t_address,t_uint256)",
            "contract": "HyphaTokenStorage",
            "src": "contracts/storage/HyphaTokenStorage.sol:36"
          },
          {
            "label": "unclaimedRewards",
            "offset": 0,
            "slot": "14",
            "type": "t_mapping(t_address,t_uint256)",
            "contract": "HyphaTokenStorage",
            "src": "contracts/storage/HyphaTokenStorage.sol:37"
          },
          {
            "label": "mintTransferWhitelist",
            "offset": 0,
            "slot": "15",
            "type": "t_mapping(t_address,t_bool)",
            "contract": "HyphaTokenStorage",
            "src": "contracts/storage/HyphaTokenStorage.sol:40"
          },
          {
            "label": "normalTransferWhitelist",
            "offset": 0,
            "slot": "16",
            "type": "t_mapping(t_address,t_bool)",
            "contract": "HyphaTokenStorage",
            "src": "contracts/storage/HyphaTokenStorage.sol:41"
=======
            "label": "spaceFactory",
            "offset": 0,
            "slot": "0",

            "type": "t_contract(IDAOSpaceFactory)14103",
            "contract": "DAOProposalsStorage",
            "src": "contracts/storage/DAOProposalsStorage.sol:60"
          },
          {
            "label": "directoryContract",
            "offset": 0,
            "slot": "1",
            "type": "t_contract(IDirectory)14111",
            "contract": "DAOProposalsStorage",
            "src": "contracts/storage/DAOProposalsStorage.sol:61"
          },
          {
            "label": "proposalCounter",
            "offset": 0,
            "slot": "2",
            "type": "t_uint256",
            "contract": "DAOProposalsStorage",
            "src": "contracts/storage/DAOProposalsStorage.sol:63"
          },
          {
            "label": "proposalsCoreData",
            "offset": 0,
            "slot": "3",
            "type": "t_mapping(t_uint256,t_struct(ProposalCore)14172_storage)",
            "contract": "DAOProposalsStorage",
            "src": "contracts/storage/DAOProposalsStorage.sol:82"
          },
          {
            "label": "proposalValues",
            "offset": 0,
            "slot": "4",
            "type": "t_mapping(t_uint256,t_uint256)",
            "contract": "DAOProposalsStorage",
            "src": "contracts/storage/DAOProposalsStorage.sol:84"
          },
          {
            "label": "__gap",
            "offset": 0,
            "slot": "5",
            "type": "t_array(t_uint256)48_storage",
            "contract": "DAOProposalsStorage",
            "src": "contracts/storage/DAOProposalsStorage.sol:90"
          },
          {
            "label": "spaceAddresses",
            "offset": 0,
            "slot": "53",
            "type": "t_mapping(t_uint256,t_address)",
            "contract": "DAOProposalsStorage",
            "src": "contracts/storage/DAOProposalsStorage.sol:93"
          },
          {
            "label": "spaceTrialActivated",
            "offset": 0,
            "slot": "54",
            "type": "t_mapping(t_uint256,t_bool)",
            "contract": "DAOProposalsStorage",
            "src": "contracts/storage/DAOProposalsStorage.sol:96"
          },
          {
            "label": "paymentTracker",
            "offset": 0,
            "slot": "55",
            "type": "t_contract(ISpacePaymentTracker)13829",
            "contract": "DAOProposalsStorage",
            "src": "contracts/storage/DAOProposalsStorage.sol:98"
          },
          {
            "label": "spaceExecutedProposals",
            "offset": 0,
            "slot": "56",
            "type": "t_mapping(t_uint256,t_array(t_uint256)dyn_storage)",
            "contract": "DAOProposalsStorage",
            "src": "contracts/storage/DAOProposalsStorage.sol:101"
          },
          {
            "label": "allExecutedProposals",
            "offset": 0,
            "slot": "57",
            "type": "t_array(t_uint256)dyn_storage",
            "contract": "DAOProposalsStorage",
            "src": "contracts/storage/DAOProposalsStorage.sol:104"
          },
          {
            "label": "spaceAcceptedProposals",
            "offset": 0,
            "slot": "58",
            "type": "t_mapping(t_uint256,t_array(t_uint256)dyn_storage)",
            "contract": "DAOProposalsStorage",
            "src": "contracts/storage/DAOProposalsStorage.sol:107"
          },
          {
            "label": "spaceRejectedProposals",
            "offset": 0,
            "slot": "59",
            "type": "t_mapping(t_uint256,t_array(t_uint256)dyn_storage)",
            "contract": "DAOProposalsStorage",
            "src": "contracts/storage/DAOProposalsStorage.sol:108"
>>>>>>> 528397a4
          }
        ],
        "types": {
          "t_address": {
            "label": "address",
            "numberOfBytes": "20"
          },
          "t_bool": {
            "label": "bool",
            "numberOfBytes": "1"
          },
<<<<<<< HEAD
          "t_mapping(t_address,t_mapping(t_address,t_uint256))": {
            "label": "mapping(address => mapping(address => uint256))",
            "numberOfBytes": "32"
          },
          "t_mapping(t_address,t_uint256)": {
            "label": "mapping(address => uint256)",
            "numberOfBytes": "32"
          },
          "t_string_storage": {
            "label": "string",
            "numberOfBytes": "32"
          },
          "t_struct(ERC20Storage)222_storage": {
            "label": "struct ERC20Upgradeable.ERC20Storage",
            "members": [
              {
                "label": "_balances",
                "type": "t_mapping(t_address,t_uint256)",
=======
          "t_struct(InitializableStorage)73_storage": {
            "label": "struct Initializable.InitializableStorage",
            "members": [
              {
                "label": "_initialized",
                "type": "t_uint64",
>>>>>>> 528397a4
                "offset": 0,
                "slot": "0"
              },
              {
<<<<<<< HEAD
                "label": "_allowances",
                "type": "t_mapping(t_address,t_mapping(t_address,t_uint256))",
                "offset": 0,
                "slot": "1"
              },
              {
                "label": "_totalSupply",
                "type": "t_uint256",
                "offset": 0,
                "slot": "2"
              },
              {
                "label": "_name",
                "type": "t_string_storage",
=======
                "label": "_initializing",
                "type": "t_bool",
                "offset": 8,
                "slot": "0"
              }
            ],
            "numberOfBytes": "32"
          },
          "t_struct(OwnableStorage)13_storage": {
            "label": "struct OwnableUpgradeable.OwnableStorage",
            "members": [
              {
                "label": "_owner",
                "type": "t_address",
                "offset": 0,
                "slot": "0"
              }
            ],
            "numberOfBytes": "32"
          },
          "t_uint64": {
            "label": "uint64",
            "numberOfBytes": "8"
          },
          "t_array(t_struct(Transaction)12456_storage)dyn_storage": {
            "label": "struct IDAOProposals.Transaction[]",
            "numberOfBytes": "32"
          },
          "t_array(t_uint256)48_storage": {
            "label": "uint256[48]",
            "numberOfBytes": "1536"
          },
          "t_array(t_uint256)dyn_storage": {
            "label": "uint256[]",
            "numberOfBytes": "32"
          },
          "t_bytes_storage": {
            "label": "bytes",
            "numberOfBytes": "32"
          },
          "t_contract(IDAOSpaceFactory)14103": {
            "label": "contract IDAOSpaceFactory",
            "numberOfBytes": "20"
          },
          "t_contract(IDirectory)14111": {
            "label": "contract IDirectory",
            "numberOfBytes": "20"
          },
          "t_contract(ISpacePaymentTracker)13829": {
            "label": "contract ISpacePaymentTracker",
            "numberOfBytes": "20"
          },
          "t_mapping(t_address,t_bool)": {
            "label": "mapping(address => bool)",
            "numberOfBytes": "32"
          },
          "t_mapping(t_address,t_uint256)": {
            "label": "mapping(address => uint256)",
            "numberOfBytes": "32"
          },
          "t_mapping(t_uint256,t_address)": {
            "label": "mapping(uint256 => address)",
            "numberOfBytes": "32"
          },
          "t_mapping(t_uint256,t_array(t_uint256)dyn_storage)": {
            "label": "mapping(uint256 => uint256[])",
            "numberOfBytes": "32"
          },
          "t_mapping(t_uint256,t_bool)": {
            "label": "mapping(uint256 => bool)",
            "numberOfBytes": "32"
          },
          "t_mapping(t_uint256,t_struct(ProposalCore)14172_storage)": {
            "label": "mapping(uint256 => struct DAOProposalsStorage.ProposalCore)",
            "numberOfBytes": "32"
          },
          "t_mapping(t_uint256,t_uint256)": {
            "label": "mapping(uint256 => uint256)",
            "numberOfBytes": "32"
          },
          "t_struct(ProposalCore)14172_storage": {
            "label": "struct DAOProposalsStorage.ProposalCore",
            "members": [
              {
                "label": "spaceId",
                "type": "t_uint256",
                "offset": 0,
                "slot": "0"
              },
              {
                "label": "startTime",
                "type": "t_uint256",
                "offset": 0,
                "slot": "1"
              },
              {
                "label": "duration",
                "type": "t_uint256",
                "offset": 0,
                "slot": "2"
              },
              {
                "label": "executed",
                "type": "t_bool",
>>>>>>> 528397a4
                "offset": 0,
                "slot": "3"
              },
              {
<<<<<<< HEAD
                "label": "_symbol",
                "type": "t_string_storage",
                "offset": 0,
                "slot": "4"
              }
            ],
            "numberOfBytes": "160"
=======
                "label": "expired",
                "type": "t_bool",
                "offset": 1,
                "slot": "3"
              },
              {
                "label": "yesVotes",
                "type": "t_uint256",
                "offset": 0,
                "slot": "4"
              },
              {
                "label": "noVotes",
                "type": "t_uint256",
                "offset": 0,
                "slot": "5"
              },
              {
                "label": "totalVotingPowerAtSnapshot",
                "type": "t_uint256",
                "offset": 0,
                "slot": "6"
              },
              {
                "label": "creator",
                "type": "t_address",
                "offset": 0,
                "slot": "7"
              },
              {
                "label": "hasVoted",
                "type": "t_mapping(t_address,t_bool)",
                "offset": 0,
                "slot": "8"
              },
              {
                "label": "votingPowerAtSnapshot",
                "type": "t_mapping(t_address,t_uint256)",
                "offset": 0,
                "slot": "9"
              },
              {
                "label": "transactions",
                "type": "t_array(t_struct(Transaction)12456_storage)dyn_storage",
                "offset": 0,
                "slot": "10"
              }
            ],
            "numberOfBytes": "352"
          },
          "t_struct(Transaction)12456_storage": {
            "label": "struct IDAOProposals.Transaction",
            "members": [
              {
                "label": "target",
                "type": "t_address",
                "offset": 0,
                "slot": "0"
              },
              {
                "label": "value",
                "type": "t_uint256",
                "offset": 0,
                "slot": "1"
              },
              {
                "label": "data",
                "type": "t_bytes_storage",
                "offset": 0,
                "slot": "2"
              }
            ],
            "numberOfBytes": "96"
          },
          "t_uint256": {
            "label": "uint256",
            "numberOfBytes": "32"
          }
        },
        "namespaces": {
          "erc7201:openzeppelin.storage.Ownable": [
            {
              "contract": "OwnableUpgradeable",
              "label": "_owner",
              "type": "t_address",
              "src": "@openzeppelin/contracts-upgradeable/access/OwnableUpgradeable.sol:24",
              "offset": 0,
              "slot": "0"
            }
          ],
          "erc7201:openzeppelin.storage.Initializable": [
            {
              "contract": "Initializable",
              "label": "_initialized",
              "type": "t_uint64",
              "src": "@openzeppelin/contracts-upgradeable/proxy/utils/Initializable.sol:69",
              "offset": 0,
              "slot": "0"
            },
            {
              "contract": "Initializable",
              "label": "_initializing",
              "type": "t_bool",
              "src": "@openzeppelin/contracts-upgradeable/proxy/utils/Initializable.sol:73",
              "offset": 8,
              "slot": "0"
            }
          ]
        }
      }
    },
    "9813c772099d0df977e089661c57f27118501e4bff582fbe0a28b404da078959": {
      "address": "0x02A58c397A516eaBb5693ea4dD8d6b1C8F2a0B07",
      "txHash": "0xf7caafc9417bec42132b3f0a80736c34a387e5058d3ebe089d1b0eb3967312d2",
      "layout": {
        "solcVersion": "0.8.28",
        "storage": [
          {
            "label": "spaceFactory",
            "offset": 0,
            "slot": "0",
            "type": "t_contract(IDAOSpaceFactory)14103",
            "contract": "DAOProposalsStorage",
            "src": "contracts/storage/DAOProposalsStorage.sol:60"
          },
          {
            "label": "directoryContract",
            "offset": 0,
            "slot": "1",
            "type": "t_contract(IDirectory)14111",
            "contract": "DAOProposalsStorage",
            "src": "contracts/storage/DAOProposalsStorage.sol:61"
          },
          {
            "label": "proposalCounter",
            "offset": 0,
            "slot": "2",
            "type": "t_uint256",
            "contract": "DAOProposalsStorage",
            "src": "contracts/storage/DAOProposalsStorage.sol:63"
          },
          {
            "label": "proposalsCoreData",
            "offset": 0,
            "slot": "3",
            "type": "t_mapping(t_uint256,t_struct(ProposalCore)14172_storage)",
            "contract": "DAOProposalsStorage",
            "src": "contracts/storage/DAOProposalsStorage.sol:82"
          },
          {
            "label": "proposalValues",
            "offset": 0,
            "slot": "4",
            "type": "t_mapping(t_uint256,t_uint256)",
            "contract": "DAOProposalsStorage",
            "src": "contracts/storage/DAOProposalsStorage.sol:84"
          },
          {
            "label": "__gap",
            "offset": 0,
            "slot": "5",
            "type": "t_array(t_uint256)48_storage",
            "contract": "DAOProposalsStorage",
            "src": "contracts/storage/DAOProposalsStorage.sol:90"
          },
          {
            "label": "spaceAddresses",
            "offset": 0,
            "slot": "53",
            "type": "t_mapping(t_uint256,t_address)",
            "contract": "DAOProposalsStorage",
            "src": "contracts/storage/DAOProposalsStorage.sol:93"
          },
          {
            "label": "spaceTrialActivated",
            "offset": 0,
            "slot": "54",
            "type": "t_mapping(t_uint256,t_bool)",
            "contract": "DAOProposalsStorage",
            "src": "contracts/storage/DAOProposalsStorage.sol:96"
          },
          {
            "label": "paymentTracker",
            "offset": 0,
            "slot": "55",
            "type": "t_contract(ISpacePaymentTracker)13829",
            "contract": "DAOProposalsStorage",
            "src": "contracts/storage/DAOProposalsStorage.sol:98"
          },
          {
            "label": "spaceExecutedProposals",
            "offset": 0,
            "slot": "56",
            "type": "t_mapping(t_uint256,t_array(t_uint256)dyn_storage)",
            "contract": "DAOProposalsStorage",
            "src": "contracts/storage/DAOProposalsStorage.sol:101"
          },
          {
            "label": "allExecutedProposals",
            "offset": 0,
            "slot": "57",
            "type": "t_array(t_uint256)dyn_storage",
            "contract": "DAOProposalsStorage",
            "src": "contracts/storage/DAOProposalsStorage.sol:104"
          },
          {
            "label": "spaceAcceptedProposals",
            "offset": 0,
            "slot": "58",
            "type": "t_mapping(t_uint256,t_array(t_uint256)dyn_storage)",
            "contract": "DAOProposalsStorage",
            "src": "contracts/storage/DAOProposalsStorage.sol:107"
          },
          {
            "label": "spaceRejectedProposals",
            "offset": 0,
            "slot": "59",
            "type": "t_mapping(t_uint256,t_array(t_uint256)dyn_storage)",
            "contract": "DAOProposalsStorage",
            "src": "contracts/storage/DAOProposalsStorage.sol:108"
          }
        ],
        "types": {
          "t_address": {
            "label": "address",
            "numberOfBytes": "20"
          },
          "t_bool": {
            "label": "bool",
            "numberOfBytes": "1"
>>>>>>> 528397a4
          },
          "t_struct(InitializableStorage)73_storage": {
            "label": "struct Initializable.InitializableStorage",
            "members": [
              {
                "label": "_initialized",
                "type": "t_uint64",
                "offset": 0,
                "slot": "0"
              },
              {
                "label": "_initializing",
                "type": "t_bool",
                "offset": 8,
                "slot": "0"
              }
            ],
            "numberOfBytes": "32"
          },
          "t_struct(OwnableStorage)13_storage": {
            "label": "struct OwnableUpgradeable.OwnableStorage",
            "members": [
              {
                "label": "_owner",
                "type": "t_address",
                "offset": 0,
                "slot": "0"
              }
            ],
            "numberOfBytes": "32"
          },
<<<<<<< HEAD
          "t_uint256": {
            "label": "uint256",
            "numberOfBytes": "32"
          },
=======
>>>>>>> 528397a4
          "t_uint64": {
            "label": "uint64",
            "numberOfBytes": "8"
          },
<<<<<<< HEAD
          "t_contract(IERC20)1857": {
            "label": "contract IERC20",
            "numberOfBytes": "20"
          },
          "t_contract(ISpacePaymentTracker)3999": {
=======
          "t_array(t_struct(Transaction)12456_storage)dyn_storage": {
            "label": "struct IDAOProposals.Transaction[]",
            "numberOfBytes": "32"
          },
          "t_array(t_uint256)48_storage": {
            "label": "uint256[48]",
            "numberOfBytes": "1536"
          },
          "t_array(t_uint256)dyn_storage": {
            "label": "uint256[]",
            "numberOfBytes": "32"
          },
          "t_bytes_storage": {
            "label": "bytes",
            "numberOfBytes": "32"
          },
          "t_contract(IDAOSpaceFactory)14103": {
            "label": "contract IDAOSpaceFactory",
            "numberOfBytes": "20"
          },
          "t_contract(IDirectory)14111": {
            "label": "contract IDirectory",
            "numberOfBytes": "20"
          },
          "t_contract(ISpacePaymentTracker)13829": {
>>>>>>> 528397a4
            "label": "contract ISpacePaymentTracker",
            "numberOfBytes": "20"
          },
          "t_mapping(t_address,t_bool)": {
            "label": "mapping(address => bool)",
            "numberOfBytes": "32"
<<<<<<< HEAD
=======
          },
          "t_mapping(t_address,t_uint256)": {
            "label": "mapping(address => uint256)",
            "numberOfBytes": "32"
          },
          "t_mapping(t_uint256,t_address)": {
            "label": "mapping(uint256 => address)",
            "numberOfBytes": "32"
          },
          "t_mapping(t_uint256,t_array(t_uint256)dyn_storage)": {
            "label": "mapping(uint256 => uint256[])",
            "numberOfBytes": "32"
          },
          "t_mapping(t_uint256,t_bool)": {
            "label": "mapping(uint256 => bool)",
            "numberOfBytes": "32"
          },
          "t_mapping(t_uint256,t_struct(ProposalCore)14172_storage)": {
            "label": "mapping(uint256 => struct DAOProposalsStorage.ProposalCore)",
            "numberOfBytes": "32"
          },
          "t_mapping(t_uint256,t_uint256)": {
            "label": "mapping(uint256 => uint256)",
            "numberOfBytes": "32"
          },
          "t_struct(ProposalCore)14172_storage": {
            "label": "struct DAOProposalsStorage.ProposalCore",
            "members": [
              {
                "label": "spaceId",
                "type": "t_uint256",
                "offset": 0,
                "slot": "0"
              },
              {
                "label": "startTime",
                "type": "t_uint256",
                "offset": 0,
                "slot": "1"
              },
              {
                "label": "duration",
                "type": "t_uint256",
                "offset": 0,
                "slot": "2"
              },
              {
                "label": "executed",
                "type": "t_bool",
                "offset": 0,
                "slot": "3"
              },
              {
                "label": "expired",
                "type": "t_bool",
                "offset": 1,
                "slot": "3"
              },
              {
                "label": "yesVotes",
                "type": "t_uint256",
                "offset": 0,
                "slot": "4"
              },
              {
                "label": "noVotes",
                "type": "t_uint256",
                "offset": 0,
                "slot": "5"
              },
              {
                "label": "totalVotingPowerAtSnapshot",
                "type": "t_uint256",
                "offset": 0,
                "slot": "6"
              },
              {
                "label": "creator",
                "type": "t_address",
                "offset": 0,
                "slot": "7"
              },
              {
                "label": "hasVoted",
                "type": "t_mapping(t_address,t_bool)",
                "offset": 0,
                "slot": "8"
              },
              {
                "label": "votingPowerAtSnapshot",
                "type": "t_mapping(t_address,t_uint256)",
                "offset": 0,
                "slot": "9"
              },
              {
                "label": "transactions",
                "type": "t_array(t_struct(Transaction)12456_storage)dyn_storage",
                "offset": 0,
                "slot": "10"
              }
            ],
            "numberOfBytes": "352"
          },
          "t_struct(Transaction)12456_storage": {
            "label": "struct IDAOProposals.Transaction",
            "members": [
              {
                "label": "target",
                "type": "t_address",
                "offset": 0,
                "slot": "0"
              },
              {
                "label": "value",
                "type": "t_uint256",
                "offset": 0,
                "slot": "1"
              },
              {
                "label": "data",
                "type": "t_bytes_storage",
                "offset": 0,
                "slot": "2"
              }
            ],
            "numberOfBytes": "96"
          },
          "t_uint256": {
            "label": "uint256",
            "numberOfBytes": "32"
>>>>>>> 528397a4
          }
        },
        "namespaces": {
          "erc7201:openzeppelin.storage.Ownable": [
            {
              "contract": "OwnableUpgradeable",
              "label": "_owner",
              "type": "t_address",
              "src": "@openzeppelin/contracts-upgradeable/access/OwnableUpgradeable.sol:24",
              "offset": 0,
              "slot": "0"
            }
          ],
<<<<<<< HEAD
          "erc7201:openzeppelin.storage.ERC20": [
            {
              "contract": "ERC20Upgradeable",
              "label": "_balances",
              "type": "t_mapping(t_address,t_uint256)",
              "src": "@openzeppelin/contracts-upgradeable/token/ERC20/ERC20Upgradeable.sol:33",
              "offset": 0,
              "slot": "0"
            },
            {
              "contract": "ERC20Upgradeable",
              "label": "_allowances",
              "type": "t_mapping(t_address,t_mapping(t_address,t_uint256))",
              "src": "@openzeppelin/contracts-upgradeable/token/ERC20/ERC20Upgradeable.sol:35",
              "offset": 0,
              "slot": "1"
            },
            {
              "contract": "ERC20Upgradeable",
              "label": "_totalSupply",
              "type": "t_uint256",
              "src": "@openzeppelin/contracts-upgradeable/token/ERC20/ERC20Upgradeable.sol:37",
              "offset": 0,
              "slot": "2"
            },
            {
              "contract": "ERC20Upgradeable",
              "label": "_name",
              "type": "t_string_storage",
              "src": "@openzeppelin/contracts-upgradeable/token/ERC20/ERC20Upgradeable.sol:39",
              "offset": 0,
              "slot": "3"
            },
            {
              "contract": "ERC20Upgradeable",
              "label": "_symbol",
              "type": "t_string_storage",
              "src": "@openzeppelin/contracts-upgradeable/token/ERC20/ERC20Upgradeable.sol:40",
              "offset": 0,
              "slot": "4"
            }
          ],
=======
>>>>>>> 528397a4
          "erc7201:openzeppelin.storage.Initializable": [
            {
              "contract": "Initializable",
              "label": "_initialized",
              "type": "t_uint64",
              "src": "@openzeppelin/contracts-upgradeable/proxy/utils/Initializable.sol:69",
              "offset": 0,
              "slot": "0"
            },
            {
              "contract": "Initializable",
              "label": "_initializing",
              "type": "t_bool",
              "src": "@openzeppelin/contracts-upgradeable/proxy/utils/Initializable.sol:73",
              "offset": 8,
              "slot": "0"
            }
          ]
        }
      }
    }
  }
}<|MERGE_RESOLUTION|>--- conflicted
+++ resolved
@@ -102,9 +102,7 @@
       "kind": "uups"
     },
     {
-<<<<<<< HEAD
-      "address": "0x8b93862835C36e9689E9bb1Ab21De3982e266CD3",
-=======
+
       "address": "0x4B61250c8F19BA96C473c65022453E95176b0139",
       "txHash": "0x350b0103eebeb1b366cc96b201ae8596bc26195d2fe03ee4e3afa0b48887da75",
       "kind": "uups"
@@ -116,7 +114,6 @@
     },
     {
       "address": "0x001bA7a00a259Fb12d7936455e292a60FC2bef14",
->>>>>>> 528397a4
       "kind": "uups"
     }
   ],
@@ -8499,10 +8496,6 @@
         }
       }
     },
-<<<<<<< HEAD
-    "1ea4c9413d25074c4e17b283afcb7d1f2decb08805aa6229b8e2890dfb28580f": {
-      "address": "0x221F4f8c1FCa6134Bc697aE026cf783baBBe575f",
-=======
     "e7b19b5fab02a8e440ebc66d556236b65c6ec7c4b731d813a01670a56f6cf3cd": {
       "address": "0xF0C240B76cfd66F047008D50933e3e0c69220980",
       "txHash": "0xc5bf239a3268d11f7c0e081511c4026d33ddd4074629b75c5e50c0efb9354359",
@@ -8639,7 +8632,6 @@
     "3667650ffe1acbeacce8313f654d22a7aad9c8c17114275724af8622c4d2265d": {
       "address": "0x221F4f8c1FCa6134Bc697aE026cf783baBBe575f",
       "txHash": "0xa8f32bff09842ee0ae266aa98df3dceede39ebfa53026b8de655991bad5927f2",
->>>>>>> 528397a4
       "layout": {
         "solcVersion": "0.8.28",
         "storage": [
@@ -8663,11 +8655,8 @@
             "label": "paymentTracker",
             "offset": 0,
             "slot": "2",
-<<<<<<< HEAD
             "type": "t_contract(ISpacePaymentTracker)14039",
-=======
-            "type": "t_contract(ISpacePaymentTracker)13823",
->>>>>>> 528397a4
+
             "contract": "HyphaTokenStorage",
             "src": "contracts/storage/HyphaTokenStorage.sol:14"
           },
@@ -8688,41 +8677,28 @@
             "src": "contracts/storage/HyphaTokenStorage.sol:18"
           },
           {
-<<<<<<< HEAD
             "label": "mintAddress",
             "offset": 0,
             "slot": "5",
             "type": "t_address",
-=======
-            "label": "authorizedMintAddresses",
-            "offset": 0,
-            "slot": "5",
-            "type": "t_mapping(t_address,t_bool)",
->>>>>>> 528397a4
             "contract": "HyphaTokenStorage",
             "src": "contracts/storage/HyphaTokenStorage.sol:21"
           },
           {
-<<<<<<< HEAD
+
             "label": "HYPHA_PRICE_USD",
-=======
-            "label": "authorizedMintAddressCount",
->>>>>>> 528397a4
             "offset": 0,
             "slot": "6",
             "type": "t_uint256",
             "contract": "HyphaTokenStorage",
-<<<<<<< HEAD
             "src": "contracts/storage/HyphaTokenStorage.sol:24"
           },
           {
             "label": "USDC_PER_DAY",
-=======
             "src": "contracts/storage/HyphaTokenStorage.sol:22"
           },
           {
             "label": "HYPHA_PRICE_USD",
->>>>>>> 528397a4
             "offset": 0,
             "slot": "7",
             "type": "t_uint256",
@@ -8730,11 +8706,8 @@
             "src": "contracts/storage/HyphaTokenStorage.sol:25"
           },
           {
-<<<<<<< HEAD
             "label": "HYPHA_PER_DAY",
-=======
-            "label": "USDC_PER_DAY",
->>>>>>> 528397a4
+
             "offset": 0,
             "slot": "8",
             "type": "t_uint256",
@@ -8742,41 +8715,23 @@
             "src": "contracts/storage/HyphaTokenStorage.sol:26"
           },
           {
-<<<<<<< HEAD
-            "label": "distributionMultiplier",
-=======
             "label": "HYPHA_PER_DAY",
->>>>>>> 528397a4
             "offset": 0,
             "slot": "9",
             "type": "t_uint256",
             "contract": "HyphaTokenStorage",
-<<<<<<< HEAD
             "src": "contracts/storage/HyphaTokenStorage.sol:28"
           },
           {
             "label": "accumulatedRewardPerToken",
-=======
-            "src": "contracts/storage/HyphaTokenStorage.sol:27"
-          },
-          {
-            "label": "distributionMultiplier",
->>>>>>> 528397a4
             "offset": 0,
             "slot": "10",
             "type": "t_uint256",
             "contract": "HyphaTokenStorage",
-<<<<<<< HEAD
             "src": "contracts/storage/HyphaTokenStorage.sol:31"
           },
           {
             "label": "lastUpdateTime",
-=======
-            "src": "contracts/storage/HyphaTokenStorage.sol:29"
-          },
-          {
-            "label": "accumulatedRewardPerToken",
->>>>>>> 528397a4
             "offset": 0,
             "slot": "11",
             "type": "t_uint256",
@@ -8784,11 +8739,7 @@
             "src": "contracts/storage/HyphaTokenStorage.sol:32"
           },
           {
-<<<<<<< HEAD
             "label": "pendingDistribution",
-=======
-            "label": "lastUpdateTime",
->>>>>>> 528397a4
             "offset": 0,
             "slot": "12",
             "type": "t_uint256",
@@ -8796,17 +8747,6 @@
             "src": "contracts/storage/HyphaTokenStorage.sol:33"
           },
           {
-<<<<<<< HEAD
-            "label": "userRewardDebt",
-            "offset": 0,
-            "slot": "13",
-            "type": "t_mapping(t_address,t_uint256)",
-            "contract": "HyphaTokenStorage",
-            "src": "contracts/storage/HyphaTokenStorage.sol:36"
-          },
-          {
-            "label": "unclaimedRewards",
-=======
             "label": "pendingDistribution",
             "offset": 0,
             "slot": "13",
@@ -8816,7 +8756,6 @@
           },
           {
             "label": "userRewardDebt",
->>>>>>> 528397a4
             "offset": 0,
             "slot": "14",
             "type": "t_mapping(t_address,t_uint256)",
@@ -8824,29 +8763,12 @@
             "src": "contracts/storage/HyphaTokenStorage.sol:37"
           },
           {
-<<<<<<< HEAD
-            "label": "mintTransferWhitelist",
-            "offset": 0,
-            "slot": "15",
-            "type": "t_mapping(t_address,t_bool)",
-            "contract": "HyphaTokenStorage",
-            "src": "contracts/storage/HyphaTokenStorage.sol:40"
-          },
-          {
-            "label": "normalTransferWhitelist",
-            "offset": 0,
-            "slot": "16",
-            "type": "t_mapping(t_address,t_bool)",
-            "contract": "HyphaTokenStorage",
-            "src": "contracts/storage/HyphaTokenStorage.sol:41"
-=======
             "label": "unclaimedRewards",
             "offset": 0,
             "slot": "15",
             "type": "t_mapping(t_address,t_uint256)",
             "contract": "HyphaTokenStorage",
             "src": "contracts/storage/HyphaTokenStorage.sol:38"
->>>>>>> 528397a4
           }
         ],
         "types": {
@@ -8948,11 +8870,7 @@
             "label": "contract IERC20",
             "numberOfBytes": "20"
           },
-<<<<<<< HEAD
           "t_contract(ISpacePaymentTracker)14039": {
-=======
-          "t_contract(ISpacePaymentTracker)13823": {
->>>>>>> 528397a4
             "label": "contract ISpacePaymentTracker",
             "numberOfBytes": "20"
           },
@@ -9035,19 +8953,13 @@
         }
       }
     },
-<<<<<<< HEAD
     "7de2ba9df7ed31e76c16666850c97fc0f723305be3c1830f41ed2280515c7ad7": {
       "address": "0x034F31B3e361c653c17899bdb4f92EB1a551CD4A",
       "txHash": "0xbd8c958efaecf1d590243a9e8e4ceb3bb38d437cf64f09bff85e40c4126ca88d",
-=======
-    "fe7bef02628d87c756ac7591f2784ec1a0fb68a4e3499883134dbad2b3c1b1cc": {
-      "address": "0x11e4B464Cd3d9F37ef49A865B05b8ef0ff7f6E20",
->>>>>>> 528397a4
       "layout": {
         "solcVersion": "0.8.28",
         "storage": [
           {
-<<<<<<< HEAD
             "label": "totalMinted",
             "offset": 0,
             "slot": "0",
@@ -9182,111 +9094,6 @@
             "type": "t_mapping(t_address,t_bool)",
             "contract": "HyphaTokenStorage",
             "src": "contracts/storage/HyphaTokenStorage.sol:41"
-=======
-            "label": "spaceFactory",
-            "offset": 0,
-            "slot": "0",
-
-            "type": "t_contract(IDAOSpaceFactory)14103",
-            "contract": "DAOProposalsStorage",
-            "src": "contracts/storage/DAOProposalsStorage.sol:60"
-          },
-          {
-            "label": "directoryContract",
-            "offset": 0,
-            "slot": "1",
-            "type": "t_contract(IDirectory)14111",
-            "contract": "DAOProposalsStorage",
-            "src": "contracts/storage/DAOProposalsStorage.sol:61"
-          },
-          {
-            "label": "proposalCounter",
-            "offset": 0,
-            "slot": "2",
-            "type": "t_uint256",
-            "contract": "DAOProposalsStorage",
-            "src": "contracts/storage/DAOProposalsStorage.sol:63"
-          },
-          {
-            "label": "proposalsCoreData",
-            "offset": 0,
-            "slot": "3",
-            "type": "t_mapping(t_uint256,t_struct(ProposalCore)14172_storage)",
-            "contract": "DAOProposalsStorage",
-            "src": "contracts/storage/DAOProposalsStorage.sol:82"
-          },
-          {
-            "label": "proposalValues",
-            "offset": 0,
-            "slot": "4",
-            "type": "t_mapping(t_uint256,t_uint256)",
-            "contract": "DAOProposalsStorage",
-            "src": "contracts/storage/DAOProposalsStorage.sol:84"
-          },
-          {
-            "label": "__gap",
-            "offset": 0,
-            "slot": "5",
-            "type": "t_array(t_uint256)48_storage",
-            "contract": "DAOProposalsStorage",
-            "src": "contracts/storage/DAOProposalsStorage.sol:90"
-          },
-          {
-            "label": "spaceAddresses",
-            "offset": 0,
-            "slot": "53",
-            "type": "t_mapping(t_uint256,t_address)",
-            "contract": "DAOProposalsStorage",
-            "src": "contracts/storage/DAOProposalsStorage.sol:93"
-          },
-          {
-            "label": "spaceTrialActivated",
-            "offset": 0,
-            "slot": "54",
-            "type": "t_mapping(t_uint256,t_bool)",
-            "contract": "DAOProposalsStorage",
-            "src": "contracts/storage/DAOProposalsStorage.sol:96"
-          },
-          {
-            "label": "paymentTracker",
-            "offset": 0,
-            "slot": "55",
-            "type": "t_contract(ISpacePaymentTracker)13829",
-            "contract": "DAOProposalsStorage",
-            "src": "contracts/storage/DAOProposalsStorage.sol:98"
-          },
-          {
-            "label": "spaceExecutedProposals",
-            "offset": 0,
-            "slot": "56",
-            "type": "t_mapping(t_uint256,t_array(t_uint256)dyn_storage)",
-            "contract": "DAOProposalsStorage",
-            "src": "contracts/storage/DAOProposalsStorage.sol:101"
-          },
-          {
-            "label": "allExecutedProposals",
-            "offset": 0,
-            "slot": "57",
-            "type": "t_array(t_uint256)dyn_storage",
-            "contract": "DAOProposalsStorage",
-            "src": "contracts/storage/DAOProposalsStorage.sol:104"
-          },
-          {
-            "label": "spaceAcceptedProposals",
-            "offset": 0,
-            "slot": "58",
-            "type": "t_mapping(t_uint256,t_array(t_uint256)dyn_storage)",
-            "contract": "DAOProposalsStorage",
-            "src": "contracts/storage/DAOProposalsStorage.sol:107"
-          },
-          {
-            "label": "spaceRejectedProposals",
-            "offset": 0,
-            "slot": "59",
-            "type": "t_mapping(t_uint256,t_array(t_uint256)dyn_storage)",
-            "contract": "DAOProposalsStorage",
-            "src": "contracts/storage/DAOProposalsStorage.sol:108"
->>>>>>> 528397a4
           }
         ],
         "types": {
@@ -9298,7 +9105,6 @@
             "label": "bool",
             "numberOfBytes": "1"
           },
-<<<<<<< HEAD
           "t_mapping(t_address,t_mapping(t_address,t_uint256))": {
             "label": "mapping(address => mapping(address => uint256))",
             "numberOfBytes": "32"
@@ -9317,34 +9123,10 @@
               {
                 "label": "_balances",
                 "type": "t_mapping(t_address,t_uint256)",
-=======
-          "t_struct(InitializableStorage)73_storage": {
-            "label": "struct Initializable.InitializableStorage",
-            "members": [
-              {
-                "label": "_initialized",
-                "type": "t_uint64",
->>>>>>> 528397a4
-                "offset": 0,
-                "slot": "0"
-              },
-              {
-<<<<<<< HEAD
-                "label": "_allowances",
-                "type": "t_mapping(t_address,t_mapping(t_address,t_uint256))",
-                "offset": 0,
-                "slot": "1"
-              },
-              {
-                "label": "_totalSupply",
-                "type": "t_uint256",
-                "offset": 0,
-                "slot": "2"
-              },
-              {
-                "label": "_name",
-                "type": "t_string_storage",
-=======
+                "offset": 0,
+                "slot": "0"
+              },
+              {
                 "label": "_initializing",
                 "type": "t_bool",
                 "offset": 8,
@@ -9449,20 +9231,10 @@
               {
                 "label": "executed",
                 "type": "t_bool",
->>>>>>> 528397a4
                 "offset": 0,
                 "slot": "3"
               },
               {
-<<<<<<< HEAD
-                "label": "_symbol",
-                "type": "t_string_storage",
-                "offset": 0,
-                "slot": "4"
-              }
-            ],
-            "numberOfBytes": "160"
-=======
                 "label": "expired",
                 "type": "t_bool",
                 "offset": 1,
@@ -9693,7 +9465,6 @@
           "t_bool": {
             "label": "bool",
             "numberOfBytes": "1"
->>>>>>> 528397a4
           },
           "t_struct(InitializableStorage)73_storage": {
             "label": "struct Initializable.InitializableStorage",
@@ -9725,24 +9496,20 @@
             ],
             "numberOfBytes": "32"
           },
-<<<<<<< HEAD
           "t_uint256": {
             "label": "uint256",
             "numberOfBytes": "32"
           },
-=======
->>>>>>> 528397a4
+
           "t_uint64": {
             "label": "uint64",
             "numberOfBytes": "8"
           },
-<<<<<<< HEAD
           "t_contract(IERC20)1857": {
             "label": "contract IERC20",
             "numberOfBytes": "20"
           },
           "t_contract(ISpacePaymentTracker)3999": {
-=======
           "t_array(t_struct(Transaction)12456_storage)dyn_storage": {
             "label": "struct IDAOProposals.Transaction[]",
             "numberOfBytes": "32"
@@ -9768,15 +9535,12 @@
             "numberOfBytes": "20"
           },
           "t_contract(ISpacePaymentTracker)13829": {
->>>>>>> 528397a4
             "label": "contract ISpacePaymentTracker",
             "numberOfBytes": "20"
           },
           "t_mapping(t_address,t_bool)": {
             "label": "mapping(address => bool)",
             "numberOfBytes": "32"
-<<<<<<< HEAD
-=======
           },
           "t_mapping(t_address,t_uint256)": {
             "label": "mapping(address => uint256)",
@@ -9907,7 +9671,6 @@
           "t_uint256": {
             "label": "uint256",
             "numberOfBytes": "32"
->>>>>>> 528397a4
           }
         },
         "namespaces": {
@@ -9921,7 +9684,6 @@
               "slot": "0"
             }
           ],
-<<<<<<< HEAD
           "erc7201:openzeppelin.storage.ERC20": [
             {
               "contract": "ERC20Upgradeable",
@@ -9964,8 +9726,6 @@
               "slot": "4"
             }
           ],
-=======
->>>>>>> 528397a4
           "erc7201:openzeppelin.storage.Initializable": [
             {
               "contract": "Initializable",
