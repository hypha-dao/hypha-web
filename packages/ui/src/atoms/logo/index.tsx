--- conflicted
+++ resolved
@@ -1,17 +1,10 @@
 'use client';
 
 import Image from 'next/image';
-<<<<<<< HEAD
-import { useTheme } from 'next-themes';
-import LogoDark from './logo-white.svg'; // for dark theme
-import LogoLight from './logo-black.svg'; // for light theme
-import Link from "next/link";
-=======
 import Link from 'next/link';
 import { useTheme } from 'next-themes';
 import LogoDark from './logo-white.svg'; // for dark theme
 import LogoLight from './logo-black.svg'; // for light theme
->>>>>>> 62e1f9ec
 
 type LogoProps = {
   width?: number;
