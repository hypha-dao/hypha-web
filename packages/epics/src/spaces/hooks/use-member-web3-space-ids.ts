--- conflicted
+++ resolved
@@ -1,14 +1,9 @@
 'use client';
 
 import useSWR from 'swr';
-<<<<<<< HEAD
-import { getMemberSpaces } from '@core/space';
-import { Address, Person, publicClient } from '@hypha-platform/core/client';
-=======
+import { Address } from '@hypha-platform/core/client';
 import { getMemberSpaces } from '@hypha-platform/core/client';
-import { useAuthentication } from '@hypha-platform/authentication';
 import { publicClient } from '@hypha-platform/core/client';
->>>>>>> f73d596f
 
 export function useMemberWeb3SpaceIds({
   personAddress,
