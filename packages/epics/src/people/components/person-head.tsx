'use client';

import { Text } from '@radix-ui/themes';
import {
  Image,
  Card,
  Avatar,
  AvatarImage,
  Button,
  Skeleton,
} from '@hypha-platform/ui';
import { CopyIcon } from '@radix-ui/react-icons';
import { WebLinks } from '../../common';
import { RxPencil2 } from 'react-icons/rx';
import { MailIcon, MapPinIcon } from 'lucide-react';
import Link from 'next/link';
import { useAuthentication } from '@hypha-platform/authentication';
import React from 'react';
import { ExportEmbeddedWalletButton } from '@hypha-platform/epics';
import { useMe } from '@hypha-platform/core/client';

export type MemberType = {
  avatar: string;
  name: string;
  surname: string;
  slug: string;
};

interface PersonHeadProps {
  isLoading?: boolean;
  about: string;
  background: string;
  links: string[];
  location: string;
  email: string;
  onExportEmbeddedWallet?: () => void;
  exportEmbeddedWallet?: boolean;
}

export const PersonHead = ({
  isLoading = false,
  avatar = '/placeholder/space-avatar-image.png',
  name,
  surname,
  slug,
  about,
  background,
  links,
  location,
  email,
  onExportEmbeddedWallet,
  exportEmbeddedWallet,
}: PersonHeadProps & MemberType) => {
  const { exportWallet, isEmbeddedWallet } = useAuthentication();
  const { isMe } = useMe();

  const customLogoStyles: React.CSSProperties = {
    width: '128px',
    height: '128px',
    position: 'absolute',
    bottom: '-35px',
    left: '15px',
  };

  return (
    <div className="flex flex-col gap-4">
      <Card className="relative">
        <Skeleton height={270} width={768} loading={isLoading}>
          <Image
            width={768}
            height={270}
            className="rounded-xl max-h-[270px] min-h-[270px] w-full object-cover"
            src={background || '/placeholder/space-lead-image.png'}
            alt={`Profile Lead Image: ${name} ${surname}`}
          />
        </Skeleton>
        <Avatar style={customLogoStyles}>
          <Skeleton loading={isLoading} width={128} height={128}>
            <AvatarImage
              src={avatar || '/placeholder/space-avatar-image.png'}
              alt={`Profile Avatar Image: ${name} ${surname}`}
            />
          </Skeleton>
        </Avatar>
      </Card>
      <div className="flex flex-col gap-4">
        <div className="flex justify-end gap-2">
<<<<<<< HEAD
          {onExportEmbeededWallet ? (
            <Skeleton loading={isLoading} width={120} height={35}>
              <Button variant="ghost" onClick={onExportEmbeededWallet} title="Export Keys">
                <RxDownload />
                <span className="hidden md:flex">Export Keys</span>
              </Button>
            </Skeleton>
          ) : null}
=======
          {isMe(slug) && (
            <ExportEmbeddedWalletButton
              isLoading={isLoading}
              isEmbeddedWallet={isEmbeddedWallet || !!onExportEmbeddedWallet}
              onExportEmbeddedWallet={
                exportEmbeddedWallet && isEmbeddedWallet
                  ? exportWallet
                  : onExportEmbeddedWallet
              }
            />
          )}
>>>>>>> 4279b27b
          <Skeleton loading={isLoading} width={120} height={35}>
            <Button variant="outline" colorVariant="accent" title="Copy user ID">
              <CopyIcon />
              <span className="hidden md:flex">Copy user ID</span>
            </Button>
          </Skeleton>
          <Skeleton loading={isLoading} width={120} height={35}>
            <Button asChild colorVariant="accent">
              <Link href={`/profile/edit`} scroll={false}>
                <RxPencil2 />
                Edit profile
              </Link>
            </Button>
          </Skeleton>
        </div>
        <Skeleton loading={isLoading} width={180} height={32}>
          <Text className="text-7">
            {name} {surname}
          </Text>
        </Skeleton>
        <div className="flex flex-col gap-7">
          <div className="flex flex-col gap-4">
            <WebLinks links={links} />
            <div className="flex gap-5 text-1">
              <span className="flex gap-3">
                <MailIcon width={16} height={16} />
                {email}
              </span>
              <span className="flex gap-3">
                <MapPinIcon width={16} height={16} />
                {location}
              </span>
            </div>
          </div>
          <Skeleton loading={isLoading} height={72} width={768}>
            <Text className="text-2">{about}</Text>
          </Skeleton>
        </div>
      </div>
    </div>
  );
};<|MERGE_RESOLUTION|>--- conflicted
+++ resolved
@@ -85,16 +85,6 @@
       </Card>
       <div className="flex flex-col gap-4">
         <div className="flex justify-end gap-2">
-<<<<<<< HEAD
-          {onExportEmbeededWallet ? (
-            <Skeleton loading={isLoading} width={120} height={35}>
-              <Button variant="ghost" onClick={onExportEmbeededWallet} title="Export Keys">
-                <RxDownload />
-                <span className="hidden md:flex">Export Keys</span>
-              </Button>
-            </Skeleton>
-          ) : null}
-=======
           {isMe(slug) && (
             <ExportEmbeddedWalletButton
               isLoading={isLoading}
@@ -106,7 +96,6 @@
               }
             />
           )}
->>>>>>> 4279b27b
           <Skeleton loading={isLoading} width={120} height={35}>
             <Button variant="outline" colorVariant="accent" title="Copy user ID">
               <CopyIcon />
