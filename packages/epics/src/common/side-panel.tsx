--- conflicted
+++ resolved
@@ -6,11 +6,7 @@
 
 export const SidePanel = ({ children }: SidePanelProps) => {
   return (
-<<<<<<< HEAD
-    <div className="shrink-0 p-7 bg-neutral-2 overflow-y-auto w-[--spacing-container-sm]">
-=======
-    <div className="sticky p-9 top-9 h-[calc(100vh-72px)] bg-background-2 overflow-y-auto w-[--spacing-container-lg]">
->>>>>>> 4725dccf
+    <div className="shrink-0 p-7 bg-background-2 overflow-y-auto w-[--spacing-container-sm]">
       {children}
     </div>
   );
