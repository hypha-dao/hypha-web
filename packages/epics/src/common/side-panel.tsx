import type { ReactNode } from 'react';

type SidePanelProps = {
  children: ReactNode;
};

export const SidePanel = ({ children }: SidePanelProps) => {
  return (
<<<<<<< HEAD
    <div className="sticky p-9 top-9 h-[calc(100vh-72px)] bg-background-2 overflow-y-auto w-container-md">
=======
    <div className="sticky p-9 top-9 h-[calc(100vh-72px)] bg-neutral-2 overflow-y-auto w-[--spacing-container-lg]">
>>>>>>> c0e90102
      {children}
    </div>
  );
};<|MERGE_RESOLUTION|>--- conflicted
+++ resolved
@@ -6,11 +6,7 @@
 
 export const SidePanel = ({ children }: SidePanelProps) => {
   return (
-<<<<<<< HEAD
-    <div className="sticky p-9 top-9 h-[calc(100vh-72px)] bg-background-2 overflow-y-auto w-container-md">
-=======
-    <div className="sticky p-9 top-9 h-[calc(100vh-72px)] bg-neutral-2 overflow-y-auto w-[--spacing-container-lg]">
->>>>>>> c0e90102
+    <div className="sticky p-9 top-9 h-[calc(100vh-72px)] bg-background-2 overflow-y-auto w-[--spacing-container-lg]">
       {children}
     </div>
   );
