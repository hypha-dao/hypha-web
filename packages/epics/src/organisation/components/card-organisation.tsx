import { Avatar, AvatarImage, Badge, Card, CardContent, CardHeader, CardTitle } from '@hypha-platform/ui';
import { FaCalendarAlt, FaUsers } from 'react-icons/fa';

type DaoCardProps = {
  createdDate: string;
  description: string;
  icon: string;
  members: number;
  agreements: number;
  title: string;
<<<<<<< HEAD
  activeAgreements?: number;
  openDiscussions?: number;
};

const customCardHeaderStyles = {
  height: '150px'
}

const customCardTitleStyles = {
  fontSize: '18px'
}

const customAvatarStyles = {
  width: '64px',
  height: '64px',
  position: 'absolute',
  top: '-54px'
}

const truncateWithEllipsis: (inputText: string, maxLength: number) => string = (inputText, maxLength) => {
  if (inputText.length > maxLength) {
      return inputText.slice(0, maxLength) + '...';
  }
  return inputText;
=======
  agreements: number;
>>>>>>> b69c32d8
};

export const CardOrganisation: React.FC<DaoCardProps> = ({
  createdDate,
  description,
  icon,
  members,
  agreements,
  activeAgreements,
  openDiscussions,
  title,
  agreements
}) => {
  return (
    <Card className="h-full w-full">
      <CardHeader style={customCardHeaderStyles} className='p-0 rounded-tl-md rounded-tr-md overflow-hidden'>
        <img className='rounded-tl-xl rounded-tr-xl object-cover w-full h-full' src={icon} alt={title}></img>
      </CardHeader>
      <CardContent className="pt-5 relative">
        <Avatar style={customAvatarStyles}>
          <AvatarImage src={icon} alt="logo" />
        </Avatar>
        <div className="flex items-center justify-between mb-4">
          <CardTitle style={customCardTitleStyles}>
            {title}
          </CardTitle>
          <div className="flex">
            <div>
              {activeAgreements > 0 && (
                <Badge variant="positive">{activeAgreements} Active Agreements</Badge>
              )}
            </div>
            <div className="ml-2">
              {openDiscussions > 0 && (
                <Badge variant="warning">{openDiscussions} Open Discussions</Badge>
              )}
            </div>
          </div>
        </div>
        <div className="flex flex-grow text-xs text-gray-500 mb-4">
          {truncateWithEllipsis(description, 100)}
        </div>
        <div className="flex flex-grow gap-2 text-xs items-center">
          <div className="flex">
            <div className="font-bold">{members}</div>
            <div className="text-gray-500 ml-1">Members</div>
          </div>
          <div className="flex ml-3">
            <div className="font-bold">{agreements}</div>
            <div className="text-gray-500 ml-1">Agreements</div>
          </div>
        </div>
      </CardContent>
    </Card>
  );
};<|MERGE_RESOLUTION|>--- conflicted
+++ resolved
@@ -8,7 +8,7 @@
   members: number;
   agreements: number;
   title: string;
-<<<<<<< HEAD
+  agreements: number;
   activeAgreements?: number;
   openDiscussions?: number;
 };
@@ -33,9 +33,6 @@
       return inputText.slice(0, maxLength) + '...';
   }
   return inputText;
-=======
-  agreements: number;
->>>>>>> b69c32d8
 };
 
 export const CardOrganisation: React.FC<DaoCardProps> = ({
