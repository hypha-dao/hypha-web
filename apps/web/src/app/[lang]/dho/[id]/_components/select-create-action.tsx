import { SelectAction } from '@hypha-platform/epics';
import { Locale } from '@hypha-platform/i18n';
import {
  CheckCircledIcon,
  PlusCircledIcon,
  RocketIcon,
} from '@radix-ui/react-icons';

export const CREATE_ACTIONS = [
  {
    title: 'Propose a Contribution',
    description:
      'Propose a new contribution, such as work, knowledge, capital, or resources, for the space to consider.',
    href: 'agreements/create/propose-contribution',
    icon: <RocketIcon />,
  },
  {
    title: 'Make an Agreement',
    description:
      'Define and formalize a mutual understanding, policy, or decision among members of the space.',
<<<<<<< HEAD
    href: '#',
=======
    href: 'governance/create',
>>>>>>> c5700db6
    icon: <CheckCircledIcon />,
  },
  {
    title: 'Pay for Expenses',
    description:
      'Cover expenses by sending funds from the treasury to another space, entity, or wallet.',
    href: '#',
    icon: <PlusCircledIcon />,
  },
  {
    title: 'Deploy Funds',
    description:
      'Allocate treasury funds for investments or distributing resources among sub-spaces.',
    href: '#',
    icon: <PlusCircledIcon />,
  },
  {
    title: 'Deposit Funds',
    description:
      'Deposit funds into your treasury by copying the treasury address or scanning the QR code.',
    href: 'treasury/deposit',
    icon: <PlusCircledIcon />,
  },
];

export const SelectCreateAction = ({
  daoSlug,
  lang,
}: {
  daoSlug: string;
  lang: Locale;
}) => {
  return (
    <SelectAction
      title="Create"
      content="Select an action to contribute, collaborate, make decisions or manage resources within your space."
      actions={CREATE_ACTIONS.map((action) => ({
        ...action,
        href: `/${lang}/dho/${daoSlug}/${action.href}`,
      }))}
    />
  );
};<|MERGE_RESOLUTION|>--- conflicted
+++ resolved
@@ -18,11 +18,7 @@
     title: 'Make an Agreement',
     description:
       'Define and formalize a mutual understanding, policy, or decision among members of the space.',
-<<<<<<< HEAD
-    href: '#',
-=======
     href: 'governance/create',
->>>>>>> c5700db6
     icon: <CheckCircledIcon />,
   },
   {
