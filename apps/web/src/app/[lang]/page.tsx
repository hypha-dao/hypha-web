import { getAccessToken, getDaoList } from '@hypha-platform/graphql/rsc';
import { CardOrganisation } from '@hypha-platform/epics';
import Link from 'next/link';
import { Locale } from '@hypha-platform/i18n';
import { getAssignmentsPath } from './dho/[id]/assignments/constants';
import { Heading } from 'packages/ui/src/atoms/heading'

type PageProps = {
  params: { lang: Locale; id: string };
};

export default async function Index({ params: { lang } }: PageProps) {
  const newtoken = await getAccessToken();
  const daos = await getDaoList({ token: newtoken.accessJWT });

  return (
<<<<<<< HEAD
    <div className="px-6 py-4">
      <Heading className="mb-4" size="9" color="primary" weight="medium" align="center">All your spaces, in one place</Heading>
        <div className="grid grid-cols-4 gap-4">
          {daos.map((dao) => (
            <div key={dao.name}>
              <Link href={getAssignmentsPath(lang, dao.url as string)}>
                <CardOrganisation
                  createdDate={dao.date}
                  description={dao.description as string}
                  icon={dao.logo}
                  members={0}
                  title={dao.title as string}
                />
              </Link>
            </div>
          ))}
=======
    <div data-testid="dho-list-container" className="grid grid-cols-4 gap-4 px-6 py-4">
      {daos.map((dao) => (
        <div key={dao.name}>
          <Link href={getAssignmentsPath(lang, dao.url as string)}>
            <CardOrganisation
              createdDate={dao.date}
              description={dao.description as string}
              icon={dao.logo}
              members={0}
              title={dao.title as string}
            />
          </Link>
>>>>>>> 41177036
        </div>
    </div>
  );
}<|MERGE_RESOLUTION|>--- conflicted
+++ resolved
@@ -14,10 +14,9 @@
   const daos = await getDaoList({ token: newtoken.accessJWT });
 
   return (
-<<<<<<< HEAD
     <div className="px-6 py-4">
       <Heading className="mb-4" size="9" color="primary" weight="medium" align="center">All your spaces, in one place</Heading>
-        <div className="grid grid-cols-4 gap-4">
+        <div data-testid="dho-list-container" className="grid grid-cols-4 gap-4">
           {daos.map((dao) => (
             <div key={dao.name}>
               <Link href={getAssignmentsPath(lang, dao.url as string)}>
@@ -31,20 +30,6 @@
               </Link>
             </div>
           ))}
-=======
-    <div data-testid="dho-list-container" className="grid grid-cols-4 gap-4 px-6 py-4">
-      {daos.map((dao) => (
-        <div key={dao.name}>
-          <Link href={getAssignmentsPath(lang, dao.url as string)}>
-            <CardOrganisation
-              createdDate={dao.date}
-              description={dao.description as string}
-              icon={dao.logo}
-              members={0}
-              title={dao.title as string}
-            />
-          </Link>
->>>>>>> 41177036
         </div>
     </div>
   );
